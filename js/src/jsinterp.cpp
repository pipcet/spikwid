--- conflicted
+++ resolved
@@ -3150,119 +3150,8 @@
 BEGIN_CASE(JSOP_DECGNAME)
 BEGIN_CASE(JSOP_GNAMEINC)
 BEGIN_CASE(JSOP_GNAMEDEC)
-<<<<<<< HEAD
     /* No-op */
 END_CASE(JSOP_INCPROP)
-=======
-{
-    if (cx->typeInferenceEnabled()) {
-        len = JSOP_INCNAME_LENGTH;
-        DO_NEXT_OP(len);
-    }
-
-    obj = &regs.fp()->scopeChain();
-
-    bool global = (js_CodeSpec[op].format & JOF_GNAME);
-    if (global)
-        obj = obj->getGlobal();
-
-    JSObject *obj2;
-    PropertyCacheEntry *entry;
-    JS_PROPERTY_CACHE(cx).test(cx, regs.pc, obj, obj2, entry, atom);
-    if (!atom) {
-        ASSERT_VALID_PROPERTY_CACHE_HIT(0, obj, obj2, entry);
-        if (obj == obj2 && entry->vword.isSlot()) {
-            uint32 slot = entry->vword.toSlot();
-            const Value &rref = obj->nativeGetSlot(slot);
-            int32_t tmp;
-            if (JS_LIKELY(rref.isInt32() && CanIncDecWithoutOverflow(tmp = rref.toInt32()))) {
-                int32_t inc = tmp + ((js_CodeSpec[op].format & JOF_INC) ? 1 : -1);
-                if (!(js_CodeSpec[op].format & JOF_POST))
-                    tmp = inc;
-                obj->nativeSetSlot(slot, Int32Value(inc));
-                PUSH_INT32(tmp);
-                len = JSOP_INCNAME_LENGTH + GetDecomposeLength(regs.pc, JSOP_INCNAME_LENGTH);
-                DO_NEXT_OP(len);
-            }
-        }
-        LOAD_ATOM(0, atom);
-    }
-
-    id = ATOM_TO_JSID(atom);
-    JSProperty *prop;
-    if (!js_FindPropertyHelper(cx, id, true, global, &obj, &obj2, &prop))
-        goto error;
-    if (!prop) {
-        atomNotDefined = atom;
-        goto atom_not_defined;
-    }
-}
-
-do_incop:
-{
-    /*
-     * We need a root to store the value to leave on the stack until
-     * we have done with obj->setProperty.
-     */
-    PUSH_NULL();
-    if (!obj->getGeneric(cx, id, &regs.sp[-1]))
-        goto error;
-
-    const JSCodeSpec *cs = &js_CodeSpec[op];
-    JS_ASSERT(cs->ndefs == 1);
-    JS_ASSERT((cs->format & JOF_TMPSLOT_MASK) >= JOF_TMPSLOT2);
-
-    uint32 format = cs->format;
-    uint32 setPropFlags = (JOF_MODE(format) == JOF_NAME)
-                          ? JSRESOLVE_ASSIGNING
-                          : JSRESOLVE_ASSIGNING | JSRESOLVE_QUALIFIED;
-
-    Value &ref = regs.sp[-1];
-    int32_t tmp;
-    if (JS_LIKELY(ref.isInt32() && CanIncDecWithoutOverflow(tmp = ref.toInt32()))) {
-        int incr = (format & JOF_INC) ? 1 : -1;
-        if (format & JOF_POST)
-            ref.getInt32Ref() = tmp + incr;
-        else
-            ref.getInt32Ref() = tmp += incr;
-
-        {
-            JSAutoResolveFlags rf(cx, setPropFlags);
-            if (!obj->setGeneric(cx, id, &ref, script->strictModeCode))
-                goto error;
-        }
-
-        /*
-         * We must set regs.sp[-1] to tmp for both post and pre increments
-         * as the setter overwrites regs.sp[-1].
-         */
-        ref.setInt32(tmp);
-    } else {
-        /* We need an extra root for the result. */
-        PUSH_NULL();
-        if (!DoIncDec(cx, cs, &regs.sp[-2], &regs.sp[-1]))
-            goto error;
-
-        {
-            JSAutoResolveFlags rf(cx, setPropFlags);
-            if (!obj->setGeneric(cx, id, &regs.sp[-1], script->strictModeCode))
-                goto error;
-        }
-
-        regs.sp--;
-    }
-
-    if (cs->nuses == 0) {
-        /* regs.sp[-1] already contains the result of name increment. */
-    } else {
-        regs.sp[-1 - cs->nuses] = regs.sp[-1];
-        regs.sp -= cs->nuses;
-    }
-    len = cs->length + GetDecomposeLength(regs.pc, cs->length);
-    DO_NEXT_OP(len);
-}
-}
->>>>>>> a797021a
 
 {
     int incr, incr2;
