--- conflicted
+++ resolved
@@ -188,13 +188,7 @@
     void beginPseudoJS(const char* string, void* sp);
     void endPseudoJS() { pop(); }
 
-<<<<<<< HEAD
-    void setProfilingStack(ProfileEntry* stack, uint32_t* size, uint32_t max);
-=======
-    jsbytecode* ipToPC(JSScript* script, size_t ip) { return nullptr; }
-
     void setProfilingStack(ProfileEntry* stack, mozilla::Atomic<uint32_t>* size, uint32_t max);
->>>>>>> 8f4e4ca9
     void setEventMarker(void (*fn)(const char*));
     const char* profileString(JSScript* script, JSFunction* maybeFun);
     void onScriptFinalized(JSScript* script);
