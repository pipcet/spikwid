/* -*- Mode: C++; tab-width: 8; indent-tabs-mode: nil; c-basic-offset: 4 -*-
 * vim: set ts=8 sw=4 et tw=78:
 *
 * ***** BEGIN LICENSE BLOCK *****
 * Version: MPL 1.1/GPL 2.0/LGPL 2.1
 *
 * The contents of this file are subject to the Mozilla Public License Version
 * 1.1 (the "License"); you may not use this file except in compliance with
 * the License. You may obtain a copy of the License at
 * http://www.mozilla.org/MPL/
 *
 * Software distributed under the License is distributed on an "AS IS" basis,
 * WITHOUT WARRANTY OF ANY KIND, either express or implied. See the License
 * for the specific language governing rights and limitations under the
 * License.
 *
 * The Original Code is SpiderMonkey arguments object code.
 *
 * The Initial Developer of the Original Code is
 * the Mozilla Foundation.
 * Portions created by the Initial Developer are Copyright (C) 2011
 * the Initial Developer. All Rights Reserved.
 *
 * Contributor(s):
 *   Jeff Walden <jwalden+code@mit.edu> (original author)
 *
 * Alternatively, the contents of this file may be used under the terms of
 * either of the GNU General Public License Version 2 or later (the "GPL"),
 * or the GNU Lesser General Public License Version 2.1 or later (the "LGPL"),
 * in which case the provisions of the GPL or the LGPL are applicable instead
 * of those above. If you wish to allow use of your version of this file only
 * under the terms of either the GPL or the LGPL, and not to allow others to
 * use your version of this file under the terms of the MPL, indicate your
 * decision by deleting the provisions above and replace them with the notice
 * and other provisions required by the GPL or the LGPL. If you do not delete
 * the provisions above, a recipient may use your version of this file under
 * the terms of any one of the MPL, the GPL or the LGPL.
 *
 * ***** END LICENSE BLOCK ***** */

#ifndef ArgumentsObject_h___
#define ArgumentsObject_h___

#include "jsfun.h"

#ifdef JS_POLYIC
class GetPropCompiler;
#endif

namespace js {

#ifdef JS_POLYIC
struct VMFrame;
namespace mjit {
namespace ic {
struct PICInfo;
struct GetElementIC;

/* Aargh, Windows. */
#ifdef GetProp
#undef GetProp
#endif
void JS_FASTCALL GetProp(VMFrame &f, ic::PICInfo *pic);
}
}
#endif

struct EmptyShape;

/*
 * ArgumentsData stores the initial indexed arguments provided to the
 * corresponding and that function itself.  It is used to store arguments[i]
 * and arguments.callee -- up until the corresponding property is modified,
 * when the relevant value is overwritten with MagicValue(JS_ARGS_HOLE) to
 * memorialize the modification.
 */
struct ArgumentsData
{
    /*
     * arguments.callee, or MagicValue(JS_ARGS_HOLE) if arguments.callee has
     * been modified.
     */
    HeapValue   callee;

    /*
     * Values of the arguments for this object, or MagicValue(JS_ARGS_HOLE) if
     * the indexed argument has been modified.
     */
    HeapValue   slots[1];
};

/*
 * ArgumentsObject instances represent |arguments| objects created to store
 * function arguments when a function is called.  It's expensive to create such
 * objects if they're never used, so they're only created lazily.  (See
 * js::StackFrame::setArgsObj and friends.)
 *
 * Arguments objects are complicated because, for non-strict mode code, they
 * must alias any named arguments which were provided to the function.  Gnarly
 * example:
 *
 *   function f(a, b, c, d)
 *   {
 *     arguments[0] = "seta";
 *     assertEq(a, "seta");
 *     b = "setb";
 *     assertEq(arguments[1], "setb");
 *     c = "setc";
 *     assertEq(arguments[2], undefined);
 *     arguments[3] = "setd";
 *     assertEq(d, undefined);
 *   }
 *   f("arga", "argb");
 *
 * ES5's strict mode behaves more sanely, and named arguments don't alias
 * elements of an arguments object.
 *
 * ArgumentsObject instances use the following reserved slots:
 *
 *   INITIAL_LENGTH_SLOT
 *     Stores the initial value of arguments.length, plus a bit indicating
 *     whether arguments.length has been modified.  Use initialLength() and
 *     hasOverriddenLength() to access these values.  If arguments.length has
 *     been modified, then the current value of arguments.length is stored in
 *     another slot associated with a new property.
 *   DATA_SLOT
 *     Stores an ArgumentsData* storing argument values and the callee, or
 *     sentinels for any of these if the corresponding property is modified.
 *     Use callee() to access the callee/sentinel, and use
 *     element/addressOfElement/setElement to access the values stored in
 *     the ArgumentsData.  If you're simply looking to get arguments[i],
 *     however, use getElement or getElements to avoid spreading arguments
 *     object implementation details around too much.
 *   STACK_FRAME_SLOT
 *     Stores the function's stack frame for non-strict arguments objects until
 *     the function returns, when it is replaced with null.  When an arguments
 *     object is created on-trace its private is JS_ARGUMENTS_OBJECT_ON_TRACE,
 *     and when the trace exits its private is replaced with the stack frame or
 *     null, as appropriate. This slot is used by strict arguments objects as
 *     well, but the slot is always null. Conceptually it would be better to
 *     remove this oddity, but preserving it allows us to work with arguments
 *     objects of either kind more abstractly, so we keep it for now.
 */
class ArgumentsObject : public ::JSObject
{
    static const uint32 INITIAL_LENGTH_SLOT = 0;
    static const uint32 DATA_SLOT = 1;
    static const uint32 STACK_FRAME_SLOT = 2;

  public:
    static const uint32 RESERVED_SLOTS = 3;
    static const gc::AllocKind FINALIZE_KIND = gc::FINALIZE_OBJECT4;

  private:
    /* Lower-order bit stolen from the length slot. */
    static const uint32 LENGTH_OVERRIDDEN_BIT = 0x1;
    static const uint32 PACKED_BITS_COUNT = 1;

    /*
     * Need access to DATA_SLOT, INITIAL_LENGTH_SLOT, LENGTH_OVERRIDDEN_BIT, and
     * PACKED_BIT_COUNT.
     */
#ifdef JS_POLYIC
    friend class ::GetPropCompiler;
    friend struct mjit::ic::GetElementIC;
#endif

    void initInitialLength(uint32 length);

    void initData(ArgumentsData *data);

  public:
    /* Create an arguments object for the given callee function and frame. */
    static ArgumentsObject *create(JSContext *cx, uint32 argc, JSObject &callee,
                                   StackFrame *fp);

    /*
     * Return the initial length of the arguments.  This may differ from the
     * current value of arguments.length!
     */
    inline uint32 initialLength() const;

    /* True iff arguments.length has been assigned or its attributes changed. */
    inline bool hasOverriddenLength() const;
    inline void markLengthOverridden();

    /*
     * Attempt to speedily and efficiently access the i-th element of this
     * arguments object.  Return true if the element was speedily returned.
     * Return false if the element must be looked up more slowly using
     * getProperty or some similar method.
     *
     * NB: Returning false does not indicate error!
     */
    inline bool getElement(uint32 i, js::Value *vp);

    /*
     * Attempt to speedily and efficiently get elements [start, start + count)
     * of this arguments object into the locations starting at |vp|.  Return
     * true if all elements were copied.  Return false if the elements must be
     * gotten more slowly, perhaps using a getProperty or some similar method
     * in a loop.
     *
     * NB: Returning false does not indicate error!
     */
    inline bool getElements(uint32 start, uint32 count, js::Value *vp);

    inline js::ArgumentsData *data() const;

    inline const js::Value &element(uint32 i) const;
    inline const js::Value *elements() const;
    inline void setElement(uint32 i, const js::Value &v);

    /* The stack frame for this ArgumentsObject, if the frame is still active. */
    inline js::StackFrame *maybeStackFrame() const;
    inline void setStackFrame(js::StackFrame *frame);
};

<<<<<<< HEAD
=======
/*
 * Non-strict arguments have a private: the function's stack frame until the
 * function returns, when it is replaced with null.
 */
>>>>>>> 52567381
class NormalArgumentsObject : public ArgumentsObject
{
    friend bool JSObject::isNormalArguments() const;
    friend struct EmptyShape; // for EmptyShape::getEmptyArgumentsShape
    friend ArgumentsObject *
    ArgumentsObject::create(JSContext *cx, uint32 argc, JSObject &callee, StackFrame *fp);

  public:
    /*
     * Stores arguments.callee, or MagicValue(JS_ARGS_HOLE) if the callee has
     * been cleared.
     */
    inline const js::Value &callee() const;

    /* Clear the location storing arguments.callee's initial value. */
    inline void clearCallee();
};

class StrictArgumentsObject : public ArgumentsObject
{
    friend bool JSObject::isStrictArguments() const;
    friend ArgumentsObject *
    ArgumentsObject::create(JSContext *cx, uint32 argc, JSObject &callee, StackFrame *fp);
};

} // namespace js

js::NormalArgumentsObject *
JSObject::asNormalArguments()
{
    JS_ASSERT(isNormalArguments());
    return reinterpret_cast<js::NormalArgumentsObject *>(this);
}

js::StrictArgumentsObject *
JSObject::asStrictArguments()
{
    JS_ASSERT(isStrictArguments());
    return reinterpret_cast<js::StrictArgumentsObject *>(this);
}

js::ArgumentsObject *
JSObject::asArguments()
{
    JS_ASSERT(isArguments());
    return reinterpret_cast<js::ArgumentsObject *>(this);
}

#endif /* ArgumentsObject_h___ */<|MERGE_RESOLUTION|>--- conflicted
+++ resolved
@@ -216,13 +216,6 @@
     inline void setStackFrame(js::StackFrame *frame);
 };
 
-<<<<<<< HEAD
-=======
-/*
- * Non-strict arguments have a private: the function's stack frame until the
- * function returns, when it is replaced with null.
- */
->>>>>>> 52567381
 class NormalArgumentsObject : public ArgumentsObject
 {
     friend bool JSObject::isNormalArguments() const;
