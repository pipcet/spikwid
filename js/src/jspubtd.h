/* -*- Mode: C; tab-width: 8; indent-tabs-mode: nil; c-basic-offset: 4 -*-
 *
 * ***** BEGIN LICENSE BLOCK *****
 * Version: MPL 1.1/GPL 2.0/LGPL 2.1
 *
 * The contents of this file are subject to the Mozilla Public License Version
 * 1.1 (the "License"); you may not use this file except in compliance with
 * the License. You may obtain a copy of the License at
 * http://www.mozilla.org/MPL/
 *
 * Software distributed under the License is distributed on an "AS IS" basis,
 * WITHOUT WARRANTY OF ANY KIND, either express or implied. See the License
 * for the specific language governing rights and limitations under the
 * License.
 *
 * The Original Code is Mozilla Communicator client code, released
 * March 31, 1998.
 *
 * The Initial Developer of the Original Code is
 * Netscape Communications Corporation.
 * Portions created by the Initial Developer are Copyright (C) 1998
 * the Initial Developer. All Rights Reserved.
 *
 * Contributor(s):
 *
 * Alternatively, the contents of this file may be used under the terms of
 * either of the GNU General Public License Version 2 or later (the "GPL"),
 * or the GNU Lesser General Public License Version 2.1 or later (the "LGPL"),
 * in which case the provisions of the GPL or the LGPL are applicable instead
 * of those above. If you wish to allow use of your version of this file only
 * under the terms of either the GPL or the LGPL, and not to allow others to
 * use your version of this file under the terms of the MPL, indicate your
 * decision by deleting the provisions above and replace them with the notice
 * and other provisions required by the GPL or the LGPL. If you do not delete
 * the provisions above, a recipient may use your version of this file under
 * the terms of any one of the MPL, the GPL or the LGPL.
 *
 * ***** END LICENSE BLOCK ***** */

#ifndef jspubtd_h___
#define jspubtd_h___
/*
 * JS public API typedefs.
 */
#include "jscompat.h"
#include "jsutil.h"
#include "jsval.h"

JS_BEGIN_EXTERN_C

/* Scalar typedefs. */
typedef uint16    jschar;
typedef int32     jsint;
typedef uint32    jsuint;
typedef float64   jsdouble;
typedef int32     jsrefcount;   /* PRInt32 if JS_THREADSAFE, see jslock.h */

/*
 * Run-time version enumeration.  See jsversion.h for compile-time counterparts
 * to these values that may be selected by the JS_VERSION macro, and tested by
 * #if expressions.
 */
typedef enum JSVersion {
    JSVERSION_1_0     = 100,
    JSVERSION_1_1     = 110,
    JSVERSION_1_2     = 120,
    JSVERSION_1_3     = 130,
    JSVERSION_1_4     = 140,
    JSVERSION_ECMA_3  = 148,
    JSVERSION_1_5     = 150,
    JSVERSION_1_6     = 160,
    JSVERSION_1_7     = 170,
    JSVERSION_1_8     = 180,
    JSVERSION_ECMA_5  = 185,
    JSVERSION_DEFAULT = 0,
    JSVERSION_UNKNOWN = -1,
    JSVERSION_LATEST  = JSVERSION_ECMA_5
} JSVersion;

#define JSVERSION_IS_ECMA(version) \
    ((version) == JSVERSION_DEFAULT || (version) >= JSVERSION_1_3)

/* Result of typeof operator enumeration. */
typedef enum JSType {
    JSTYPE_VOID,                /* undefined */
    JSTYPE_OBJECT,              /* object */
    JSTYPE_FUNCTION,            /* function */
    JSTYPE_STRING,              /* string */
    JSTYPE_NUMBER,              /* number */
    JSTYPE_BOOLEAN,             /* boolean */
    JSTYPE_NULL,                /* null */
    JSTYPE_XML,                 /* xml object */
    JSTYPE_LIMIT
} JSType;

/* Dense index into cached prototypes and class atoms for standard objects. */
typedef enum JSProtoKey {
#define JS_PROTO(name,code,init) JSProto_##name = code,
#include "jsproto.tbl"
#undef JS_PROTO
    JSProto_LIMIT
} JSProtoKey;

/* JSObjectOps.checkAccess mode enumeration. */
typedef enum JSAccessMode {
    JSACC_PROTO  = 0,           /* XXXbe redundant w.r.t. id */
    JSACC_PARENT = 1,           /* XXXbe redundant w.r.t. id */

                                /*
                                 * enum value #2 formerly called JSACC_IMPORT,
                                 * gap preserved for ABI compatibility.
                                 */

    JSACC_WATCH  = 3,           /* a watchpoint on object foo for id 'bar' */
    JSACC_READ   = 4,           /* a "get" of foo.bar */
    JSACC_WRITE  = 8,           /* a "set" of foo.bar = baz */
    JSACC_LIMIT
} JSAccessMode;

#define JSACC_TYPEMASK          (JSACC_WRITE - 1)

/*
 * This enum type is used to control the behavior of a JSObject property
 * iterator function that has type JSNewEnumerate.
 */
typedef enum JSIterateOp {
    JSENUMERATE_INIT,       /* Create new iterator state */
    JSENUMERATE_NEXT,       /* Iterate once */
    JSENUMERATE_DESTROY     /* Destroy iterator state */
} JSIterateOp;

/* Struct typedefs. */
typedef struct JSClass           JSClass;
typedef struct JSExtendedClass   JSExtendedClass;
typedef struct JSConstDoubleSpec JSConstDoubleSpec;
typedef struct JSContext         JSContext;
typedef struct JSErrorReport     JSErrorReport;
typedef struct JSFunction        JSFunction;
typedef struct JSFunctionSpec    JSFunctionSpec;
typedef struct JSTracer          JSTracer;
typedef struct JSIdArray         JSIdArray;
typedef struct JSPropertyDescriptor JSPropertyDescriptor;
typedef struct JSPropertySpec    JSPropertySpec;
typedef struct JSObjectMap       JSObjectMap;
typedef struct JSObjectOps       JSObjectOps;
typedef struct JSRuntime         JSRuntime;
typedef struct JSScript          JSScript;
typedef struct JSStackFrame      JSStackFrame;
typedef struct JSXDRState        JSXDRState;
typedef struct JSExceptionState  JSExceptionState;
typedef struct JSLocaleCallbacks JSLocaleCallbacks;
typedef struct JSSecurityCallbacks JSSecurityCallbacks;
typedef struct JSONParser        JSONParser;
typedef struct JSCompartment     JSCompartment;

<<<<<<< HEAD
/*
 * JavaScript engine unboxed value representation
 *
 * TODO: explain boxing strategy
 */

#ifdef __GNUC__
# define VALUE_ALIGNMENT        __attribute__((aligned (8)))
# define ASSERT_DOUBLE_ALIGN()  JS_ASSERT(size_t(this) % sizeof(double) == 0)
#elif defined(_MSC_VER)
  /*
   * Structs can be aligned with MSVC, but not if they are used as parameters,
   * so we just don't try to align.
   */
# define VALUE_ALIGNMENT
# define ASSERT_DOUBLE_ALIGN()
#elif defined(__SUNPRO_C) || defined(__SUNPRO_CC)
# define VALUE_ALIGNMENT
# define ASSERT_DOUBLE_ALIGN()
#endif

/*
 * When we can ensure that the underlying type is uint32, use an enum so that
 * symbolic type names show up in the debugger. Otherwise, use #defines.
 */
#ifdef __cplusplus

#if defined(_MSC_VER)
# define JS_ENUM_HEADER(id, type)              enum id : type
# define JS_ENUM_MEMBER(id, type, value)       id = (type)value,
# define JS_LAST_ENUM_MEMBER(id, type, value)  id = (type)value
# define JS_ENUM_FOOTER(id)
#else
# define JS_ENUM_HEADER(id, type)              enum id
# define JS_ENUM_MEMBER(id, type, value)       id = (type)value,
# define JS_LAST_ENUM_MEMBER(id, type, value)  id = (type)value
# define JS_ENUM_FOOTER(id)                    __attribute__((packed))
#endif

/* Remember to propagate changes to the C defines below. */
JS_ENUM_HEADER(JSValueType, uint8)
{
    JSVAL_TYPE_DOUBLE              = 0x00,
    JSVAL_TYPE_INT32               = 0x01,
    JSVAL_TYPE_UNDEFINED           = 0x02,
    JSVAL_TYPE_BOOLEAN             = 0x03,
    JSVAL_TYPE_MAGIC               = 0x04,
    JSVAL_TYPE_STRING              = 0x05,
    JSVAL_TYPE_NULL                = 0x06,
    JSVAL_TYPE_OBJECT              = 0x07,

    /* The below types never appear in a jsval; they are only used in tracing. */

    JSVAL_TYPE_NONFUNOBJ           = 0x57,
    JSVAL_TYPE_FUNOBJ              = 0x67,

    JSVAL_TYPE_STRORNULL           = 0x97,
    JSVAL_TYPE_OBJORNULL           = 0x98,
    JSVAL_TYPE_BOXED               = 0x99,
    JSVAL_TYPE_UNINITIALIZED       = 0xcd
} JS_ENUM_FOOTER(JSValueType);

#if JS_BITS_PER_WORD == 32

/* Remember to propagate changes to the C defines below. */
JS_ENUM_HEADER(JSValueTag, uint32)
{
    JSVAL_TAG_CLEAR                = 0xFFFF0000,
    JSVAL_TAG_INT32                = JSVAL_TAG_CLEAR | JSVAL_TYPE_INT32,
    JSVAL_TAG_UNDEFINED            = JSVAL_TAG_CLEAR | JSVAL_TYPE_UNDEFINED,
    JSVAL_TAG_STRING               = JSVAL_TAG_CLEAR | JSVAL_TYPE_STRING,
    JSVAL_TAG_BOOLEAN              = JSVAL_TAG_CLEAR | JSVAL_TYPE_BOOLEAN,
    JSVAL_TAG_MAGIC                = JSVAL_TAG_CLEAR | JSVAL_TYPE_MAGIC,
    JSVAL_TAG_NULL                 = JSVAL_TAG_CLEAR | JSVAL_TYPE_NULL,
    JSVAL_TAG_OBJECT               = JSVAL_TAG_CLEAR | JSVAL_TYPE_OBJECT
} JS_ENUM_FOOTER(JSValueType);

#elif JS_BITS_PER_WORD == 64

/* Remember to propagate changes to the C defines below. */
JS_ENUM_HEADER(JSValueTag, uint32)
{
    JSVAL_TAG_MAX_DOUBLE           = 0x1FFF0,
    JSVAL_TAG_INT32                = JSVAL_TAG_MAX_DOUBLE | JSVAL_TYPE_INT32,
    JSVAL_TAG_UNDEFINED            = JSVAL_TAG_MAX_DOUBLE | JSVAL_TYPE_UNDEFINED,
    JSVAL_TAG_STRING               = JSVAL_TAG_MAX_DOUBLE | JSVAL_TYPE_STRING,
    JSVAL_TAG_BOOLEAN              = JSVAL_TAG_MAX_DOUBLE | JSVAL_TYPE_BOOLEAN,
    JSVAL_TAG_MAGIC                = JSVAL_TAG_MAX_DOUBLE | JSVAL_TYPE_MAGIC,
    JSVAL_TAG_NULL                 = JSVAL_TAG_MAX_DOUBLE | JSVAL_TYPE_NULL,
    JSVAL_TAG_OBJECT               = JSVAL_TAG_MAX_DOUBLE | JSVAL_TYPE_OBJECT
} JS_ENUM_FOOTER(JSValueType);

#endif

#else  /* defined(__cplusplus) */

typedef uint8 JSValueType;
#define JSVAL_TYPE_DOUBLE            ((uint8)0x00)
#define JSVAL_TYPE_INT32             ((uint8)0x01)
#define JSVAL_TYPE_UNDEFINED         ((uint8)0x02)
#define JSVAL_TYPE_BOOLEAN           ((uint8)0x03)
#define JSVAL_TYPE_MAGIC             ((uint8)0x04)
#define JSVAL_TYPE_STRING            ((uint8)0x05)
#define JSVAL_TYPE_NULL              ((uint8)0x06)
#define JSVAL_TYPE_OBJECT            ((uint8)0x07)
#define JSVAL_TYPE_NONFUNOBJ         ((uint8)0x57)
#define JSVAL_TYPE_FUNOBJ            ((uint8)0x67)
#define JSVAL_TYPE_STRORNULL         ((uint8)0x97)
#define JSVAL_TYPE_OBJORNULL         ((uint8)0x98)
#define JSVAL_TYPE_BOXED             ((uint8)0x99)
#define JSVAL_TYPE_UNINITIALIZED     ((uint8)0xcd)

#if JS_BITS_PER_WORD == 32

typedef uint32 JSValueTag;
#define JSVAL_TAG_CLEAR              ((uint32)(0xFFFF0000))
#define JSVAL_TAG_INT32              ((uint32)(JSVAL_TAG_CLEAR | JSVAL_TYPE_INT32))
#define JSVAL_TAG_UNDEFINED          ((uint32)(JSVAL_TAG_CLEAR | JSVAL_TYPE_UNDEFINED))
#define JSVAL_TAG_STRING             ((uint32)(JSVAL_TAG_CLEAR | JSVAL_TYPE_STRING))
#define JSVAL_TAG_BOOLEAN            ((uint32)(JSVAL_TAG_CLEAR | JSVAL_TYPE_BOOLEAN))
#define JSVAL_TAG_MAGIC              ((uint32)(JSVAL_TAG_CLEAR | JSVAL_TYPE_MAGIC))
#define JSVAL_TAG_NULL               ((uint32)(JSVAL_TAG_CLEAR | JSVAL_TYPE_NULL))
#define JSVAL_TAG_OBJECT             ((uint32)(JSVAL_TAG_CLEAR | JSVAL_TYPE_OBJECT))

#elif JS_BITS_PER_WORD == 64

typedef uint32 JSValueTag;
#define JSVAL_TAG_MAX_DOUBLE         ((uint32)(0x1FFF0))
#define JSVAL_TAG_INT32              (uint32)(JSVAL_TAG_MAX_DOUBLE | JSVAL_TYPE_INT32)
#define JSVAL_TAG_UNDEFINED          (uint32)(JSVAL_TAG_MAX_DOUBLE | JSVAL_TYPE_UNDEFINED)
#define JSVAL_TAG_STRING             (uint32)(JSVAL_TAG_MAX_DOUBLE | JSVAL_TYPE_STRING)
#define JSVAL_TAG_BOOLEAN            (uint32)(JSVAL_TAG_MAX_DOUBLE | JSVAL_TYPE_BOOLEAN)
#define JSVAL_TAG_MAGIC              (uint32)(JSVAL_TAG_MAX_DOUBLE | JSVAL_TYPE_MAGIC)
#define JSVAL_TAG_NULL               (uint32)(JSVAL_TAG_MAX_DOUBLE | JSVAL_TYPE_NULL)
#define JSVAL_TAG_OBJECT             (uint32)(JSVAL_TAG_MAX_DOUBLE | JSVAL_TYPE_OBJECT)

#endif  /* JS_BITS_PER_WORD */
#endif  /* defined(__cplusplus) */

#define JSVAL_LOWER_INCL_TYPE_OF_OBJ_OR_NULL_SET        JSVAL_TYPE_NULL
#define JSVAL_UPPER_EXCL_TYPE_OF_PRIMITIVE_SET          JSVAL_TYPE_OBJECT
#define JSVAL_UPPER_INCL_TYPE_OF_NUMBER_SET             JSVAL_TYPE_INT32
#define JSVAL_LOWER_INCL_TYPE_OF_GCTHING_SET            JSVAL_TYPE_STRING
#define JSVAL_UPPER_INCL_TYPE_OF_VALUE_SET              JSVAL_TYPE_OBJECT
#define JSVAL_UPPER_INCL_TYPE_OF_BOXABLE_SET            JSVAL_TYPE_FUNOBJ

#if JS_BITS_PER_WORD == 32

#define JSVAL_TYPE_TO_TAG(type)      ((JSValueTag)(JSVAL_TAG_CLEAR | (type)))

#define JSVAL_LOWER_INCL_TAG_OF_OBJ_OR_NULL_SET         JSVAL_TAG_NULL
#define JSVAL_UPPER_EXCL_TAG_OF_PRIMITIVE_SET           JSVAL_TAG_OBJECT
#define JSVAL_UPPER_INCL_TAG_OF_NUMBER_SET              JSVAL_TAG_INT32
#define JSVAL_LOWER_INCL_TAG_OF_GCTHING_SET             JSVAL_TAG_STRING

#elif JS_BITS_PER_WORD == 64

#define JSVAL_TAG_SHIFT              47
#define JSVAL_PAYLOAD_MASK           0x00007FFFFFFFFFFFLL
#define JSVAL_TYPE_TO_TAG(type)      ((JSValueTag)(JSVAL_TAG_MAX_DOUBLE | (type)))
#define JSVAL_TYPE_TO_SHIFTED_TAG(type) (((uint64)JSVAL_TYPE_TO_TAG(type)) << JSVAL_TAG_SHIFT)

#define JSVAL_SHIFTED_TAG_MAX_DOUBLE (((uint64)JSVAL_TAG_MAX_DOUBLE) << JSVAL_TAG_SHIFT)
#define JSVAL_SHIFTED_TAG_INT32      (((uint64)JSVAL_TAG_INT32)      << JSVAL_TAG_SHIFT)
#define JSVAL_SHIFTED_TAG_UNDEFINED  (((uint64)JSVAL_TAG_UNDEFINED)  << JSVAL_TAG_SHIFT)
#define JSVAL_SHIFTED_TAG_STRING     (((uint64)JSVAL_TAG_STRING)     << JSVAL_TAG_SHIFT)
#define JSVAL_SHIFTED_TAG_BOOLEAN    (((uint64)JSVAL_TAG_BOOLEAN)    << JSVAL_TAG_SHIFT)
#define JSVAL_SHIFTED_TAG_MAGIC      (((uint64)JSVAL_TAG_MAGIC)      << JSVAL_TAG_SHIFT)
#define JSVAL_SHIFTED_TAG_NULL       (((uint64)JSVAL_TAG_NULL)       << JSVAL_TAG_SHIFT)
#define JSVAL_SHIFTED_TAG_OBJECT     (((uint64)JSVAL_TAG_OBJECT)     << JSVAL_TAG_SHIFT)

#define JSVAL_LOWER_INCL_SHIFTED_TAG_OF_OBJ_OR_NULL_SET  JSVAL_SHIFTED_TAG_NULL
#define JSVAL_UPPER_EXCL_SHIFTED_TAG_OF_PRIMITIVE_SET    JSVAL_SHIFTED_TAG_OBJECT
#define JSVAL_UPPER_EXCL_SHIFTED_TAG_OF_NUMBER_SET       JSVAL_SHIFTED_TAG_UNDEFINED
#define JSVAL_LOWER_INCL_SHIFTED_TAG_OF_GCTHING_SET      JSVAL_SHIFTED_TAG_STRING

#endif /* JS_BITS_PER_WORD */

typedef enum JSWhyMagic
{
    JS_ARRAY_HOLE,               /* a hole in a dense array */
    JS_ARGS_HOLE,                /* a hole in the args object's array */
    JS_NATIVE_ENUMERATE,         /* indicates that a custom enumerate hook forwarded
                                  * to js_Enumerate, which really means the object can be
                                  * enumerated like a native object. */
    JS_NO_ITER_VALUE,            /* there is not a pending iterator value */
    JS_GENERATOR_CLOSING,        /* exception value thrown when closing a generator */
    JS_NO_CONSTANT               /* compiler sentinel value */
} JSWhyMagic;

#if defined(IS_LITTLE_ENDIAN)
#if JS_BITS_PER_WORD == 32

typedef union jsval_layout
{
    uint64 asBits;
    struct {
        union {
            int32          i32;
            uint32         u32;
            JSBool         boo;
            JSString       *str;
            JSObject       *obj;
            void           *ptr;
            JSWhyMagic     why;
        } payload;
        JSValueTag tag;
    } s;
    double asDouble;
} jsval_layout;

#elif JS_BITS_PER_WORD == 64

typedef union jsval_layout
{
    uint64 asBits;
    struct {
        uint64             payload47 : 47;
        JSValueTag         tag : 17;
    } debugView;
    struct {
        union {
            int32          i32;
            uint32         u32;
            JSWhyMagic     why;
        } payload;
    } s;
    double asDouble;
} jsval_layout;

#endif  /* JS_BITS_PER_WORD */
#endif  /* IS_LITTLE_ENDIAN */

#if JS_BITS_PER_WORD == 32

#define BUILD_JSVAL(tag, payload) \
    ((((uint64)(uint32)(tag)) << 32) | (uint32)(payload))

static JS_ALWAYS_INLINE JSBool
JSVAL_IS_DOUBLE_IMPL(jsval_layout l)
{
    return l.s.tag < JSVAL_TAG_CLEAR;
}

static JS_ALWAYS_INLINE jsval_layout
DOUBLE_TO_JSVAL_IMPL(jsdouble d)
{
    jsval_layout l;
    l.asDouble = d;
    JS_ASSERT(l.s.tag < JSVAL_TAG_CLEAR);
    return l;
}

static JS_ALWAYS_INLINE JSBool
JSVAL_IS_INT32_IMPL(jsval_layout l)
{
    return l.s.tag == JSVAL_TAG_INT32;
}

static JS_ALWAYS_INLINE JSBool
JSVAL_IS_SPECIFIC_INT32_IMPL(jsval_layout l, int32 i32)
{
    return l.s.tag == JSVAL_TAG_INT32 && l.s.payload.i32 == i32;
}

static JS_ALWAYS_INLINE jsint
JSVAL_TO_INT32_IMPL(jsval_layout l)
{
    return l.s.payload.i32;
}

static JS_ALWAYS_INLINE jsval_layout
INT32_TO_JSVAL_IMPL(int32 i)
{
    jsval_layout l;
    l.s.tag = JSVAL_TAG_INT32;
    l.s.payload.i32 = i;
    return l;
}

static JS_ALWAYS_INLINE JSBool
JSVAL_IS_NUMBER_IMPL(jsval_layout l)
{
    JSValueTag tag = l.s.tag;
    JS_ASSERT(tag != JSVAL_TAG_CLEAR);
    return tag <= JSVAL_UPPER_INCL_TAG_OF_NUMBER_SET;
}

static JS_ALWAYS_INLINE JSBool
JSVAL_IS_UNDEFINED_IMPL(jsval_layout l)
{
    return l.s.tag == JSVAL_TAG_UNDEFINED;
}

static JS_ALWAYS_INLINE JSBool
JSVAL_IS_STRING_IMPL(jsval_layout l)
{
    return l.s.tag == JSVAL_TAG_STRING;
}

static JS_ALWAYS_INLINE jsval_layout
STRING_TO_JSVAL_IMPL(JSString *str)
{
    jsval_layout l;
    l.s.tag = JSVAL_TAG_STRING;
    l.s.payload.str = str;
    return l;
}

static JS_ALWAYS_INLINE JSString *
JSVAL_TO_STRING_IMPL(jsval_layout l)
{
    return l.s.payload.str;
}

static JS_ALWAYS_INLINE JSBool
JSVAL_IS_BOOLEAN_IMPL(jsval_layout l)
{
    return l.s.tag == JSVAL_TAG_BOOLEAN;
}

static JS_ALWAYS_INLINE JSBool
JSVAL_TO_BOOLEAN_IMPL(jsval_layout l)
{
    return l.s.payload.boo;
}

static JS_ALWAYS_INLINE jsval_layout
BOOLEAN_TO_JSVAL_IMPL(JSBool b)
{
    jsval_layout l;
    l.s.tag = JSVAL_TAG_BOOLEAN;
    l.s.payload.boo = b;
    return l;
}

static JS_ALWAYS_INLINE JSBool
JSVAL_IS_SPECIFIC_BOOLEAN(jsval_layout l, JSBool b)
{
    return (l.s.tag == JSVAL_TAG_BOOLEAN) && (l.s.payload.boo == b);
}

static JS_ALWAYS_INLINE JSBool
JSVAL_IS_MAGIC_IMPL(jsval_layout l)
{
    return l.s.tag == JSVAL_TAG_MAGIC;
}

static JS_ALWAYS_INLINE jsval_layout
MAGIC_TO_JSVAL_IMPL(JSWhyMagic why)
{
    jsval_layout l;
    l.s.tag = JSVAL_TAG_MAGIC;
    l.s.payload.why = why;
    return l;
}

static JS_ALWAYS_INLINE JSBool
JSVAL_IS_OBJECT_IMPL(jsval_layout l)
{
    return l.s.tag == JSVAL_TAG_OBJECT;
}

static JS_ALWAYS_INLINE JSBool
JSVAL_IS_PRIMITIVE_IMPL(jsval_layout l)
{
    return l.s.tag < JSVAL_UPPER_EXCL_TAG_OF_PRIMITIVE_SET;
}

static JS_ALWAYS_INLINE JSBool
JSVAL_IS_OBJECT_OR_NULL_IMPL(jsval_layout l)
{
    JS_ASSERT(l.s.tag <= JSVAL_TAG_OBJECT);
    return l.s.tag >= JSVAL_LOWER_INCL_TAG_OF_OBJ_OR_NULL_SET;
}

static JS_ALWAYS_INLINE JSObject *
JSVAL_TO_OBJECT_IMPL(jsval_layout l)
{
    return l.s.payload.obj;
}

static JS_ALWAYS_INLINE jsval_layout
OBJECT_TO_JSVAL_IMPL(JSObject *obj)
{
    jsval_layout l;
    l.s.tag = JSVAL_TAG_OBJECT;
    l.s.payload.obj = obj;
    return l;
}

static JS_ALWAYS_INLINE JSBool
JSVAL_IS_NULL_IMPL(jsval_layout l)
{
    return l.s.tag == JSVAL_TAG_NULL;
}

static JS_ALWAYS_INLINE jsval_layout
PRIVATE_PTR_TO_JSVAL_IMPL(void *ptr)
{
    jsval_layout l;
    JS_ASSERT(((uint32)ptr & 1) == 0);
    l.s.tag = (JSValueTag)0;
    l.s.payload.ptr = ptr;
    JS_ASSERT(JSVAL_IS_DOUBLE_IMPL(l));
    return l;
}

static JS_ALWAYS_INLINE void *
JSVAL_TO_PRIVATE_PTR_IMPL(jsval_layout l)
{
    return l.s.payload.ptr;
}

static JS_ALWAYS_INLINE JSBool
JSVAL_IS_GCTHING_IMPL(jsval_layout l)
{
    return l.s.tag >= JSVAL_LOWER_INCL_TAG_OF_GCTHING_SET;
}

static JS_ALWAYS_INLINE void *
JSVAL_TO_GCTHING_IMPL(jsval_layout l)
{
    return l.s.payload.ptr;
}

static JS_ALWAYS_INLINE JSBool
JSVAL_IS_TRACEABLE_IMPL(jsval_layout l)
{
    return l.s.tag == JSVAL_TAG_STRING || l.s.tag == JSVAL_TAG_OBJECT;
}

static JS_ALWAYS_INLINE uint32
JSVAL_TRACE_KIND_IMPL(jsval_layout l)
{
    return (uint32)(JSBool)JSVAL_IS_STRING_IMPL(l);
}

static JS_ALWAYS_INLINE JSBool
JSVAL_SAME_TYPE_IMPL(jsval_layout lhs, jsval_layout rhs)
{
    JSValueTag ltag = lhs.s.tag, rtag = rhs.s.tag;
    return ltag == rtag || (ltag < JSVAL_TAG_CLEAR && rtag < JSVAL_TAG_CLEAR);
}

static JS_ALWAYS_INLINE JSValueType
JSVAL_EXTRACT_TYPE_IMPL(jsval_layout l)
{
    uint32 type = l.s.tag & 0xF;
    JS_ASSERT(type > JSVAL_TYPE_DOUBLE && type <= JSVAL_TYPE_OBJECT);
    return (JSValueType)type;
}

static JS_ALWAYS_INLINE JSValueTag
JSVAL_EXTRACT_TAG_IMPL(jsval_layout l)
{
    JSValueTag tag = l.s.tag;
    JS_ASSERT(tag >= JSVAL_TAG_INT32);
    return tag;
}

static JS_ALWAYS_INLINE jsval_layout
PRIVATE_UINT32_TO_JSVAL_IMPL(uint32 ui)
{
    jsval_layout l;
    l.s.tag = (JSValueTag)0;
    l.s.payload.u32 = ui;
    JS_ASSERT(JSVAL_IS_DOUBLE_IMPL(l));
    return l;
}

static JS_ALWAYS_INLINE uint32
JSVAL_TO_PRIVATE_UINT32_IMPL(jsval_layout l)
{
    return l.s.payload.u32;
}

#ifdef __cplusplus
JS_STATIC_ASSERT((JSVAL_TYPE_NONFUNOBJ & 0xF) == JSVAL_TYPE_OBJECT);
JS_STATIC_ASSERT((JSVAL_TYPE_FUNOBJ & 0xF) == JSVAL_TYPE_OBJECT);
#endif

static JS_ALWAYS_INLINE jsval_layout
BOX_NON_DOUBLE_JSVAL(JSValueType type, uint64 *slot)
{
    jsval_layout l;
    JS_ASSERT(type > JSVAL_TYPE_DOUBLE && type <= JSVAL_UPPER_INCL_TYPE_OF_BOXABLE_SET);
    l.s.tag = JSVAL_TYPE_TO_TAG(type & 0xF);
    l.s.payload.u32 = *(uint32 *)slot;
    return l;
}

static JS_ALWAYS_INLINE void
UNBOX_NON_DOUBLE_JSVAL(jsval_layout l, uint64 *out)
{
    JS_ASSERT(!JSVAL_IS_DOUBLE_IMPL(l));
    *(uint32 *)out = l.s.payload.u32;
}

#elif JS_BITS_PER_WORD == 64

#define BUILD_JSVAL(tag, payload) \
    ((((uint64)(uint32)(tag)) << JSVAL_TAG_SHIFT) | (payload))

static JS_ALWAYS_INLINE JSBool
JSVAL_IS_DOUBLE_IMPL(jsval_layout l)
{
    return l.asBits <= JSVAL_SHIFTED_TAG_MAX_DOUBLE;
}

static JS_ALWAYS_INLINE jsval_layout
DOUBLE_TO_JSVAL_IMPL(jsdouble d)
{
    jsval_layout l;
    l.asDouble = d;
    JS_ASSERT(l.asBits <= JSVAL_SHIFTED_TAG_MAX_DOUBLE);
    return l;
}

static JS_ALWAYS_INLINE JSBool
JSVAL_IS_INT32_IMPL(jsval_layout l)
{
    return (uint32)(l.asBits >> JSVAL_TAG_SHIFT) == JSVAL_TAG_INT32;
}

static JS_ALWAYS_INLINE JSBool
JSVAL_IS_SPECIFIC_INT32_IMPL(jsval_layout l, int32 i32)
{
    return l.asBits == (((uint64)(uint32)i32) | JSVAL_SHIFTED_TAG_INT32);
}

static JS_ALWAYS_INLINE jsint
JSVAL_TO_INT32_IMPL(jsval_layout l)
{
    return (int32)l.asBits;
}

static JS_ALWAYS_INLINE jsval_layout
INT32_TO_JSVAL_IMPL(int32 i32)
{
    jsval_layout l;
    l.asBits = ((uint64)(uint32)i32) | JSVAL_SHIFTED_TAG_INT32;
    return l;
}

static JS_ALWAYS_INLINE JSBool
JSVAL_IS_NUMBER_IMPL(jsval_layout l)
{
    return l.asBits < JSVAL_UPPER_EXCL_SHIFTED_TAG_OF_NUMBER_SET;
}

static JS_ALWAYS_INLINE JSBool
JSVAL_IS_UNDEFINED_IMPL(jsval_layout l)
{
    return l.asBits == JSVAL_SHIFTED_TAG_UNDEFINED;
}

static JS_ALWAYS_INLINE JSBool
JSVAL_IS_STRING_IMPL(jsval_layout l)
{
    return (uint32)(l.asBits >> JSVAL_TAG_SHIFT) == JSVAL_TAG_STRING;
}

static JS_ALWAYS_INLINE jsval_layout
STRING_TO_JSVAL_IMPL(JSString *str)
{
    jsval_layout l;
    uint64 strBits = (uint64)str;
    JS_ASSERT((strBits >> JSVAL_TAG_SHIFT) == 0);
    l.asBits = strBits | JSVAL_SHIFTED_TAG_STRING;
    return l;
}

static JS_ALWAYS_INLINE JSString *
JSVAL_TO_STRING_IMPL(jsval_layout l)
{
    return (JSString *)(l.asBits & JSVAL_PAYLOAD_MASK);
}

static JS_ALWAYS_INLINE JSBool
JSVAL_IS_BOOLEAN_IMPL(jsval_layout l)
{
    return (uint32)(l.asBits >> JSVAL_TAG_SHIFT) == JSVAL_TAG_BOOLEAN;
}

static JS_ALWAYS_INLINE JSBool
JSVAL_TO_BOOLEAN_IMPL(jsval_layout l)
{
    return (JSBool)l.asBits;
}

static JS_ALWAYS_INLINE jsval_layout
BOOLEAN_TO_JSVAL_IMPL(JSBool b)
{
    jsval_layout l;
    l.asBits = ((uint64)(uint32)b) | JSVAL_SHIFTED_TAG_BOOLEAN;
    return l;
}

static JS_ALWAYS_INLINE JSBool
JSVAL_IS_SPECIFIC_BOOLEAN(jsval_layout l, JSBool b)
{
    return l.asBits == (((uint64)(uint32)b) | JSVAL_SHIFTED_TAG_BOOLEAN);
}

static JS_ALWAYS_INLINE JSBool
JSVAL_IS_MAGIC_IMPL(jsval_layout l)
{
    return (l.asBits >> JSVAL_TAG_SHIFT) == JSVAL_TAG_MAGIC;
}

static JS_ALWAYS_INLINE jsval_layout
MAGIC_TO_JSVAL_IMPL(JSWhyMagic why)
{
    jsval_layout l;
    l.asBits = ((uint64)(uint32)why) | JSVAL_SHIFTED_TAG_MAGIC;
    return l;
}

static JS_ALWAYS_INLINE JSBool
JSVAL_IS_PRIMITIVE_IMPL(jsval_layout l)
{
    return l.asBits < JSVAL_UPPER_EXCL_SHIFTED_TAG_OF_PRIMITIVE_SET;
}

static JS_ALWAYS_INLINE JSBool
JSVAL_IS_OBJECT_IMPL(jsval_layout l)
{
    JS_ASSERT((l.asBits >> JSVAL_TAG_SHIFT) <= JSVAL_SHIFTED_TAG_OBJECT);
    return l.asBits >= JSVAL_SHIFTED_TAG_OBJECT;
}

static JS_ALWAYS_INLINE JSBool
JSVAL_IS_OBJECT_OR_NULL_IMPL(jsval_layout l)
{
    JS_ASSERT((l.asBits >> JSVAL_TAG_SHIFT) <= JSVAL_TAG_OBJECT);
    return l.asBits >= JSVAL_LOWER_INCL_SHIFTED_TAG_OF_OBJ_OR_NULL_SET;
}

static JS_ALWAYS_INLINE JSObject *
JSVAL_TO_OBJECT_IMPL(jsval_layout l)
{
    uint64 ptrBits = l.asBits & JSVAL_PAYLOAD_MASK;
    JS_ASSERT((ptrBits & 0x7) == 0);
    return (JSObject *)ptrBits;
}

static JS_ALWAYS_INLINE jsval_layout
OBJECT_TO_JSVAL_IMPL(JSObject *obj)
{
    jsval_layout l;
    uint64 objBits = (uint64)obj;
    JS_ASSERT((objBits >> JSVAL_TAG_SHIFT) == 0);
    l.asBits = objBits | JSVAL_SHIFTED_TAG_OBJECT;
    return l;
}

static JS_ALWAYS_INLINE JSBool
JSVAL_IS_NULL_IMPL(jsval_layout l)
{
    return l.asBits == JSVAL_SHIFTED_TAG_NULL;
}

static JS_ALWAYS_INLINE JSBool
JSVAL_IS_GCTHING_IMPL(jsval_layout l)
{
    return l.asBits >= JSVAL_LOWER_INCL_SHIFTED_TAG_OF_GCTHING_SET;
}

static JS_ALWAYS_INLINE void *
JSVAL_TO_GCTHING_IMPL(jsval_layout l)
{
    uint64 ptrBits = l.asBits & JSVAL_PAYLOAD_MASK;
    JS_ASSERT((ptrBits & 0x7) == 0);
    return (void *)ptrBits;
}

static JS_ALWAYS_INLINE JSBool
JSVAL_IS_TRACEABLE_IMPL(jsval_layout l)
{
    return JSVAL_IS_GCTHING_IMPL(l) && !JSVAL_IS_NULL_IMPL(l);
}

static JS_ALWAYS_INLINE uint32
JSVAL_TRACE_KIND_IMPL(jsval_layout l)
{
    return (uint32)(JSBool)!(JSVAL_IS_OBJECT_IMPL(l));
}

static JS_ALWAYS_INLINE jsval_layout
PRIVATE_PTR_TO_JSVAL_IMPL(void *ptr)
{
    jsval_layout l;
    uint64 ptrBits = (uint64)ptr;
    JS_ASSERT((ptrBits & 1) == 0);
    l.asBits = ptrBits >> 1;
    JS_ASSERT(JSVAL_IS_DOUBLE_IMPL(l));
    return l;
}

static JS_ALWAYS_INLINE void *
JSVAL_TO_PRIVATE_PTR_IMPL(jsval_layout l)
{
    JS_ASSERT((l.asBits & 0x8000000000000000LL) == 0);
    return (void *)(l.asBits << 1);
}

static JS_ALWAYS_INLINE JSBool
JSVAL_SAME_TYPE_IMPL(jsval_layout lhs, jsval_layout rhs)
{
    uint64 lbits = lhs.asBits, rbits = rhs.asBits;
    return (lbits <= JSVAL_TAG_MAX_DOUBLE && rbits <= JSVAL_TAG_MAX_DOUBLE) ||
           (((lbits ^ rbits) & 0xFFFF800000000000LL) == 0);
}

static JS_ALWAYS_INLINE jsval_layout
PRIVATE_UINT32_TO_JSVAL_IMPL(uint32 ui)
{
    jsval_layout l;
    l.asBits = (uint64)ui;
    JS_ASSERT(JSVAL_IS_DOUBLE_IMPL(l));
    return l;
}

static JS_ALWAYS_INLINE uint32
JSVAL_TO_PRIVATE_UINT32_IMPL(jsval_layout l)
{
    JS_ASSERT((l.asBits >> 32) == 0);
    return (uint32)l.asBits;
}

static JS_ALWAYS_INLINE JSValueType
JSVAL_EXTRACT_NON_DOUBLE_OBJECT_TYPE_IMPL(jsval_layout l)
{
   uint64 type = (l.asBits >> JSVAL_TAG_SHIFT) & 0xF;
   JS_ASSERT(type > JSVAL_TYPE_DOUBLE && type < JSVAL_TYPE_OBJECT);
   return (JSValueType)type;
}

static JS_ALWAYS_INLINE JSValueTag
JSVAL_EXTRACT_NON_DOUBLE_OBJECT_TAG_IMPL(jsval_layout l)
{
    uint64 tag = l.asBits >> JSVAL_TAG_SHIFT;
    JS_ASSERT(tag > JSVAL_TAG_MAX_DOUBLE && tag != JSVAL_TAG_OBJECT);
    return (JSValueTag)tag;
}

#ifdef __cplusplus
JS_STATIC_ASSERT(offsetof(jsval_layout, s.payload) == 0);
JS_STATIC_ASSERT((JSVAL_TYPE_NONFUNOBJ & 0xF) == JSVAL_TYPE_OBJECT);
JS_STATIC_ASSERT((JSVAL_TYPE_FUNOBJ & 0xF) == JSVAL_TYPE_OBJECT);
#endif

static JS_ALWAYS_INLINE jsval_layout
BOX_NON_DOUBLE_JSVAL(JSValueType type, uint64 *slot)
{
    /* N.B. for 32-bit payloads, the high 32 bits of the slot are trash. */
    jsval_layout l;
    JS_ASSERT(type > JSVAL_TYPE_DOUBLE && type <= JSVAL_UPPER_INCL_TYPE_OF_BOXABLE_SET);
    uint32 isI32 = (uint32)(type < JSVAL_LOWER_INCL_TYPE_OF_GCTHING_SET);
    uint32 shift = isI32 * 32;
    uint64 mask = ((uint64)-1) >> shift;
    uint64 payload = *slot & mask;
    l.asBits = payload | JSVAL_TYPE_TO_SHIFTED_TAG(type & 0xF);
    return l;
}

static JS_ALWAYS_INLINE void
UNBOX_NON_DOUBLE_JSVAL(jsval_layout l, uint64 *out)
{
    JS_ASSERT(!JSVAL_IS_DOUBLE_IMPL(l));
    *out = (l.asBits & JSVAL_PAYLOAD_MASK);
}

#endif

static JS_ALWAYS_INLINE JSBool
JSVAL_IS_UNDERLYING_TYPE_OF_PRIVATE_IMPL(jsval_layout l)
{
    return JSVAL_IS_DOUBLE_IMPL(l);
}

#ifdef DEBUG

/*
 * To catch subtle bugs that may arise fromt he implicit conversion of jsval
 * and jsid to each other, bool and integral types, debug builds make these
 * types structs.
 */
typedef VALUE_ALIGNMENT jsval_layout jsval;
typedef struct jsid { size_t bits; } jsid;

#define JSVAL_BITS(v)    (v.asBits)
#define JSVAL_FROM_LAYOUT(l) (l)
#define IMPL_TO_JSVAL(v) (v)
#define JSID_BITS(id)    (id.bits)

#if defined(__cplusplus)
extern "C++" {
    static JS_ALWAYS_INLINE bool
    operator==(jsid lhs, jsid rhs)
    {
        return JSID_BITS(lhs) == JSID_BITS(rhs);
    }

    static JS_ALWAYS_INLINE bool
    operator!=(jsid lhs, jsid rhs)
    {
        return JSID_BITS(lhs) != JSID_BITS(rhs);
    }

    static JS_ALWAYS_INLINE bool
    operator==(jsval lhs, jsval rhs)
    {
        return JSVAL_BITS(lhs) == JSVAL_BITS(rhs);
    }

    static JS_ALWAYS_INLINE bool
    operator!=(jsval lhs, jsval rhs)
    {
        return JSVAL_BITS(lhs) != JSVAL_BITS(rhs);
    }
}
# endif /* defined(__cplusplus) */

#else   /* defined(DEBUG) */

typedef VALUE_ALIGNMENT uint64 jsval;
typedef size_t  jsid;

#define JSVAL_BITS(v)    (v)
#define JSVAL_FROM_LAYOUT(l) ((l).asBits)
#define IMPL_TO_JSVAL(v) ((v).asBits)
#define JSID_BITS(id)    (id)

#endif  /* defined(DEBUG) */
=======
/************************************************************************/
>>>>>>> 4fce0d79

/* JSClass (and JSObjectOps where appropriate) function pointer typedefs. */

/*
 * Add, delete, get or set a property named by id in obj.  Note the jsid id
 * type -- id may be a string (Unicode property identifier) or an int (element
 * index).  The *vp out parameter, on success, is the new property value after
 * an add, get, or set.  After a successful delete, *vp is JSVAL_FALSE iff
 * obj[id] can't be deleted (because it's permanent).
 */
typedef JSBool
(* JSPropertyOp)(JSContext *cx, JSObject *obj, jsid id, jsval *vp);

/*
 * This function type is used for callbacks that enumerate the properties of
 * a JSObject.  The behavior depends on the value of enum_op:
 *
 *  JSENUMERATE_INIT
 *    A new, opaque iterator state should be allocated and stored in *statep.
 *    (You can use PRIVATE_TO_JSVAL() to tag the pointer to be stored).
 *
 *    The number of properties that will be enumerated should be returned as
 *    an integer jsval in *idp, if idp is non-null, and provided the number of
 *    enumerable properties is known.  If idp is non-null and the number of
 *    enumerable properties can't be computed in advance, *idp should be set
 *    to JSVAL_ZERO.
 *
 *  JSENUMERATE_NEXT
 *    A previously allocated opaque iterator state is passed in via statep.
 *    Return the next jsid in the iteration using *idp.  The opaque iterator
 *    state pointed at by statep is destroyed and *statep is set to JSVAL_NULL
 *    if there are no properties left to enumerate.
 *
 *  JSENUMERATE_DESTROY
 *    Destroy the opaque iterator state previously allocated in *statep by a
 *    call to this function when enum_op was JSENUMERATE_INIT.
 *
 * The return value is used to indicate success, with a value of JS_FALSE
 * indicating failure.
 */
typedef JSBool
(* JSNewEnumerateOp)(JSContext *cx, JSObject *obj, JSIterateOp enum_op,
                     jsval *statep, jsid *idp);

/*
 * The old-style JSClass.enumerate op should define all lazy properties not
 * yet reflected in obj.
 */
typedef JSBool
(* JSEnumerateOp)(JSContext *cx, JSObject *obj);

/*
 * Resolve a lazy property named by id in obj by defining it directly in obj.
 * Lazy properties are those reflected from some peer native property space
 * (e.g., the DOM attributes for a given node reflected as obj) on demand.
 *
 * JS looks for a property in an object, and if not found, tries to resolve
 * the given id.  If resolve succeeds, the engine looks again in case resolve
 * defined obj[id].  If no such property exists directly in obj, the process
 * is repeated with obj's prototype, etc.
 *
 * NB: JSNewResolveOp provides a cheaper way to resolve lazy properties.
 */
typedef JSBool
(* JSResolveOp)(JSContext *cx, JSObject *obj, jsid id);

/*
 * Like JSResolveOp, but flags provide contextual information as follows:
 *
 *  JSRESOLVE_QUALIFIED   a qualified property id: obj.id or obj[id], not id
 *  JSRESOLVE_ASSIGNING   obj[id] is on the left-hand side of an assignment
 *  JSRESOLVE_DETECTING   'if (o.p)...' or similar detection opcode sequence
 *  JSRESOLVE_DECLARING   var, const, or function prolog declaration opcode
 *  JSRESOLVE_CLASSNAME   class name used when constructing
 *
 * The *objp out parameter, on success, should be null to indicate that id
 * was not resolved; and non-null, referring to obj or one of its prototypes,
 * if id was resolved.
 *
 * This hook instead of JSResolveOp is called via the JSClass.resolve member
 * if JSCLASS_NEW_RESOLVE is set in JSClass.flags.
 *
 * Setting JSCLASS_NEW_RESOLVE and JSCLASS_NEW_RESOLVE_GETS_START further
 * extends this hook by passing in the starting object on the prototype chain
 * via *objp.  Thus a resolve hook implementation may define the property id
 * being resolved in the object in which the id was first sought, rather than
 * in a prototype object whose class led to the resolve hook being called.
 *
 * When using JSCLASS_NEW_RESOLVE_GETS_START, the resolve hook must therefore
 * null *objp to signify "not resolved".  With only JSCLASS_NEW_RESOLVE and no
 * JSCLASS_NEW_RESOLVE_GETS_START, the hook can assume *objp is null on entry.
 * This is not good practice, but enough existing hook implementations count
 * on it that we can't break compatibility by passing the starting object in
 * *objp without a new JSClass flag.
 */
typedef JSBool
(* JSNewResolveOp)(JSContext *cx, JSObject *obj, jsid id, uintN flags,
                   JSObject **objp);

/*
 * Convert obj to the given type, returning true with the resulting value in
 * *vp on success, and returning false on error or exception.
 */
typedef JSBool
(* JSConvertOp)(JSContext *cx, JSObject *obj, JSType type, jsval *vp);

/*
 * Delegate typeof to an object so it can cloak a primitive or another object.
 */
typedef JSType
(* JSTypeOfOp)(JSContext *cx, JSObject *obj);

/*
 * Finalize obj, which the garbage collector has determined to be unreachable
 * from other live objects or from GC roots.  Obviously, finalizers must never
 * store a reference to obj.
 */
typedef void
(* JSFinalizeOp)(JSContext *cx, JSObject *obj);

/*
 * Used by JS_AddExternalStringFinalizer and JS_RemoveExternalStringFinalizer
 * to extend and reduce the set of string types finalized by the GC.
 */
typedef void
(* JSStringFinalizeOp)(JSContext *cx, JSString *str);

/*
 * The signature for JSClass.getObjectOps, used by JS_NewObject's internals
 * to discover the set of high-level object operations to use for new objects
 * of the given class.  All native objects have a JSClass, which is stored as
 * a private (int-tagged) pointer in obj slots. In contrast, all native and
 * host objects have a JSObjectMap at obj->map, which may be shared among a
 * number of objects, and which contains the JSObjectOps *ops pointer used to
 * dispatch object operations from API calls.
 *
 * Thus JSClass (which pre-dates JSObjectOps in the API) provides a low-level
 * interface to class-specific code and data, while JSObjectOps allows for a
 * higher level of operation, which does not use the object's class except to
 * find the class's JSObjectOps struct, by calling clasp->getObjectOps, and to
 * finalize the object.
 *
 * If this seems backwards, that's because it is!  API compatibility requires
 * a JSClass *clasp parameter to JS_NewObject, etc.  Most host objects do not
 * need to implement the larger JSObjectOps, and can share the common JSScope
 * code and data used by the native (js_ObjectOps, see jsobj.c) ops.
 */
typedef JSObjectOps *
(* JSGetObjectOps)(JSContext *cx, JSClass *clasp);

/*
 * JSClass.checkAccess type: check whether obj[id] may be accessed per mode,
 * returning false on error/exception, true on success with obj[id]'s last-got
 * value in *vp, and its attributes in *attrsp.  As for JSPropertyOp above, id
 * is either a string or an int jsval.
 *
 * See JSCheckAccessIdOp, below, for the JSObjectOps counterpart, which takes
 * a jsid (a tagged int or aligned, unique identifier pointer) rather than a
 * jsval.  The native js_ObjectOps.checkAccess simply forwards to the object's
 * clasp->checkAccess, so that both JSClass and JSObjectOps implementors may
 * specialize access checks.
 */
typedef JSBool
(* JSCheckAccessOp)(JSContext *cx, JSObject *obj, jsid id, JSAccessMode mode,
                    jsval *vp);

/*
 * Encode or decode an object, given an XDR state record representing external
 * data.  See jsxdrapi.h.
 */
typedef JSBool
(* JSXDRObjectOp)(JSXDRState *xdr, JSObject **objp);

/*
 * Check whether v is an instance of obj.  Return false on error or exception,
 * true on success with JS_TRUE in *bp if v is an instance of obj, JS_FALSE in
 * *bp otherwise.
 */
typedef JSBool
(* JSHasInstanceOp)(JSContext *cx, JSObject *obj, const jsval *v, JSBool *bp);

/*
 * Deprecated function type for JSClass.mark. All new code should define
 * JSTraceOp instead to ensure the traversal of traceable things stored in
 * the native structures.
 */
typedef uint32
(* JSMarkOp)(JSContext *cx, JSObject *obj, void *arg);

/*
 * Function type for trace operation of the class called to enumerate all
 * traceable things reachable from obj's private data structure. For each such
 * thing, a trace implementation must call
 *
 *    JS_CallTracer(trc, thing, kind);
 *
 * or one of its convenience macros as described in jsapi.h.
 *
 * JSTraceOp implementation can assume that no other threads mutates object
 * state. It must not change state of the object or corresponding native
 * structures. The only exception for this rule is the case when the embedding
 * needs a tight integration with GC. In that case the embedding can check if
 * the traversal is a part of the marking phase through calling
 * JS_IsGCMarkingTracer and apply a special code like emptying caches or
 * marking its native structures.
 *
 * To define the tracer for a JSClass, the implementation must add
 * JSCLASS_MARK_IS_TRACE to class flags and use JS_CLASS_TRACE(method)
 * macro below to convert JSTraceOp to JSMarkOp when initializing or
 * assigning JSClass.mark field.
 */
typedef void
(* JSTraceOp)(JSTracer *trc, JSObject *obj);

#if defined __GNUC__ && __GNUC__ >= 4 && !defined __cplusplus
# define JS_CLASS_TRACE(method)                                               \
    (__builtin_types_compatible_p(JSTraceOp, __typeof(&(method)))             \
     ? (JSMarkOp)(method)                                                     \
     : js_WrongTypeForClassTracer)

extern JSMarkOp js_WrongTypeForClassTracer;

#else
# define JS_CLASS_TRACE(method) ((JSMarkOp)(method))
#endif

/*
 * Tracer callback, called for each traceable thing directly referenced by a
 * particular object or runtime structure. It is the callback responsibility
 * to ensure the traversal of the full object graph via calling eventually
 * JS_TraceChildren on the passed thing. In this case the callback must be
 * prepared to deal with cycles in the traversal graph.
 *
 * kind argument is one of JSTRACE_OBJECT, JSTRACE_STRING or a tag denoting
 * internal implementation-specific traversal kind. In the latter case the only
 * operations on thing that the callback can do is to call JS_TraceChildren or
 * DEBUG-only JS_PrintTraceThingInfo.
 */
typedef void
(* JSTraceCallback)(JSTracer *trc, void *thing, uint32 kind);

/*
 * DEBUG only callback that JSTraceOp implementation can provide to return
 * a string describing the reference traced with JS_CallTracer.
 */
typedef void
(* JSTraceNamePrinter)(JSTracer *trc, char *buf, size_t bufsize);

/*
 * The optional JSClass.reserveSlots hook allows a class to make computed
 * per-instance object slots reservations, in addition to or instead of using
 * JSCLASS_HAS_RESERVED_SLOTS(n) in the JSClass.flags initializer to reserve
 * a constant-per-class number of slots.  Implementations of this hook should
 * return the number of slots to reserve, not including any reserved by using
 * JSCLASS_HAS_RESERVED_SLOTS(n) in JSClass.flags.
 *
 * NB: called with obj locked by the JSObjectOps-specific mutual exclusion
 * mechanism appropriate for obj, so don't nest other operations that might
 * also lock obj.
 */
typedef uint32
(* JSReserveSlotsOp)(JSContext *cx, JSObject *obj);

/* JSExtendedClass function pointer typedefs. */

/*
 *
 */
typedef JSBool
(* JSEqualityOp)(JSContext *cx, JSObject *obj, const jsval *v, JSBool *bp);

/*
 * A generic type for functions mapping an object to another object, or null
 * if an error or exception was thrown on cx.  Used by JSObjectOps.thisObject
 * at present.
 */
typedef JSObject *
(* JSObjectOp)(JSContext *cx, JSObject *obj);

/*
 * Hook that creates an iterator object for a given object. Returns the
 * iterator object or null if an error or exception was thrown on cx.
 */
typedef JSObject *
(* JSIteratorOp)(JSContext *cx, JSObject *obj, JSBool keysonly);

/* Typedef for native functions called by the JS VM. */

typedef JSBool
(* JSNative)(JSContext *cx, JSObject *obj, uintN argc, jsval *argv,
             jsval *rval);

typedef JSBool
(* JSFastNative)(JSContext *cx, uintN argc, jsval *vp);

/* Callbacks and their arguments. */

typedef enum JSContextOp {
    JSCONTEXT_NEW,
    JSCONTEXT_DESTROY
} JSContextOp;

/*
 * The possible values for contextOp when the runtime calls the callback are:
 *   JSCONTEXT_NEW      JS_NewContext successfully created a new JSContext
 *                      instance. The callback can initialize the instance as
 *                      required. If the callback returns false, the instance
 *                      will be destroyed and JS_NewContext returns null. In
 *                      this case the callback is not called again.
 *   JSCONTEXT_DESTROY  One of JS_DestroyContext* methods is called. The
 *                      callback may perform its own cleanup and must always
 *                      return true.
 *   Any other value    For future compatibility the callback must do nothing
 *                      and return true in this case.
 */
typedef JSBool
(* JSContextCallback)(JSContext *cx, uintN contextOp);

#ifndef JS_THREADSAFE
typedef void
(* JSHeartbeatCallback)(JSRuntime *rt);
#endif

typedef enum JSGCStatus {
    JSGC_BEGIN,
    JSGC_END,
    JSGC_MARK_END,
    JSGC_FINALIZE_END
} JSGCStatus;

typedef JSBool
(* JSGCCallback)(JSContext *cx, JSGCStatus status);

/*
 * Generic trace operation that calls JS_CallTracer on each traceable thing
 * stored in data.
 */
typedef void
(* JSTraceDataOp)(JSTracer *trc, void *data);

typedef JSBool
(* JSOperationCallback)(JSContext *cx);

/*
 * Deprecated form of JSOperationCallback.
 */
typedef JSBool
(* JSBranchCallback)(JSContext *cx, JSScript *script);

typedef void
(* JSErrorReporter)(JSContext *cx, const char *message, JSErrorReport *report);

/*
 * Possible exception types. These types are part of a JSErrorFormatString
 * structure. They define which error to throw in case of a runtime error.
 * JSEXN_NONE marks an unthrowable error.
 */
typedef enum JSExnType {
    JSEXN_NONE = -1,
      JSEXN_ERR,
        JSEXN_INTERNALERR,
        JSEXN_EVALERR,
        JSEXN_RANGEERR,
        JSEXN_REFERENCEERR,
        JSEXN_SYNTAXERR,
        JSEXN_TYPEERR,
        JSEXN_URIERR,
        JSEXN_LIMIT
} JSExnType;

typedef struct JSErrorFormatString {
    /* The error format string (UTF-8 if js_CStringsAreUTF8). */
    const char *format;

    /* The number of arguments to expand in the formatted error message. */
    uint16 argCount;

    /* One of the JSExnType constants above. */
    int16 exnType;
} JSErrorFormatString;

typedef const JSErrorFormatString *
(* JSErrorCallback)(void *userRef, const char *locale,
                    const uintN errorNumber);

#ifdef va_start
#define JS_ARGUMENT_FORMATTER_DEFINED 1

typedef JSBool
(* JSArgumentFormatter)(JSContext *cx, const char *format, JSBool fromJS,
                        jsval **vpp, va_list *app);
#endif

typedef JSBool
(* JSLocaleToUpperCase)(JSContext *cx, JSString *src, jsval *rval);

typedef JSBool
(* JSLocaleToLowerCase)(JSContext *cx, JSString *src, jsval *rval);

typedef JSBool
(* JSLocaleCompare)(JSContext *cx, JSString *src1, JSString *src2,
                    jsval *rval);

typedef JSBool
(* JSLocaleToUnicode)(JSContext *cx, char *src, jsval *rval);

/*
 * Security protocol types.
 */
typedef struct JSPrincipals JSPrincipals;

/*
 * XDR-encode or -decode a principals instance, based on whether xdr->mode is
 * JSXDR_ENCODE, in which case *principalsp should be encoded; or JSXDR_DECODE,
 * in which case implementations must return a held (via JSPRINCIPALS_HOLD),
 * non-null *principalsp out parameter.  Return true on success, false on any
 * error, which the implementation must have reported.
 */
typedef JSBool
(* JSPrincipalsTranscoder)(JSXDRState *xdr, JSPrincipals **principalsp);

/*
 * Return a weak reference to the principals associated with obj, possibly via
 * the immutable parent chain leading from obj to a top-level container (e.g.,
 * a window object in the DOM level 0).  If there are no principals associated
 * with obj, return null.  Therefore null does not mean an error was reported;
 * in no event should an error be reported or an exception be thrown by this
 * callback's implementation.
 */
typedef JSPrincipals *
(* JSObjectPrincipalsFinder)(JSContext *cx, JSObject *obj);

/*
 * Used to check if a CSP instance wants to disable eval() and friends.
 * See js_CheckCSPPermitsJSAction() in jsobj.
 */
typedef JSBool
(* JSCSPEvalChecker)(JSContext *cx);

JS_END_EXTERN_C

#endif /* jspubtd_h___ */<|MERGE_RESOLUTION|>--- conflicted
+++ resolved
@@ -153,846 +153,7 @@
 typedef struct JSONParser        JSONParser;
 typedef struct JSCompartment     JSCompartment;
 
-<<<<<<< HEAD
-/*
- * JavaScript engine unboxed value representation
- *
- * TODO: explain boxing strategy
- */
-
-#ifdef __GNUC__
-# define VALUE_ALIGNMENT        __attribute__((aligned (8)))
-# define ASSERT_DOUBLE_ALIGN()  JS_ASSERT(size_t(this) % sizeof(double) == 0)
-#elif defined(_MSC_VER)
-  /*
-   * Structs can be aligned with MSVC, but not if they are used as parameters,
-   * so we just don't try to align.
-   */
-# define VALUE_ALIGNMENT
-# define ASSERT_DOUBLE_ALIGN()
-#elif defined(__SUNPRO_C) || defined(__SUNPRO_CC)
-# define VALUE_ALIGNMENT
-# define ASSERT_DOUBLE_ALIGN()
-#endif
-
-/*
- * When we can ensure that the underlying type is uint32, use an enum so that
- * symbolic type names show up in the debugger. Otherwise, use #defines.
- */
-#ifdef __cplusplus
-
-#if defined(_MSC_VER)
-# define JS_ENUM_HEADER(id, type)              enum id : type
-# define JS_ENUM_MEMBER(id, type, value)       id = (type)value,
-# define JS_LAST_ENUM_MEMBER(id, type, value)  id = (type)value
-# define JS_ENUM_FOOTER(id)
-#else
-# define JS_ENUM_HEADER(id, type)              enum id
-# define JS_ENUM_MEMBER(id, type, value)       id = (type)value,
-# define JS_LAST_ENUM_MEMBER(id, type, value)  id = (type)value
-# define JS_ENUM_FOOTER(id)                    __attribute__((packed))
-#endif
-
-/* Remember to propagate changes to the C defines below. */
-JS_ENUM_HEADER(JSValueType, uint8)
-{
-    JSVAL_TYPE_DOUBLE              = 0x00,
-    JSVAL_TYPE_INT32               = 0x01,
-    JSVAL_TYPE_UNDEFINED           = 0x02,
-    JSVAL_TYPE_BOOLEAN             = 0x03,
-    JSVAL_TYPE_MAGIC               = 0x04,
-    JSVAL_TYPE_STRING              = 0x05,
-    JSVAL_TYPE_NULL                = 0x06,
-    JSVAL_TYPE_OBJECT              = 0x07,
-
-    /* The below types never appear in a jsval; they are only used in tracing. */
-
-    JSVAL_TYPE_NONFUNOBJ           = 0x57,
-    JSVAL_TYPE_FUNOBJ              = 0x67,
-
-    JSVAL_TYPE_STRORNULL           = 0x97,
-    JSVAL_TYPE_OBJORNULL           = 0x98,
-    JSVAL_TYPE_BOXED               = 0x99,
-    JSVAL_TYPE_UNINITIALIZED       = 0xcd
-} JS_ENUM_FOOTER(JSValueType);
-
-#if JS_BITS_PER_WORD == 32
-
-/* Remember to propagate changes to the C defines below. */
-JS_ENUM_HEADER(JSValueTag, uint32)
-{
-    JSVAL_TAG_CLEAR                = 0xFFFF0000,
-    JSVAL_TAG_INT32                = JSVAL_TAG_CLEAR | JSVAL_TYPE_INT32,
-    JSVAL_TAG_UNDEFINED            = JSVAL_TAG_CLEAR | JSVAL_TYPE_UNDEFINED,
-    JSVAL_TAG_STRING               = JSVAL_TAG_CLEAR | JSVAL_TYPE_STRING,
-    JSVAL_TAG_BOOLEAN              = JSVAL_TAG_CLEAR | JSVAL_TYPE_BOOLEAN,
-    JSVAL_TAG_MAGIC                = JSVAL_TAG_CLEAR | JSVAL_TYPE_MAGIC,
-    JSVAL_TAG_NULL                 = JSVAL_TAG_CLEAR | JSVAL_TYPE_NULL,
-    JSVAL_TAG_OBJECT               = JSVAL_TAG_CLEAR | JSVAL_TYPE_OBJECT
-} JS_ENUM_FOOTER(JSValueType);
-
-#elif JS_BITS_PER_WORD == 64
-
-/* Remember to propagate changes to the C defines below. */
-JS_ENUM_HEADER(JSValueTag, uint32)
-{
-    JSVAL_TAG_MAX_DOUBLE           = 0x1FFF0,
-    JSVAL_TAG_INT32                = JSVAL_TAG_MAX_DOUBLE | JSVAL_TYPE_INT32,
-    JSVAL_TAG_UNDEFINED            = JSVAL_TAG_MAX_DOUBLE | JSVAL_TYPE_UNDEFINED,
-    JSVAL_TAG_STRING               = JSVAL_TAG_MAX_DOUBLE | JSVAL_TYPE_STRING,
-    JSVAL_TAG_BOOLEAN              = JSVAL_TAG_MAX_DOUBLE | JSVAL_TYPE_BOOLEAN,
-    JSVAL_TAG_MAGIC                = JSVAL_TAG_MAX_DOUBLE | JSVAL_TYPE_MAGIC,
-    JSVAL_TAG_NULL                 = JSVAL_TAG_MAX_DOUBLE | JSVAL_TYPE_NULL,
-    JSVAL_TAG_OBJECT               = JSVAL_TAG_MAX_DOUBLE | JSVAL_TYPE_OBJECT
-} JS_ENUM_FOOTER(JSValueType);
-
-#endif
-
-#else  /* defined(__cplusplus) */
-
-typedef uint8 JSValueType;
-#define JSVAL_TYPE_DOUBLE            ((uint8)0x00)
-#define JSVAL_TYPE_INT32             ((uint8)0x01)
-#define JSVAL_TYPE_UNDEFINED         ((uint8)0x02)
-#define JSVAL_TYPE_BOOLEAN           ((uint8)0x03)
-#define JSVAL_TYPE_MAGIC             ((uint8)0x04)
-#define JSVAL_TYPE_STRING            ((uint8)0x05)
-#define JSVAL_TYPE_NULL              ((uint8)0x06)
-#define JSVAL_TYPE_OBJECT            ((uint8)0x07)
-#define JSVAL_TYPE_NONFUNOBJ         ((uint8)0x57)
-#define JSVAL_TYPE_FUNOBJ            ((uint8)0x67)
-#define JSVAL_TYPE_STRORNULL         ((uint8)0x97)
-#define JSVAL_TYPE_OBJORNULL         ((uint8)0x98)
-#define JSVAL_TYPE_BOXED             ((uint8)0x99)
-#define JSVAL_TYPE_UNINITIALIZED     ((uint8)0xcd)
-
-#if JS_BITS_PER_WORD == 32
-
-typedef uint32 JSValueTag;
-#define JSVAL_TAG_CLEAR              ((uint32)(0xFFFF0000))
-#define JSVAL_TAG_INT32              ((uint32)(JSVAL_TAG_CLEAR | JSVAL_TYPE_INT32))
-#define JSVAL_TAG_UNDEFINED          ((uint32)(JSVAL_TAG_CLEAR | JSVAL_TYPE_UNDEFINED))
-#define JSVAL_TAG_STRING             ((uint32)(JSVAL_TAG_CLEAR | JSVAL_TYPE_STRING))
-#define JSVAL_TAG_BOOLEAN            ((uint32)(JSVAL_TAG_CLEAR | JSVAL_TYPE_BOOLEAN))
-#define JSVAL_TAG_MAGIC              ((uint32)(JSVAL_TAG_CLEAR | JSVAL_TYPE_MAGIC))
-#define JSVAL_TAG_NULL               ((uint32)(JSVAL_TAG_CLEAR | JSVAL_TYPE_NULL))
-#define JSVAL_TAG_OBJECT             ((uint32)(JSVAL_TAG_CLEAR | JSVAL_TYPE_OBJECT))
-
-#elif JS_BITS_PER_WORD == 64
-
-typedef uint32 JSValueTag;
-#define JSVAL_TAG_MAX_DOUBLE         ((uint32)(0x1FFF0))
-#define JSVAL_TAG_INT32              (uint32)(JSVAL_TAG_MAX_DOUBLE | JSVAL_TYPE_INT32)
-#define JSVAL_TAG_UNDEFINED          (uint32)(JSVAL_TAG_MAX_DOUBLE | JSVAL_TYPE_UNDEFINED)
-#define JSVAL_TAG_STRING             (uint32)(JSVAL_TAG_MAX_DOUBLE | JSVAL_TYPE_STRING)
-#define JSVAL_TAG_BOOLEAN            (uint32)(JSVAL_TAG_MAX_DOUBLE | JSVAL_TYPE_BOOLEAN)
-#define JSVAL_TAG_MAGIC              (uint32)(JSVAL_TAG_MAX_DOUBLE | JSVAL_TYPE_MAGIC)
-#define JSVAL_TAG_NULL               (uint32)(JSVAL_TAG_MAX_DOUBLE | JSVAL_TYPE_NULL)
-#define JSVAL_TAG_OBJECT             (uint32)(JSVAL_TAG_MAX_DOUBLE | JSVAL_TYPE_OBJECT)
-
-#endif  /* JS_BITS_PER_WORD */
-#endif  /* defined(__cplusplus) */
-
-#define JSVAL_LOWER_INCL_TYPE_OF_OBJ_OR_NULL_SET        JSVAL_TYPE_NULL
-#define JSVAL_UPPER_EXCL_TYPE_OF_PRIMITIVE_SET          JSVAL_TYPE_OBJECT
-#define JSVAL_UPPER_INCL_TYPE_OF_NUMBER_SET             JSVAL_TYPE_INT32
-#define JSVAL_LOWER_INCL_TYPE_OF_GCTHING_SET            JSVAL_TYPE_STRING
-#define JSVAL_UPPER_INCL_TYPE_OF_VALUE_SET              JSVAL_TYPE_OBJECT
-#define JSVAL_UPPER_INCL_TYPE_OF_BOXABLE_SET            JSVAL_TYPE_FUNOBJ
-
-#if JS_BITS_PER_WORD == 32
-
-#define JSVAL_TYPE_TO_TAG(type)      ((JSValueTag)(JSVAL_TAG_CLEAR | (type)))
-
-#define JSVAL_LOWER_INCL_TAG_OF_OBJ_OR_NULL_SET         JSVAL_TAG_NULL
-#define JSVAL_UPPER_EXCL_TAG_OF_PRIMITIVE_SET           JSVAL_TAG_OBJECT
-#define JSVAL_UPPER_INCL_TAG_OF_NUMBER_SET              JSVAL_TAG_INT32
-#define JSVAL_LOWER_INCL_TAG_OF_GCTHING_SET             JSVAL_TAG_STRING
-
-#elif JS_BITS_PER_WORD == 64
-
-#define JSVAL_TAG_SHIFT              47
-#define JSVAL_PAYLOAD_MASK           0x00007FFFFFFFFFFFLL
-#define JSVAL_TYPE_TO_TAG(type)      ((JSValueTag)(JSVAL_TAG_MAX_DOUBLE | (type)))
-#define JSVAL_TYPE_TO_SHIFTED_TAG(type) (((uint64)JSVAL_TYPE_TO_TAG(type)) << JSVAL_TAG_SHIFT)
-
-#define JSVAL_SHIFTED_TAG_MAX_DOUBLE (((uint64)JSVAL_TAG_MAX_DOUBLE) << JSVAL_TAG_SHIFT)
-#define JSVAL_SHIFTED_TAG_INT32      (((uint64)JSVAL_TAG_INT32)      << JSVAL_TAG_SHIFT)
-#define JSVAL_SHIFTED_TAG_UNDEFINED  (((uint64)JSVAL_TAG_UNDEFINED)  << JSVAL_TAG_SHIFT)
-#define JSVAL_SHIFTED_TAG_STRING     (((uint64)JSVAL_TAG_STRING)     << JSVAL_TAG_SHIFT)
-#define JSVAL_SHIFTED_TAG_BOOLEAN    (((uint64)JSVAL_TAG_BOOLEAN)    << JSVAL_TAG_SHIFT)
-#define JSVAL_SHIFTED_TAG_MAGIC      (((uint64)JSVAL_TAG_MAGIC)      << JSVAL_TAG_SHIFT)
-#define JSVAL_SHIFTED_TAG_NULL       (((uint64)JSVAL_TAG_NULL)       << JSVAL_TAG_SHIFT)
-#define JSVAL_SHIFTED_TAG_OBJECT     (((uint64)JSVAL_TAG_OBJECT)     << JSVAL_TAG_SHIFT)
-
-#define JSVAL_LOWER_INCL_SHIFTED_TAG_OF_OBJ_OR_NULL_SET  JSVAL_SHIFTED_TAG_NULL
-#define JSVAL_UPPER_EXCL_SHIFTED_TAG_OF_PRIMITIVE_SET    JSVAL_SHIFTED_TAG_OBJECT
-#define JSVAL_UPPER_EXCL_SHIFTED_TAG_OF_NUMBER_SET       JSVAL_SHIFTED_TAG_UNDEFINED
-#define JSVAL_LOWER_INCL_SHIFTED_TAG_OF_GCTHING_SET      JSVAL_SHIFTED_TAG_STRING
-
-#endif /* JS_BITS_PER_WORD */
-
-typedef enum JSWhyMagic
-{
-    JS_ARRAY_HOLE,               /* a hole in a dense array */
-    JS_ARGS_HOLE,                /* a hole in the args object's array */
-    JS_NATIVE_ENUMERATE,         /* indicates that a custom enumerate hook forwarded
-                                  * to js_Enumerate, which really means the object can be
-                                  * enumerated like a native object. */
-    JS_NO_ITER_VALUE,            /* there is not a pending iterator value */
-    JS_GENERATOR_CLOSING,        /* exception value thrown when closing a generator */
-    JS_NO_CONSTANT               /* compiler sentinel value */
-} JSWhyMagic;
-
-#if defined(IS_LITTLE_ENDIAN)
-#if JS_BITS_PER_WORD == 32
-
-typedef union jsval_layout
-{
-    uint64 asBits;
-    struct {
-        union {
-            int32          i32;
-            uint32         u32;
-            JSBool         boo;
-            JSString       *str;
-            JSObject       *obj;
-            void           *ptr;
-            JSWhyMagic     why;
-        } payload;
-        JSValueTag tag;
-    } s;
-    double asDouble;
-} jsval_layout;
-
-#elif JS_BITS_PER_WORD == 64
-
-typedef union jsval_layout
-{
-    uint64 asBits;
-    struct {
-        uint64             payload47 : 47;
-        JSValueTag         tag : 17;
-    } debugView;
-    struct {
-        union {
-            int32          i32;
-            uint32         u32;
-            JSWhyMagic     why;
-        } payload;
-    } s;
-    double asDouble;
-} jsval_layout;
-
-#endif  /* JS_BITS_PER_WORD */
-#endif  /* IS_LITTLE_ENDIAN */
-
-#if JS_BITS_PER_WORD == 32
-
-#define BUILD_JSVAL(tag, payload) \
-    ((((uint64)(uint32)(tag)) << 32) | (uint32)(payload))
-
-static JS_ALWAYS_INLINE JSBool
-JSVAL_IS_DOUBLE_IMPL(jsval_layout l)
-{
-    return l.s.tag < JSVAL_TAG_CLEAR;
-}
-
-static JS_ALWAYS_INLINE jsval_layout
-DOUBLE_TO_JSVAL_IMPL(jsdouble d)
-{
-    jsval_layout l;
-    l.asDouble = d;
-    JS_ASSERT(l.s.tag < JSVAL_TAG_CLEAR);
-    return l;
-}
-
-static JS_ALWAYS_INLINE JSBool
-JSVAL_IS_INT32_IMPL(jsval_layout l)
-{
-    return l.s.tag == JSVAL_TAG_INT32;
-}
-
-static JS_ALWAYS_INLINE JSBool
-JSVAL_IS_SPECIFIC_INT32_IMPL(jsval_layout l, int32 i32)
-{
-    return l.s.tag == JSVAL_TAG_INT32 && l.s.payload.i32 == i32;
-}
-
-static JS_ALWAYS_INLINE jsint
-JSVAL_TO_INT32_IMPL(jsval_layout l)
-{
-    return l.s.payload.i32;
-}
-
-static JS_ALWAYS_INLINE jsval_layout
-INT32_TO_JSVAL_IMPL(int32 i)
-{
-    jsval_layout l;
-    l.s.tag = JSVAL_TAG_INT32;
-    l.s.payload.i32 = i;
-    return l;
-}
-
-static JS_ALWAYS_INLINE JSBool
-JSVAL_IS_NUMBER_IMPL(jsval_layout l)
-{
-    JSValueTag tag = l.s.tag;
-    JS_ASSERT(tag != JSVAL_TAG_CLEAR);
-    return tag <= JSVAL_UPPER_INCL_TAG_OF_NUMBER_SET;
-}
-
-static JS_ALWAYS_INLINE JSBool
-JSVAL_IS_UNDEFINED_IMPL(jsval_layout l)
-{
-    return l.s.tag == JSVAL_TAG_UNDEFINED;
-}
-
-static JS_ALWAYS_INLINE JSBool
-JSVAL_IS_STRING_IMPL(jsval_layout l)
-{
-    return l.s.tag == JSVAL_TAG_STRING;
-}
-
-static JS_ALWAYS_INLINE jsval_layout
-STRING_TO_JSVAL_IMPL(JSString *str)
-{
-    jsval_layout l;
-    l.s.tag = JSVAL_TAG_STRING;
-    l.s.payload.str = str;
-    return l;
-}
-
-static JS_ALWAYS_INLINE JSString *
-JSVAL_TO_STRING_IMPL(jsval_layout l)
-{
-    return l.s.payload.str;
-}
-
-static JS_ALWAYS_INLINE JSBool
-JSVAL_IS_BOOLEAN_IMPL(jsval_layout l)
-{
-    return l.s.tag == JSVAL_TAG_BOOLEAN;
-}
-
-static JS_ALWAYS_INLINE JSBool
-JSVAL_TO_BOOLEAN_IMPL(jsval_layout l)
-{
-    return l.s.payload.boo;
-}
-
-static JS_ALWAYS_INLINE jsval_layout
-BOOLEAN_TO_JSVAL_IMPL(JSBool b)
-{
-    jsval_layout l;
-    l.s.tag = JSVAL_TAG_BOOLEAN;
-    l.s.payload.boo = b;
-    return l;
-}
-
-static JS_ALWAYS_INLINE JSBool
-JSVAL_IS_SPECIFIC_BOOLEAN(jsval_layout l, JSBool b)
-{
-    return (l.s.tag == JSVAL_TAG_BOOLEAN) && (l.s.payload.boo == b);
-}
-
-static JS_ALWAYS_INLINE JSBool
-JSVAL_IS_MAGIC_IMPL(jsval_layout l)
-{
-    return l.s.tag == JSVAL_TAG_MAGIC;
-}
-
-static JS_ALWAYS_INLINE jsval_layout
-MAGIC_TO_JSVAL_IMPL(JSWhyMagic why)
-{
-    jsval_layout l;
-    l.s.tag = JSVAL_TAG_MAGIC;
-    l.s.payload.why = why;
-    return l;
-}
-
-static JS_ALWAYS_INLINE JSBool
-JSVAL_IS_OBJECT_IMPL(jsval_layout l)
-{
-    return l.s.tag == JSVAL_TAG_OBJECT;
-}
-
-static JS_ALWAYS_INLINE JSBool
-JSVAL_IS_PRIMITIVE_IMPL(jsval_layout l)
-{
-    return l.s.tag < JSVAL_UPPER_EXCL_TAG_OF_PRIMITIVE_SET;
-}
-
-static JS_ALWAYS_INLINE JSBool
-JSVAL_IS_OBJECT_OR_NULL_IMPL(jsval_layout l)
-{
-    JS_ASSERT(l.s.tag <= JSVAL_TAG_OBJECT);
-    return l.s.tag >= JSVAL_LOWER_INCL_TAG_OF_OBJ_OR_NULL_SET;
-}
-
-static JS_ALWAYS_INLINE JSObject *
-JSVAL_TO_OBJECT_IMPL(jsval_layout l)
-{
-    return l.s.payload.obj;
-}
-
-static JS_ALWAYS_INLINE jsval_layout
-OBJECT_TO_JSVAL_IMPL(JSObject *obj)
-{
-    jsval_layout l;
-    l.s.tag = JSVAL_TAG_OBJECT;
-    l.s.payload.obj = obj;
-    return l;
-}
-
-static JS_ALWAYS_INLINE JSBool
-JSVAL_IS_NULL_IMPL(jsval_layout l)
-{
-    return l.s.tag == JSVAL_TAG_NULL;
-}
-
-static JS_ALWAYS_INLINE jsval_layout
-PRIVATE_PTR_TO_JSVAL_IMPL(void *ptr)
-{
-    jsval_layout l;
-    JS_ASSERT(((uint32)ptr & 1) == 0);
-    l.s.tag = (JSValueTag)0;
-    l.s.payload.ptr = ptr;
-    JS_ASSERT(JSVAL_IS_DOUBLE_IMPL(l));
-    return l;
-}
-
-static JS_ALWAYS_INLINE void *
-JSVAL_TO_PRIVATE_PTR_IMPL(jsval_layout l)
-{
-    return l.s.payload.ptr;
-}
-
-static JS_ALWAYS_INLINE JSBool
-JSVAL_IS_GCTHING_IMPL(jsval_layout l)
-{
-    return l.s.tag >= JSVAL_LOWER_INCL_TAG_OF_GCTHING_SET;
-}
-
-static JS_ALWAYS_INLINE void *
-JSVAL_TO_GCTHING_IMPL(jsval_layout l)
-{
-    return l.s.payload.ptr;
-}
-
-static JS_ALWAYS_INLINE JSBool
-JSVAL_IS_TRACEABLE_IMPL(jsval_layout l)
-{
-    return l.s.tag == JSVAL_TAG_STRING || l.s.tag == JSVAL_TAG_OBJECT;
-}
-
-static JS_ALWAYS_INLINE uint32
-JSVAL_TRACE_KIND_IMPL(jsval_layout l)
-{
-    return (uint32)(JSBool)JSVAL_IS_STRING_IMPL(l);
-}
-
-static JS_ALWAYS_INLINE JSBool
-JSVAL_SAME_TYPE_IMPL(jsval_layout lhs, jsval_layout rhs)
-{
-    JSValueTag ltag = lhs.s.tag, rtag = rhs.s.tag;
-    return ltag == rtag || (ltag < JSVAL_TAG_CLEAR && rtag < JSVAL_TAG_CLEAR);
-}
-
-static JS_ALWAYS_INLINE JSValueType
-JSVAL_EXTRACT_TYPE_IMPL(jsval_layout l)
-{
-    uint32 type = l.s.tag & 0xF;
-    JS_ASSERT(type > JSVAL_TYPE_DOUBLE && type <= JSVAL_TYPE_OBJECT);
-    return (JSValueType)type;
-}
-
-static JS_ALWAYS_INLINE JSValueTag
-JSVAL_EXTRACT_TAG_IMPL(jsval_layout l)
-{
-    JSValueTag tag = l.s.tag;
-    JS_ASSERT(tag >= JSVAL_TAG_INT32);
-    return tag;
-}
-
-static JS_ALWAYS_INLINE jsval_layout
-PRIVATE_UINT32_TO_JSVAL_IMPL(uint32 ui)
-{
-    jsval_layout l;
-    l.s.tag = (JSValueTag)0;
-    l.s.payload.u32 = ui;
-    JS_ASSERT(JSVAL_IS_DOUBLE_IMPL(l));
-    return l;
-}
-
-static JS_ALWAYS_INLINE uint32
-JSVAL_TO_PRIVATE_UINT32_IMPL(jsval_layout l)
-{
-    return l.s.payload.u32;
-}
-
-#ifdef __cplusplus
-JS_STATIC_ASSERT((JSVAL_TYPE_NONFUNOBJ & 0xF) == JSVAL_TYPE_OBJECT);
-JS_STATIC_ASSERT((JSVAL_TYPE_FUNOBJ & 0xF) == JSVAL_TYPE_OBJECT);
-#endif
-
-static JS_ALWAYS_INLINE jsval_layout
-BOX_NON_DOUBLE_JSVAL(JSValueType type, uint64 *slot)
-{
-    jsval_layout l;
-    JS_ASSERT(type > JSVAL_TYPE_DOUBLE && type <= JSVAL_UPPER_INCL_TYPE_OF_BOXABLE_SET);
-    l.s.tag = JSVAL_TYPE_TO_TAG(type & 0xF);
-    l.s.payload.u32 = *(uint32 *)slot;
-    return l;
-}
-
-static JS_ALWAYS_INLINE void
-UNBOX_NON_DOUBLE_JSVAL(jsval_layout l, uint64 *out)
-{
-    JS_ASSERT(!JSVAL_IS_DOUBLE_IMPL(l));
-    *(uint32 *)out = l.s.payload.u32;
-}
-
-#elif JS_BITS_PER_WORD == 64
-
-#define BUILD_JSVAL(tag, payload) \
-    ((((uint64)(uint32)(tag)) << JSVAL_TAG_SHIFT) | (payload))
-
-static JS_ALWAYS_INLINE JSBool
-JSVAL_IS_DOUBLE_IMPL(jsval_layout l)
-{
-    return l.asBits <= JSVAL_SHIFTED_TAG_MAX_DOUBLE;
-}
-
-static JS_ALWAYS_INLINE jsval_layout
-DOUBLE_TO_JSVAL_IMPL(jsdouble d)
-{
-    jsval_layout l;
-    l.asDouble = d;
-    JS_ASSERT(l.asBits <= JSVAL_SHIFTED_TAG_MAX_DOUBLE);
-    return l;
-}
-
-static JS_ALWAYS_INLINE JSBool
-JSVAL_IS_INT32_IMPL(jsval_layout l)
-{
-    return (uint32)(l.asBits >> JSVAL_TAG_SHIFT) == JSVAL_TAG_INT32;
-}
-
-static JS_ALWAYS_INLINE JSBool
-JSVAL_IS_SPECIFIC_INT32_IMPL(jsval_layout l, int32 i32)
-{
-    return l.asBits == (((uint64)(uint32)i32) | JSVAL_SHIFTED_TAG_INT32);
-}
-
-static JS_ALWAYS_INLINE jsint
-JSVAL_TO_INT32_IMPL(jsval_layout l)
-{
-    return (int32)l.asBits;
-}
-
-static JS_ALWAYS_INLINE jsval_layout
-INT32_TO_JSVAL_IMPL(int32 i32)
-{
-    jsval_layout l;
-    l.asBits = ((uint64)(uint32)i32) | JSVAL_SHIFTED_TAG_INT32;
-    return l;
-}
-
-static JS_ALWAYS_INLINE JSBool
-JSVAL_IS_NUMBER_IMPL(jsval_layout l)
-{
-    return l.asBits < JSVAL_UPPER_EXCL_SHIFTED_TAG_OF_NUMBER_SET;
-}
-
-static JS_ALWAYS_INLINE JSBool
-JSVAL_IS_UNDEFINED_IMPL(jsval_layout l)
-{
-    return l.asBits == JSVAL_SHIFTED_TAG_UNDEFINED;
-}
-
-static JS_ALWAYS_INLINE JSBool
-JSVAL_IS_STRING_IMPL(jsval_layout l)
-{
-    return (uint32)(l.asBits >> JSVAL_TAG_SHIFT) == JSVAL_TAG_STRING;
-}
-
-static JS_ALWAYS_INLINE jsval_layout
-STRING_TO_JSVAL_IMPL(JSString *str)
-{
-    jsval_layout l;
-    uint64 strBits = (uint64)str;
-    JS_ASSERT((strBits >> JSVAL_TAG_SHIFT) == 0);
-    l.asBits = strBits | JSVAL_SHIFTED_TAG_STRING;
-    return l;
-}
-
-static JS_ALWAYS_INLINE JSString *
-JSVAL_TO_STRING_IMPL(jsval_layout l)
-{
-    return (JSString *)(l.asBits & JSVAL_PAYLOAD_MASK);
-}
-
-static JS_ALWAYS_INLINE JSBool
-JSVAL_IS_BOOLEAN_IMPL(jsval_layout l)
-{
-    return (uint32)(l.asBits >> JSVAL_TAG_SHIFT) == JSVAL_TAG_BOOLEAN;
-}
-
-static JS_ALWAYS_INLINE JSBool
-JSVAL_TO_BOOLEAN_IMPL(jsval_layout l)
-{
-    return (JSBool)l.asBits;
-}
-
-static JS_ALWAYS_INLINE jsval_layout
-BOOLEAN_TO_JSVAL_IMPL(JSBool b)
-{
-    jsval_layout l;
-    l.asBits = ((uint64)(uint32)b) | JSVAL_SHIFTED_TAG_BOOLEAN;
-    return l;
-}
-
-static JS_ALWAYS_INLINE JSBool
-JSVAL_IS_SPECIFIC_BOOLEAN(jsval_layout l, JSBool b)
-{
-    return l.asBits == (((uint64)(uint32)b) | JSVAL_SHIFTED_TAG_BOOLEAN);
-}
-
-static JS_ALWAYS_INLINE JSBool
-JSVAL_IS_MAGIC_IMPL(jsval_layout l)
-{
-    return (l.asBits >> JSVAL_TAG_SHIFT) == JSVAL_TAG_MAGIC;
-}
-
-static JS_ALWAYS_INLINE jsval_layout
-MAGIC_TO_JSVAL_IMPL(JSWhyMagic why)
-{
-    jsval_layout l;
-    l.asBits = ((uint64)(uint32)why) | JSVAL_SHIFTED_TAG_MAGIC;
-    return l;
-}
-
-static JS_ALWAYS_INLINE JSBool
-JSVAL_IS_PRIMITIVE_IMPL(jsval_layout l)
-{
-    return l.asBits < JSVAL_UPPER_EXCL_SHIFTED_TAG_OF_PRIMITIVE_SET;
-}
-
-static JS_ALWAYS_INLINE JSBool
-JSVAL_IS_OBJECT_IMPL(jsval_layout l)
-{
-    JS_ASSERT((l.asBits >> JSVAL_TAG_SHIFT) <= JSVAL_SHIFTED_TAG_OBJECT);
-    return l.asBits >= JSVAL_SHIFTED_TAG_OBJECT;
-}
-
-static JS_ALWAYS_INLINE JSBool
-JSVAL_IS_OBJECT_OR_NULL_IMPL(jsval_layout l)
-{
-    JS_ASSERT((l.asBits >> JSVAL_TAG_SHIFT) <= JSVAL_TAG_OBJECT);
-    return l.asBits >= JSVAL_LOWER_INCL_SHIFTED_TAG_OF_OBJ_OR_NULL_SET;
-}
-
-static JS_ALWAYS_INLINE JSObject *
-JSVAL_TO_OBJECT_IMPL(jsval_layout l)
-{
-    uint64 ptrBits = l.asBits & JSVAL_PAYLOAD_MASK;
-    JS_ASSERT((ptrBits & 0x7) == 0);
-    return (JSObject *)ptrBits;
-}
-
-static JS_ALWAYS_INLINE jsval_layout
-OBJECT_TO_JSVAL_IMPL(JSObject *obj)
-{
-    jsval_layout l;
-    uint64 objBits = (uint64)obj;
-    JS_ASSERT((objBits >> JSVAL_TAG_SHIFT) == 0);
-    l.asBits = objBits | JSVAL_SHIFTED_TAG_OBJECT;
-    return l;
-}
-
-static JS_ALWAYS_INLINE JSBool
-JSVAL_IS_NULL_IMPL(jsval_layout l)
-{
-    return l.asBits == JSVAL_SHIFTED_TAG_NULL;
-}
-
-static JS_ALWAYS_INLINE JSBool
-JSVAL_IS_GCTHING_IMPL(jsval_layout l)
-{
-    return l.asBits >= JSVAL_LOWER_INCL_SHIFTED_TAG_OF_GCTHING_SET;
-}
-
-static JS_ALWAYS_INLINE void *
-JSVAL_TO_GCTHING_IMPL(jsval_layout l)
-{
-    uint64 ptrBits = l.asBits & JSVAL_PAYLOAD_MASK;
-    JS_ASSERT((ptrBits & 0x7) == 0);
-    return (void *)ptrBits;
-}
-
-static JS_ALWAYS_INLINE JSBool
-JSVAL_IS_TRACEABLE_IMPL(jsval_layout l)
-{
-    return JSVAL_IS_GCTHING_IMPL(l) && !JSVAL_IS_NULL_IMPL(l);
-}
-
-static JS_ALWAYS_INLINE uint32
-JSVAL_TRACE_KIND_IMPL(jsval_layout l)
-{
-    return (uint32)(JSBool)!(JSVAL_IS_OBJECT_IMPL(l));
-}
-
-static JS_ALWAYS_INLINE jsval_layout
-PRIVATE_PTR_TO_JSVAL_IMPL(void *ptr)
-{
-    jsval_layout l;
-    uint64 ptrBits = (uint64)ptr;
-    JS_ASSERT((ptrBits & 1) == 0);
-    l.asBits = ptrBits >> 1;
-    JS_ASSERT(JSVAL_IS_DOUBLE_IMPL(l));
-    return l;
-}
-
-static JS_ALWAYS_INLINE void *
-JSVAL_TO_PRIVATE_PTR_IMPL(jsval_layout l)
-{
-    JS_ASSERT((l.asBits & 0x8000000000000000LL) == 0);
-    return (void *)(l.asBits << 1);
-}
-
-static JS_ALWAYS_INLINE JSBool
-JSVAL_SAME_TYPE_IMPL(jsval_layout lhs, jsval_layout rhs)
-{
-    uint64 lbits = lhs.asBits, rbits = rhs.asBits;
-    return (lbits <= JSVAL_TAG_MAX_DOUBLE && rbits <= JSVAL_TAG_MAX_DOUBLE) ||
-           (((lbits ^ rbits) & 0xFFFF800000000000LL) == 0);
-}
-
-static JS_ALWAYS_INLINE jsval_layout
-PRIVATE_UINT32_TO_JSVAL_IMPL(uint32 ui)
-{
-    jsval_layout l;
-    l.asBits = (uint64)ui;
-    JS_ASSERT(JSVAL_IS_DOUBLE_IMPL(l));
-    return l;
-}
-
-static JS_ALWAYS_INLINE uint32
-JSVAL_TO_PRIVATE_UINT32_IMPL(jsval_layout l)
-{
-    JS_ASSERT((l.asBits >> 32) == 0);
-    return (uint32)l.asBits;
-}
-
-static JS_ALWAYS_INLINE JSValueType
-JSVAL_EXTRACT_NON_DOUBLE_OBJECT_TYPE_IMPL(jsval_layout l)
-{
-   uint64 type = (l.asBits >> JSVAL_TAG_SHIFT) & 0xF;
-   JS_ASSERT(type > JSVAL_TYPE_DOUBLE && type < JSVAL_TYPE_OBJECT);
-   return (JSValueType)type;
-}
-
-static JS_ALWAYS_INLINE JSValueTag
-JSVAL_EXTRACT_NON_DOUBLE_OBJECT_TAG_IMPL(jsval_layout l)
-{
-    uint64 tag = l.asBits >> JSVAL_TAG_SHIFT;
-    JS_ASSERT(tag > JSVAL_TAG_MAX_DOUBLE && tag != JSVAL_TAG_OBJECT);
-    return (JSValueTag)tag;
-}
-
-#ifdef __cplusplus
-JS_STATIC_ASSERT(offsetof(jsval_layout, s.payload) == 0);
-JS_STATIC_ASSERT((JSVAL_TYPE_NONFUNOBJ & 0xF) == JSVAL_TYPE_OBJECT);
-JS_STATIC_ASSERT((JSVAL_TYPE_FUNOBJ & 0xF) == JSVAL_TYPE_OBJECT);
-#endif
-
-static JS_ALWAYS_INLINE jsval_layout
-BOX_NON_DOUBLE_JSVAL(JSValueType type, uint64 *slot)
-{
-    /* N.B. for 32-bit payloads, the high 32 bits of the slot are trash. */
-    jsval_layout l;
-    JS_ASSERT(type > JSVAL_TYPE_DOUBLE && type <= JSVAL_UPPER_INCL_TYPE_OF_BOXABLE_SET);
-    uint32 isI32 = (uint32)(type < JSVAL_LOWER_INCL_TYPE_OF_GCTHING_SET);
-    uint32 shift = isI32 * 32;
-    uint64 mask = ((uint64)-1) >> shift;
-    uint64 payload = *slot & mask;
-    l.asBits = payload | JSVAL_TYPE_TO_SHIFTED_TAG(type & 0xF);
-    return l;
-}
-
-static JS_ALWAYS_INLINE void
-UNBOX_NON_DOUBLE_JSVAL(jsval_layout l, uint64 *out)
-{
-    JS_ASSERT(!JSVAL_IS_DOUBLE_IMPL(l));
-    *out = (l.asBits & JSVAL_PAYLOAD_MASK);
-}
-
-#endif
-
-static JS_ALWAYS_INLINE JSBool
-JSVAL_IS_UNDERLYING_TYPE_OF_PRIVATE_IMPL(jsval_layout l)
-{
-    return JSVAL_IS_DOUBLE_IMPL(l);
-}
-
-#ifdef DEBUG
-
-/*
- * To catch subtle bugs that may arise fromt he implicit conversion of jsval
- * and jsid to each other, bool and integral types, debug builds make these
- * types structs.
- */
-typedef VALUE_ALIGNMENT jsval_layout jsval;
-typedef struct jsid { size_t bits; } jsid;
-
-#define JSVAL_BITS(v)    (v.asBits)
-#define JSVAL_FROM_LAYOUT(l) (l)
-#define IMPL_TO_JSVAL(v) (v)
-#define JSID_BITS(id)    (id.bits)
-
-#if defined(__cplusplus)
-extern "C++" {
-    static JS_ALWAYS_INLINE bool
-    operator==(jsid lhs, jsid rhs)
-    {
-        return JSID_BITS(lhs) == JSID_BITS(rhs);
-    }
-
-    static JS_ALWAYS_INLINE bool
-    operator!=(jsid lhs, jsid rhs)
-    {
-        return JSID_BITS(lhs) != JSID_BITS(rhs);
-    }
-
-    static JS_ALWAYS_INLINE bool
-    operator==(jsval lhs, jsval rhs)
-    {
-        return JSVAL_BITS(lhs) == JSVAL_BITS(rhs);
-    }
-
-    static JS_ALWAYS_INLINE bool
-    operator!=(jsval lhs, jsval rhs)
-    {
-        return JSVAL_BITS(lhs) != JSVAL_BITS(rhs);
-    }
-}
-# endif /* defined(__cplusplus) */
-
-#else   /* defined(DEBUG) */
-
-typedef VALUE_ALIGNMENT uint64 jsval;
-typedef size_t  jsid;
-
-#define JSVAL_BITS(v)    (v)
-#define JSVAL_FROM_LAYOUT(l) ((l).asBits)
-#define IMPL_TO_JSVAL(v) ((v).asBits)
-#define JSID_BITS(id)    (id)
-
-#endif  /* defined(DEBUG) */
-=======
 /************************************************************************/
->>>>>>> 4fce0d79
 
 /* JSClass (and JSObjectOps where appropriate) function pointer typedefs. */
 
