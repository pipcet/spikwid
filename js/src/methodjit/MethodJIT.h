--- conflicted
+++ resolved
@@ -572,15 +572,9 @@
 
     size_t scriptDataSize();
 
-<<<<<<< HEAD
-    size_t mainCodeSize() { return code.m_size; } /* doesn't account for fragmentation */
-
     jsbytecode *nativeToPC(void *returnAddress, CallSite **pinline) const;
 
     void trace(JSTracer *trc);
-=======
-    jsbytecode *nativeToPC(void *returnAddress) const;
->>>>>>> 05240284
 
   private:
     /* Helpers used to navigate the variable-length sections. */
