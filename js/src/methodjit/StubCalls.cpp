--- conflicted
+++ resolved
@@ -1026,17 +1026,6 @@
     return f.regs.sp[-2].toBoolean();
 }
 
-<<<<<<< HEAD
-static inline bool
-DefaultValue(VMFrame &f, JSType hint, Value &v, int n)
-{
-    JS_ASSERT(v.isObject());
-    if (!DefaultValue(f.cx, &v.toObject(), hint, &f.regs.sp[n]))
-        return false;
-    v = f.regs.sp[n];
-    return true;
-}
-
 static inline void
 MonitorArithmeticOverflow(VMFrame &f, const Value &v)
 {
@@ -1077,15 +1066,13 @@
     AddTypePropertyId(cx, obj->getType(), ATOM_TO_JSID(atom), TYPE_DOUBLE);
 }
 
-=======
->>>>>>> eb505d30
 void JS_FASTCALL
 stubs::Add(VMFrame &f)
 {
     JSContext *cx = f.cx;
     FrameRegs &regs = f.regs;
-    Value &rval = regs.sp[-1];
-    Value &lval = regs.sp[-2];
+    Value rval = regs.sp[-1];
+    Value lval = regs.sp[-2];
 
     /* The string + string case is easily the hottest;  try it first. */
     bool lIsString = lval.isString();
@@ -1104,25 +1091,14 @@
             THROW();
         regs.sp[-2] = rval;
         regs.sp--;
-<<<<<<< HEAD
-        regs.sp[-1] = rval;
         f.script()->types.monitorUnknown(cx, f.pc());
-=======
->>>>>>> eb505d30
     } else
 #endif
     {
-        /* These can convert lval/rval to strings. */
-<<<<<<< HEAD
-        bool lIsObject, rIsObject;
-        if ((lIsObject = lval.isObject()) && !DefaultValue(f, JSTYPE_VOID, lval, -2))
-            THROW();
-        if ((rIsObject = rval.isObject()) && !DefaultValue(f, JSTYPE_VOID, rval, -1))
-=======
+        bool lIsObject = lval.isObject(), rIsObject = rval.isObject();
         if (!ToPrimitive(f.cx, &lval))
             THROW();
         if (!ToPrimitive(f.cx, &rval))
->>>>>>> eb505d30
             THROW();
         if ((lIsString = lval.isString()) || (rIsString = rval.isString())) {
             if (lIsString) {
@@ -1150,15 +1126,10 @@
             if (!ValueToNumber(cx, lval, &l) || !ValueToNumber(cx, rval, &r))
                 THROW();
             l += r;
-<<<<<<< HEAD
             if (!regs.sp[-2].setNumber(l) &&
                 (lIsObject || rIsObject || (!lval.isDouble() && !rval.isDouble()))) {
                 MonitorArithmeticOverflow(f, regs.sp[-2]);
             }
-=======
-            regs.sp[-2].setNumber(l);
-            regs.sp--;
->>>>>>> eb505d30
         }
     }
     return;
