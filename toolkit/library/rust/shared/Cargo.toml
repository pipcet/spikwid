[package]
name = "gkrust-shared"
version = "0.1.0"
authors = ["nobody@mozilla.org"]
license = "MPL-2.0"
description = "Shared Rust code for libxul"

[dependencies]
geckoservo = { path = "../../../../servo/ports/geckolib", optional = true }
mp4parse_capi = { path = "../../../../media/libstagefright/binding/mp4parse_capi" }
nsstring = { path = "../../../../xpcom/rust/nsstring" }
rust_url_capi = { path = "../../../../netwerk/base/rust-url-capi" }
webrender_bindings = { path = "../../../../gfx/webrender_bindings", optional = true }

[features]
default = []
bindgen = ["geckoservo/bindgen"]
<<<<<<< HEAD
quantum_render = ["webrender_bindings"]
=======
servo = ["geckoservo"]
>>>>>>> a643925d

[lib]
path = "lib.rs"
test = false
doctest = false
bench = false
doc = false
plugin = false
harness = false<|MERGE_RESOLUTION|>--- conflicted
+++ resolved
@@ -15,11 +15,8 @@
 [features]
 default = []
 bindgen = ["geckoservo/bindgen"]
-<<<<<<< HEAD
+servo = ["geckoservo"]
 quantum_render = ["webrender_bindings"]
-=======
-servo = ["geckoservo"]
->>>>>>> a643925d
 
 [lib]
 path = "lib.rs"
