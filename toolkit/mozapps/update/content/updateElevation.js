/* -*- indent-tabs-mode: nil; js-indent-level: 2 -*-
 *
 * This Source Code Form is subject to the terms of the Mozilla Public
 * License, v. 2.0. If a copy of the MPL was not distributed with this
 * file, You can obtain one at http://mozilla.org/MPL/2.0/. */

/* This is temporary until bug 1521632 is fixed */

"use strict";

/* import-globals-from ../../../content/contentAreaUtils.js */

/* globals Services */
ChromeUtils.import("resource://gre/modules/Services.jsm", this);

const gUpdateElevationDialog = {
  openUpdateURL(event) {
    if (event.button == 0) {
      openURL(event.target.getAttribute("url"));
    }
  },
  getAUSString(key, strings) {
    if (strings) {
      return this.strings.getFormattedString(key, strings);
    }
    return this.strings.getString(key);
  },
  _setButton(button, string) {
    var label = this.getAUSString(string);
    if (label.includes("%S")) {
      label = label.replace(/%S/, this.brandName);
    }
    button.label = label;
    button.setAttribute("accesskey", this.getAUSString(string + ".accesskey"));
  },
  onLoad() {
    this.strings = document.getElementById("updateStrings");
    this.brandName = document
      .getElementById("brandStrings")
      .getString("brandShortName");

    let um = Cc["@mozilla.org/updates/update-manager;1"].getService(
      Ci.nsIUpdateManager
    );
    let update = um.readyUpdate;
    let updateFinishedName = document.getElementById("updateFinishedName");
    updateFinishedName.value = update.name;

    let link = document.getElementById("detailsLinkLabel");
    if (update.detailsURL) {
      link.setAttribute("url", update.detailsURL);
      // The details link is stealing focus so it is disabled by default and
      // should only be enabled after onPageShow has been called.
      link.disabled = false;
    } else {
      link.hidden = true;
    }

    let manualLinkLabel = document.getElementById("manualLinkLabel");
    let manualURL = Services.urlFormatter.formatURLPref(
      "app.update.url.manual"
    );
    manualLinkLabel.value = manualURL;
    manualLinkLabel.setAttribute("url", manualURL);

    let button = document.getElementById("elevateExtra2");
    this._setButton(button, "restartLaterButton");
    button = document.getElementById("elevateExtra1");
    this._setButton(button, "noButton");
    button = document.getElementById("elevateAccept");
    this._setButton(button, "restartNowButton");
    button.focus();
  },
  onRestartLater() {
    window.close();
  },
  onNo() {
    Services.obs.notifyObservers(null, "update-canceled");
    let um = Cc["@mozilla.org/updates/update-manager;1"].getService(
      Ci.nsIUpdateManager
    );
<<<<<<< HEAD
    let update = um.activeUpdate;
    um.cleanupActiveUpdate();
    // Since the user has clicked "No", we should not prompt them to update to
=======
    let update = um.readyUpdate;
    um.cleanupReadyUpdate();
    // Since the user has clicked "No Thanks", we should not prompt them to update to
>>>>>>> c4646c9a
    // this version again unless they manually select "Check for Updates..."
    // which will clear app.update.elevate.never preference.
    let aus = Cc["@mozilla.org/updates/update-service;1"].getService(
      Ci.nsIApplicationUpdateService
    );
    if (aus.elevationRequired && update) {
      Services.prefs.setCharPref("app.update.elevate.never", update.appVersion);
    }
    window.close();
  },
  onRestartNow() {
    // disable the "finish" (Restart) and "extra1" (Later) buttons
    // because the Software Update wizard is still up at the point,
    // and will remain up until we return and we close the
    // window with a |window.close()| in wizard.xml
    // (it was the firing the "wizardfinish" event that got us here.)
    // This prevents the user from switching back
    // to the Software Update dialog and clicking "Restart" or "Later"
    // when dealing with the "confirm close" prompts.
    // See bug #350299 for more details.
    document.getElementById("elevateExtra2").disabled = true;
    document.getElementById("elevateExtra1").disabled = true;
    document.getElementById("elevateAccept").disabled = true;

    // This dialog was shown because elevation was required so there is no need
    // to check if elevation is required again.
    let um = Cc["@mozilla.org/updates/update-manager;1"].getService(
      Ci.nsIUpdateManager
    );
    um.elevationOptedIn();

    // Notify all windows that an application quit has been requested.
    let cancelQuit = Cc["@mozilla.org/supports-PRBool;1"].createInstance(
      Ci.nsISupportsPRBool
    );
    Services.obs.notifyObservers(
      cancelQuit,
      "quit-application-requested",
      "restart"
    );

    // Something aborted the quit process.
    if (cancelQuit.data) {
      return;
    }

    // If already in safe mode restart in safe mode (bug 327119)
    if (Services.appinfo.inSafeMode) {
      let env = Cc["@mozilla.org/process/environment;1"].getService(
        Ci.nsIEnvironment
      );
      env.set("MOZ_SAFE_MODE_RESTART", "1");
    }

    // Restart the application
    Services.startup.quit(
      Ci.nsIAppStartup.eAttemptQuit | Ci.nsIAppStartup.eRestart
    );
  },
};<|MERGE_RESOLUTION|>--- conflicted
+++ resolved
@@ -79,15 +79,9 @@
     let um = Cc["@mozilla.org/updates/update-manager;1"].getService(
       Ci.nsIUpdateManager
     );
-<<<<<<< HEAD
-    let update = um.activeUpdate;
-    um.cleanupActiveUpdate();
-    // Since the user has clicked "No", we should not prompt them to update to
-=======
     let update = um.readyUpdate;
     um.cleanupReadyUpdate();
-    // Since the user has clicked "No Thanks", we should not prompt them to update to
->>>>>>> c4646c9a
+    // Since the user has clicked "No", we should not prompt them to update to
     // this version again unless they manually select "Check for Updates..."
     // which will clear app.update.elevate.never preference.
     let aus = Cc["@mozilla.org/updates/update-service;1"].getService(
