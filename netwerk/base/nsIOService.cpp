/* -*- Mode: C++; tab-width: 2; indent-tabs-mode: nil; c-basic-offset: 2 -*- */
/* vim:set ts=4 sw=2 cindent et: */
/* This Source Code Form is subject to the terms of the Mozilla Public
 * License, v. 2.0. If a copy of the MPL was not distributed with this
 * file, You can obtain one at http://mozilla.org/MPL/2.0/. */

#include "mozilla/DebugOnly.h"

#include "nsIOService.h"
#include "nsIProtocolHandler.h"
#include "nsIFileProtocolHandler.h"
#include "nscore.h"
#include "nsIURI.h"
#include "prprf.h"
#include "nsErrorService.h"
#include "netCore.h"
#include "nsIObserverService.h"
#include "nsXPCOM.h"
#include "nsIProxiedProtocolHandler.h"
#include "nsIProxyInfo.h"
#include "nsEscape.h"
#include "nsNetUtil.h"
#include "nsNetCID.h"
#include "nsCRT.h"
#include "nsSimpleNestedURI.h"
#include "nsTArray.h"
#include "nsIConsoleService.h"
#include "nsIUploadChannel2.h"
#include "nsXULAppAPI.h"
#include "nsIProtocolProxyCallback.h"
#include "nsICancelable.h"
#include "nsINetworkLinkService.h"
#include "nsAsyncRedirectVerifyHelper.h"
#include "nsURLHelper.h"
#include "nsIProtocolProxyService2.h"
#include "MainThreadUtils.h"
#include "nsINode.h"
#include "nsIWidget.h"
#include "nsThreadUtils.h"
#include "mozilla/LoadInfo.h"
#include "mozilla/net/NeckoCommon.h"
#include "mozilla/Services.h"
#include "mozilla/Telemetry.h"
#include "mozilla/net/DNS.h"
#include "mozilla/ipc/URIUtils.h"
#include "mozilla/net/NeckoChild.h"
#include "mozilla/net/NeckoParent.h"
#include "mozilla/dom/ClientInfo.h"
#include "mozilla/dom/ContentParent.h"
#include "mozilla/dom/ServiceWorkerDescriptor.h"
#include "mozilla/net/NetworkConnectivityService.h"
#include "mozilla/net/SocketProcessHost.h"
#include "mozilla/net/SocketProcessParent.h"
#include "mozilla/net/SSLTokensCache.h"
#include "mozilla/Unused.h"
#include "nsContentSecurityManager.h"
#include "nsContentUtils.h"
#include "nsExceptionHandler.h"
#include "mozilla/StaticPrefs_network.h"
#include "mozilla/StaticPrefs_security.h"
#include "nsNSSComponent.h"
#include "ssl.h"

#ifdef MOZ_WIDGET_GTK
#  include "nsGIOProtocolHandler.h"
#endif

namespace mozilla {
namespace net {

using mozilla::Maybe;
using mozilla::dom::ClientInfo;
using mozilla::dom::ServiceWorkerDescriptor;

#define PORT_PREF_PREFIX "network.security.ports."
#define PORT_PREF(x) PORT_PREF_PREFIX x
#define MANAGE_OFFLINE_STATUS_PREF "network.manage-offline-status"

// Nb: these have been misnomers since bug 715770 removed the buffer cache.
// "network.segment.count" and "network.segment.size" would be better names,
// but the old names are still used to preserve backward compatibility.
#define NECKO_BUFFER_CACHE_COUNT_PREF "network.buffer.cache.count"
#define NECKO_BUFFER_CACHE_SIZE_PREF "network.buffer.cache.size"
#define WEBRTC_PREF_PREFIX "media.peerconnection."
#define NETWORK_DNS_PREF "network.dns."

#define MAX_RECURSION_COUNT 50

nsIOService* gIOService;
static bool gHasWarnedUploadChannel2;
static LazyLogModule gIOServiceLog("nsIOService");
#undef LOG
#define LOG(args) MOZ_LOG(gIOServiceLog, LogLevel::Debug, args)

// A general port blacklist.  Connections to these ports will not be allowed
// unless the protocol overrides.
//
// TODO: I am sure that there are more ports to be added.
//       This cut is based on the classic mozilla codebase

int16_t gBadPortList[] = {
    1,     // tcpmux
    7,     // echo
    9,     // discard
    11,    // systat
    13,    // daytime
    15,    // netstat
    17,    // qotd
    19,    // chargen
    20,    // ftp-data
    21,    // ftp
    22,    // ssh
    23,    // telnet
    25,    // smtp
    37,    // time
    42,    // name
    43,    // nicname
    53,    // domain
    77,    // priv-rjs
    79,    // finger
    87,    // ttylink
    95,    // supdup
    101,   // hostriame
    102,   // iso-tsap
    103,   // gppitnp
    104,   // acr-nema
    109,   // pop2
    110,   // pop3
    111,   // sunrpc
    113,   // auth
    115,   // sftp
    117,   // uucp-path
    119,   // nntp
    123,   // ntp
    135,   // loc-srv / epmap
    139,   // netbios
    143,   // imap2
    179,   // bgp
    389,   // ldap
    427,   // afp (alternate)
    465,   // smtp (alternate)
    512,   // print / exec
    513,   // login
    514,   // shell
    515,   // printer
    526,   // tempo
    530,   // courier
    531,   // chat
    532,   // netnews
    540,   // uucp
    548,   // afp
    556,   // remotefs
    563,   // nntp+ssl
    587,   // smtp (outgoing)
    601,   // syslog-conn
    636,   // ldap+ssl
    993,   // imap+ssl
    995,   // pop3+ssl
    2049,  // nfs
    3659,  // apple-sasl
    4045,  // lockd
    6000,  // x11
    6665,  // irc (alternate)
    6666,  // irc (alternate)
    6667,  // irc (default)
    6668,  // irc (alternate)
    6669,  // irc (alternate)
    6697,  // irc+tls
    0,     // Sentinel value: This MUST be zero
};

static const char kProfileChangeNetTeardownTopic[] =
    "profile-change-net-teardown";
static const char kProfileChangeNetRestoreTopic[] =
    "profile-change-net-restore";
static const char kProfileDoChange[] = "profile-do-change";

// Necko buffer defaults
uint32_t nsIOService::gDefaultSegmentSize = 4096;
uint32_t nsIOService::gDefaultSegmentCount = 24;

////////////////////////////////////////////////////////////////////////////////

nsIOService::nsIOService()
    : mOffline(true),
      mOfflineForProfileChange(false),
      mManageLinkStatus(false),
      mConnectivity(true),
      mSettingOffline(false),
      mSetOfflineValue(false),
      mSocketProcessLaunchComplete(false),
      mShutdown(false),
      mHttpHandlerAlreadyShutingDown(false),
      mNetworkLinkServiceInitialized(false),
      mChannelEventSinks(NS_CHANNEL_EVENT_SINK_CATEGORY),
      mMutex("nsIOService::mMutex"),
      mTotalRequests(0),
      mCacheWon(0),
      mNetWon(0),
      mLastOfflineStateChange(PR_IntervalNow()),
      mLastConnectivityChange(PR_IntervalNow()),
      mLastNetworkLinkChange(PR_IntervalNow()),
      mNetTearingDownStarted(0),
      mSocketProcess(nullptr) {}

static const char* gCallbackPrefs[] = {
    PORT_PREF_PREFIX,
    MANAGE_OFFLINE_STATUS_PREF,
    NECKO_BUFFER_CACHE_COUNT_PREF,
    NECKO_BUFFER_CACHE_SIZE_PREF,
    nullptr,
};

static const char* gCallbackPrefsForSocketProcess[] = {
    WEBRTC_PREF_PREFIX,
    NETWORK_DNS_PREF,
    "network.ssl_tokens_cache_enabled",
    "network.send_ODA_to_content_directly",
    "network.trr.",
    "network.dns.disableIPv6",
    "network.dns.skipTRR-when-parental-control-enabled",
    "network.offline-mirrors-connectivity",
    nullptr,
};

static const char* gCallbackSecurityPrefs[] = {
    // Note the prefs listed below should be in sync with the code in
    // HandleTLSPrefChange().
    "security.tls.version.min",
    "security.tls.version.max",
    "security.tls.version.enable-deprecated",
    "security.tls.hello_downgrade_check",
    "security.ssl.require_safe_negotiation",
    "security.ssl.enable_false_start",
    "security.ssl.enable_alpn",
    "security.tls.enable_0rtt_data",
    "security.ssl.disable_session_identifiers",
    "security.tls.enable_post_handshake_auth",
    "security.tls.enable_delegated_credentials",
    // Note the prefs listed below should be in sync with the code in
    // SetValidationOptionsCommon().
    "security.ssl.enable_ocsp_stapling",
    "security.ssl.enable_ocsp_must_staple",
    "security.pki.certificate_transparency.mode",
    "security.cert_pinning.enforcement_level",
    "security.pki.name_matching_mode",
    nullptr,
};

nsresult nsIOService::Init() {
  // XXX hack until xpidl supports error info directly (bug 13423)
  nsCOMPtr<nsIErrorService> errorService = nsErrorService::GetOrCreate();
  MOZ_ALWAYS_TRUE(errorService);
  errorService->RegisterErrorStringBundle(NS_ERROR_MODULE_NETWORK,
                                          NECKO_MSGS_URL);

  SSLTokensCache::Init();

  // setup our bad port list stuff
  for (int i = 0; gBadPortList[i]; i++)
    mRestrictedPortList.AppendElement(gBadPortList[i]);

  // Further modifications to the port list come from prefs
  Preferences::RegisterPrefixCallbacks(nsIOService::PrefsChanged,
                                       gCallbackPrefs, this);
  PrefsChanged();

  mSocketProcessTopicBlackList.PutEntry(
      nsLiteralCString(NS_XPCOM_WILL_SHUTDOWN_OBSERVER_ID));
  mSocketProcessTopicBlackList.PutEntry(
      nsLiteralCString(NS_XPCOM_SHUTDOWN_OBSERVER_ID));
  mSocketProcessTopicBlackList.PutEntry("xpcom-shutdown-threads"_ns);
  mSocketProcessTopicBlackList.PutEntry("profile-do-change"_ns);

  // Register for profile change notifications
  mObserverService = services::GetObserverService();
  AddObserver(this, kProfileChangeNetTeardownTopic, true);
  AddObserver(this, kProfileChangeNetRestoreTopic, true);
  AddObserver(this, kProfileDoChange, true);
  AddObserver(this, NS_XPCOM_SHUTDOWN_OBSERVER_ID, true);
  AddObserver(this, NS_NETWORK_LINK_TOPIC, true);
  AddObserver(this, NS_NETWORK_ID_CHANGED_TOPIC, true);
  AddObserver(this, NS_WIDGET_WAKE_OBSERVER_TOPIC, true);

  // Register observers for sending notifications to nsSocketTransportService
  if (XRE_IsParentProcess()) {
    AddObserver(this, "profile-initial-state", true);
    AddObserver(this, NS_WIDGET_SLEEP_OBSERVER_TOPIC, true);
  }

  if (IsSocketProcessChild()) {
    Preferences::RegisterCallbacks(nsIOService::OnTLSPrefChange,
                                   gCallbackSecurityPrefs, this);
  }

  gIOService = this;

  InitializeNetworkLinkService();
  InitializeProtocolProxyService();

  SetOffline(false);

  return NS_OK;
}

NS_IMETHODIMP
nsIOService::AddObserver(nsIObserver* aObserver, const char* aTopic,
                         bool aOwnsWeak) {
  if (!mObserverService) {
    return NS_ERROR_FAILURE;
  }

  // Register for the origional observer.
  nsresult rv = mObserverService->AddObserver(aObserver, aTopic, aOwnsWeak);
  if (NS_FAILED(rv)) {
    return rv;
  }

  if (!XRE_IsParentProcess()) {
    return NS_OK;
  }

  if (!UseSocketProcess()) {
    return NS_OK;
  }

  nsAutoCString topic(aTopic);
  if (mSocketProcessTopicBlackList.Contains(topic)) {
    return NS_ERROR_FAILURE;
  }

  // Avoid registering  duplicate topics.
  if (mObserverTopicForSocketProcess.Contains(topic)) {
    return NS_ERROR_FAILURE;
  }

  mObserverTopicForSocketProcess.PutEntry(topic);

  // This happens when AddObserver() is called by nsIOService::Init(). We don't
  // want to add nsIOService again.
  if (SameCOMIdentity(aObserver, static_cast<nsIObserver*>(this))) {
    return NS_OK;
  }

  return mObserverService->AddObserver(this, aTopic, true);
}

NS_IMETHODIMP
nsIOService::RemoveObserver(nsIObserver* aObserver, const char* aTopic) {
  return NS_ERROR_NOT_IMPLEMENTED;
}

NS_IMETHODIMP
nsIOService::EnumerateObservers(const char* aTopic,
                                nsISimpleEnumerator** anEnumerator) {
  return NS_ERROR_NOT_IMPLEMENTED;
}

NS_IMETHODIMP nsIOService::NotifyObservers(nsISupports* aSubject,
                                           const char* aTopic,
                                           const char16_t* aSomeData) {
  return NS_ERROR_NOT_IMPLEMENTED;
}

nsIOService::~nsIOService() {
  if (gIOService) {
    MOZ_ASSERT(gIOService == this);
    gIOService = nullptr;
  }
}

// static
void nsIOService::OnTLSPrefChange(const char* aPref, void* aSelf) {
  MOZ_ASSERT(IsSocketProcessChild());

  if (!EnsureNSSInitializedChromeOrContent()) {
    LOG(("NSS not initialized."));
    return;
  }

  nsAutoCString pref(aPref);
  // The preferences listed in gCallbackSecurityPrefs need to be in sync with
  // the code in HandleTLSPrefChange() and SetValidationOptionsCommon().
  if (HandleTLSPrefChange(pref)) {
    LOG(("HandleTLSPrefChange done"));
  } else if (pref.EqualsLiteral("security.ssl.enable_ocsp_stapling") ||
             pref.EqualsLiteral("security.ssl.enable_ocsp_must_staple") ||
             pref.EqualsLiteral("security.pki.certificate_transparency.mode") ||
             pref.EqualsLiteral("security.cert_pinning.enforcement_level") ||
             pref.EqualsLiteral("security.pki.name_matching_mode")) {
    SetValidationOptionsCommon();
  }
}

nsresult nsIOService::InitializeSocketTransportService() {
  nsresult rv = NS_OK;

  if (!mSocketTransportService) {
    mSocketTransportService =
        do_GetService(NS_SOCKETTRANSPORTSERVICE_CONTRACTID, &rv);
    if (NS_FAILED(rv)) {
      NS_WARNING("failed to get socket transport service");
    }
  }

  if (mSocketTransportService) {
    rv = mSocketTransportService->Init();
    NS_ASSERTION(NS_SUCCEEDED(rv), "socket transport service init failed");
    mSocketTransportService->SetOffline(false);
  }

  return rv;
}

nsresult nsIOService::InitializeNetworkLinkService() {
  nsresult rv = NS_OK;

  if (mNetworkLinkServiceInitialized) return rv;

  if (!NS_IsMainThread()) {
    NS_WARNING("Network link service should be created on main thread");
    return NS_ERROR_FAILURE;
  }

  // go into managed mode if we can, and chrome process
  if (!XRE_IsParentProcess()) {
    return NS_ERROR_NOT_AVAILABLE;
  }

  mNetworkLinkService = do_GetService(NS_NETWORK_LINK_SERVICE_CONTRACTID, &rv);

  if (mNetworkLinkService) {
    mNetworkLinkServiceInitialized = true;
  }

  // After initializing the networkLinkService, query the connectivity state
  OnNetworkLinkEvent(NS_NETWORK_LINK_DATA_UNKNOWN);

  return rv;
}

nsresult nsIOService::InitializeProtocolProxyService() {
  nsresult rv = NS_OK;

  if (XRE_IsParentProcess()) {
    // for early-initialization
    Unused << do_GetService(NS_PROTOCOLPROXYSERVICE_CONTRACTID, &rv);
  }

  return rv;
}

already_AddRefed<nsIOService> nsIOService::GetInstance() {
  if (!gIOService) {
    RefPtr<nsIOService> ios = new nsIOService();
    if (NS_SUCCEEDED(ios->Init())) {
      MOZ_ASSERT(gIOService == ios.get());
      return ios.forget();
    }
  }
  return do_AddRef(gIOService);
}

class SocketProcessListenerProxy : public SocketProcessHost::Listener {
 public:
  SocketProcessListenerProxy() = default;
  void OnProcessLaunchComplete(SocketProcessHost* aHost, bool aSucceeded) {
    if (!gIOService) {
      return;
    }

    gIOService->OnProcessLaunchComplete(aHost, aSucceeded);
  }

  void OnProcessUnexpectedShutdown(SocketProcessHost* aHost) {
    if (!gIOService) {
      return;
    }

    gIOService->OnProcessUnexpectedShutdown(aHost);
  }
};

nsresult nsIOService::LaunchSocketProcess() {
  MOZ_ASSERT(NS_IsMainThread());

  if (XRE_GetProcessType() != GeckoProcessType_Default) {
    return NS_OK;
  }

  if (mShutdown) {
    return NS_OK;
  }

  if (mSocketProcess) {
    return NS_OK;
  }

  if (PR_GetEnv("MOZ_DISABLE_SOCKET_PROCESS")) {
    LOG(("nsIOService skipping LaunchSocketProcess because of the env"));
    return NS_OK;
  }

  if (!Preferences::GetBool("network.process.enabled", true)) {
    LOG(("nsIOService skipping LaunchSocketProcess because of the pref"));
    return NS_OK;
  }

  Preferences::RegisterPrefixCallbacks(
      nsIOService::NotifySocketProcessPrefsChanged,
      gCallbackPrefsForSocketProcess, this);

  // The subprocess is launched asynchronously, so we wait for a callback to
  // acquire the IPDL actor.
  mSocketProcess = new SocketProcessHost(new SocketProcessListenerProxy());
  LOG(("nsIOService::LaunchSocketProcess"));
  if (!mSocketProcess->Launch()) {
    NS_WARNING("Failed to launch socket process!!");
    DestroySocketProcess();
    return NS_ERROR_FAILURE;
  }

  return NS_OK;
}

void nsIOService::DestroySocketProcess() {
  LOG(("nsIOService::DestroySocketProcess"));
  MOZ_ASSERT(NS_IsMainThread());

  if (XRE_GetProcessType() != GeckoProcessType_Default || !mSocketProcess) {
    return;
  }

  Preferences::UnregisterPrefixCallbacks(
      nsIOService::NotifySocketProcessPrefsChanged,
      gCallbackPrefsForSocketProcess, this);

  mSocketProcess->Shutdown();
  mSocketProcess = nullptr;
}

bool nsIOService::SocketProcessReady() {
  return mSocketProcess && mSocketProcess->IsConnected();
}

static bool sUseSocketProcess = false;
static bool sUseSocketProcessChecked = false;

// static
bool nsIOService::UseSocketProcess(bool aCheckAgain) {
  if (sUseSocketProcessChecked && !aCheckAgain) {
    return sUseSocketProcess;
  }

  sUseSocketProcessChecked = true;
  sUseSocketProcess = false;

  if (PR_GetEnv("MOZ_DISABLE_SOCKET_PROCESS")) {
    return sUseSocketProcess;
  }

  if (PR_GetEnv("MOZ_FORCE_USE_SOCKET_PROCESS")) {
    sUseSocketProcess = true;
    return sUseSocketProcess;
  }

  if (StaticPrefs::network_process_enabled()) {
    sUseSocketProcess =
        StaticPrefs::network_http_network_access_on_socket_process_enabled();
  }
  return sUseSocketProcess;
}

// static
void nsIOService::NotifySocketProcessPrefsChanged(const char* aName,
                                                  void* aSelf) {
  static_cast<nsIOService*>(aSelf)->NotifySocketProcessPrefsChanged(aName);
}

void nsIOService::NotifySocketProcessPrefsChanged(const char* aName) {
  MOZ_ASSERT(NS_IsMainThread());

  if (!XRE_IsParentProcess()) {
    return;
  }

  if (!StaticPrefs::network_process_enabled()) {
    return;
  }

  dom::Pref pref(nsCString(aName), /* isLocked */ false, Nothing(), Nothing());
  Preferences::GetPreference(&pref);
  auto sendPrefUpdate = [pref]() {
    Unused << gIOService->mSocketProcess->GetActor()->SendPreferenceUpdate(
        pref);
  };
  CallOrWaitForSocketProcess(sendPrefUpdate);
}

void nsIOService::OnProcessLaunchComplete(SocketProcessHost* aHost,
                                          bool aSucceeded) {
  MOZ_ASSERT(NS_IsMainThread());

  LOG(("nsIOService::OnProcessLaunchComplete aSucceeded=%d\n", aSucceeded));

  mSocketProcessLaunchComplete = true;

  if (mShutdown || !SocketProcessReady()) {
    return;
  }

  if (!mPendingEvents.IsEmpty()) {
    nsTArray<std::function<void()>> pendingEvents = std::move(mPendingEvents);
    for (auto& func : pendingEvents) {
      func();
    }
  }
}

void nsIOService::CallOrWaitForSocketProcess(
    const std::function<void()>& aFunc) {
  MOZ_ASSERT(NS_IsMainThread());
  if (IsSocketProcessLaunchComplete() && SocketProcessReady()) {
    aFunc();
  } else {
    mPendingEvents.AppendElement(aFunc);  // infallible
    LaunchSocketProcess();
  }
}

int32_t nsIOService::SocketProcessPid() {
  if (!mSocketProcess) {
    return 0;
  }
  if (SocketProcessParent* actor = mSocketProcess->GetActor()) {
    return (int32_t)actor->OtherPid();
  }
  return 0;
}

bool nsIOService::IsSocketProcessLaunchComplete() {
  MOZ_ASSERT(NS_IsMainThread());
  return mSocketProcessLaunchComplete;
}

void nsIOService::OnProcessUnexpectedShutdown(SocketProcessHost* aHost) {
  MOZ_ASSERT(NS_IsMainThread());

  LOG(("nsIOService::OnProcessUnexpectedShutdown\n"));
  DestroySocketProcess();
}

RefPtr<MemoryReportingProcess> nsIOService::GetSocketProcessMemoryReporter() {
  // Check the prefs here again, since we don't want to create
  // SocketProcessMemoryReporter for some tests.
  if (!Preferences::GetBool("network.process.enabled") ||
      !SocketProcessReady()) {
    return nullptr;
  }

  return new SocketProcessMemoryReporter();
}

NS_IMETHODIMP
nsIOService::SocketProcessTelemetryPing() {
  CallOrWaitForSocketProcess([]() {
    Unused << gIOService->mSocketProcess->GetActor()
                  ->SendSocketProcessTelemetryPing();
  });
  return NS_OK;
}

NS_IMPL_ISUPPORTS(nsIOService, nsIIOService, nsINetUtil, nsISpeculativeConnect,
                  nsIObserver, nsIIOServiceInternal, nsISupportsWeakReference,
                  nsIObserverService)

////////////////////////////////////////////////////////////////////////////////

<<<<<<< HEAD
=======
nsresult nsIOService::RecheckCaptivePortal() {
  MOZ_ASSERT(NS_IsMainThread(), "Must be called on the main thread");
  if (!mCaptivePortalService) {
    return NS_OK;
  }
  nsCOMPtr<nsIRunnable> task = NewRunnableMethod(
      "nsIOService::RecheckCaptivePortal", mCaptivePortalService,
      &nsICaptivePortalService::RecheckCaptivePortal);
  return NS_DispatchToMainThread(task);
}

nsresult nsIOService::RecheckCaptivePortalIfLocalRedirect(nsIChannel* newChan) {
  nsresult rv;

  if (!mCaptivePortalService) {
    return NS_OK;
  }

  nsCOMPtr<nsIURI> uri;
  rv = newChan->GetURI(getter_AddRefs(uri));
  if (NS_FAILED(rv)) {
    return rv;
  }

  nsCString host;
  rv = uri->GetHost(host);
  if (NS_FAILED(rv)) {
    return rv;
  }

  PRNetAddr prAddr;
  if (PR_StringToNetAddr(host.BeginReading(), &prAddr) != PR_SUCCESS) {
    // The redirect wasn't to an IP literal, so there's probably no need
    // to trigger the captive portal detection right now. It can wait.
    return NS_OK;
  }

  NetAddr netAddr(&prAddr);
  if (netAddr.IsIPAddrLocal()) {
    // Redirects to local IP addresses are probably captive portals
    RecheckCaptivePortal();
  }

  return NS_OK;
}

>>>>>>> 222e4f64
nsresult nsIOService::AsyncOnChannelRedirect(
    nsIChannel* oldChan, nsIChannel* newChan, uint32_t flags,
    nsAsyncRedirectVerifyHelper* helper) {
  // This is silly. I wish there was a simpler way to get at the global
  // reference of the contentSecurityManager. But it lives in the XPCOM
  // service registry.
  nsCOMPtr<nsIChannelEventSink> sink =
      do_GetService(NS_CONTENTSECURITYMANAGER_CONTRACTID);
  if (sink) {
    nsresult rv =
        helper->DelegateOnChannelRedirect(sink, oldChan, newChan, flags);
    if (NS_FAILED(rv)) return rv;
  }

  // Finally, our category
  nsCOMArray<nsIChannelEventSink> entries;
  mChannelEventSinks.GetEntries(entries);
  int32_t len = entries.Count();
  for (int32_t i = 0; i < len; ++i) {
    nsresult rv =
        helper->DelegateOnChannelRedirect(entries[i], oldChan, newChan, flags);
    if (NS_FAILED(rv)) return rv;
  }

  nsCOMPtr<nsIHttpChannel> httpChan(do_QueryInterface(oldChan));

  // Collect the redirection from HTTP(S) only.
  if (httpChan) {
    MOZ_ASSERT(NS_IsMainThread());
    nsCOMPtr<nsIURI> newURI;
    newChan->GetURI(getter_AddRefs(newURI));
    MOZ_ASSERT(newURI);

    nsAutoCString scheme;
    newURI->GetScheme(scheme);
    MOZ_ASSERT(!scheme.IsEmpty());

    Telemetry::AccumulateCategoricalKeyed(
        scheme,
        oldChan->IsDocument()
            ? Telemetry::LABELS_NETWORK_HTTP_REDIRECT_TO_SCHEME::topLevel
            : Telemetry::LABELS_NETWORK_HTTP_REDIRECT_TO_SCHEME::subresource);
  }

  return NS_OK;
}

nsresult nsIOService::CacheProtocolHandler(const char* scheme,
                                           nsIProtocolHandler* handler) {
  MOZ_ASSERT(NS_IsMainThread());

  for (unsigned int i = 0; i < NS_N(gScheme); i++) {
    if (!nsCRT::strcasecmp(scheme, gScheme[i])) {
      nsresult rv;
      NS_ASSERTION(!mWeakHandler[i], "Protocol handler already cached");
      // Make sure the handler supports weak references.
      nsCOMPtr<nsISupportsWeakReference> factoryPtr =
          do_QueryInterface(handler, &rv);
      if (!factoryPtr) {
        // Don't cache handlers that don't support weak reference as
        // there is real danger of a circular reference.
#ifdef DEBUG_dp
        printf(
            "DEBUG: %s protcol handler doesn't support weak ref. Not cached.\n",
            scheme);
#endif /* DEBUG_dp */
        return NS_ERROR_FAILURE;
      }
      mWeakHandler[i] = do_GetWeakReference(handler);
      return NS_OK;
    }
  }
  return NS_ERROR_FAILURE;
}

nsresult nsIOService::GetCachedProtocolHandler(const char* scheme,
                                               nsIProtocolHandler** result,
                                               uint32_t start, uint32_t end) {
  MOZ_ASSERT(NS_IsMainThread());

  uint32_t len = end - start - 1;
  for (unsigned int i = 0; i < NS_N(gScheme); i++) {
    if (!mWeakHandler[i]) continue;

    // handle unterminated strings
    // start is inclusive, end is exclusive, len = end - start - 1
    if (end ? (!nsCRT::strncasecmp(scheme + start, gScheme[i], len) &&
               gScheme[i][len] == '\0')
            : (!nsCRT::strcasecmp(scheme, gScheme[i]))) {
      return CallQueryReferent(mWeakHandler[i].get(), result);
    }
  }
  return NS_ERROR_FAILURE;
}

static bool UsesExternalProtocolHandler(const char* aScheme) {
  if ("file"_ns.Equals(aScheme) || "chrome"_ns.Equals(aScheme) ||
      "resource"_ns.Equals(aScheme)) {
    // Don't allow file:, chrome: or resource: URIs to be handled with
    // nsExternalProtocolHandler, since internally we rely on being able to
    // use and read from these URIs.
    return false;
  }

  // When ftp protocol is disabled, return true if external protocol handler was
  // not explicitly disabled by the prererence.
  if ("ftp"_ns.Equals(aScheme) &&
      !Preferences::GetBool("network.ftp.enabled", true) &&
      Preferences::GetBool("network.protocol-handler.external.ftp", true)) {
    return true;
  }

  for (const auto& forcedExternalScheme : gForcedExternalSchemes) {
    if (!nsCRT::strcasecmp(forcedExternalScheme, aScheme)) {
      return true;
    }
  }

  nsAutoCString pref("network.protocol-handler.external.");
  pref += aScheme;

  return Preferences::GetBool(pref.get(), false);
}

NS_IMETHODIMP
nsIOService::GetProtocolHandler(const char* scheme,
                                nsIProtocolHandler** result) {
  nsresult rv;

  NS_ENSURE_ARG_POINTER(scheme);
  // XXX we may want to speed this up by introducing our own protocol
  // scheme -> protocol handler mapping, avoiding the string manipulation
  // and service manager stuff

  rv = GetCachedProtocolHandler(scheme, result);
  if (NS_SUCCEEDED(rv)) return rv;

  if (scheme[0] != '\0' && !UsesExternalProtocolHandler(scheme)) {
    nsAutoCString contractID(NS_NETWORK_PROTOCOL_CONTRACTID_PREFIX);
    contractID += scheme;
    ToLowerCase(contractID);

    rv = CallGetService(contractID.get(), result);
    if (NS_SUCCEEDED(rv)) {
      CacheProtocolHandler(scheme, *result);
      return rv;
    }

#ifdef MOZ_WIDGET_GTK
    // check to see whether GVFS can handle this URI scheme. otherwise, we
    // failover to using the default protocol handler.

    RefPtr<nsGIOProtocolHandler> gioHandler =
        nsGIOProtocolHandler::GetSingleton();
    if (gioHandler->IsSupportedProtocol(nsCString(scheme))) {
      gioHandler.forget(result);
      return NS_OK;
    }
#endif
  }

  // Okay we don't have a protocol handler to handle this url type, so use
  // the default protocol handler.  This will cause urls to get dispatched
  // out to the OS ('cause we can't do anything with them) when we try to
  // read from a channel created by the default protocol handler.

  rv = CallGetService(NS_NETWORK_PROTOCOL_CONTRACTID_PREFIX "default", result);
  if (NS_FAILED(rv)) return NS_ERROR_UNKNOWN_PROTOCOL;

  return rv;
}

NS_IMETHODIMP
nsIOService::ExtractScheme(const nsACString& inURI, nsACString& scheme) {
  return net_ExtractURLScheme(inURI, scheme);
}

NS_IMETHODIMP
nsIOService::HostnameIsLocalIPAddress(nsIURI* aURI, bool* aResult) {
  NS_ENSURE_ARG_POINTER(aURI);

  nsCOMPtr<nsIURI> innerURI = NS_GetInnermostURI(aURI);
  NS_ENSURE_ARG_POINTER(innerURI);

  nsAutoCString host;
  nsresult rv = innerURI->GetAsciiHost(host);
  if (NS_FAILED(rv)) {
    return rv;
  }

  *aResult = false;

  PRNetAddr addr;
  PRStatus result = PR_StringToNetAddr(host.get(), &addr);
  if (result == PR_SUCCESS) {
    NetAddr netAddr(&addr);
    if (netAddr.IsIPAddrLocal()) {
      *aResult = true;
    }
  }

  return NS_OK;
}

NS_IMETHODIMP
nsIOService::HostnameIsSharedIPAddress(nsIURI* aURI, bool* aResult) {
  NS_ENSURE_ARG_POINTER(aURI);

  nsCOMPtr<nsIURI> innerURI = NS_GetInnermostURI(aURI);
  NS_ENSURE_ARG_POINTER(innerURI);

  nsAutoCString host;
  nsresult rv = innerURI->GetAsciiHost(host);
  if (NS_FAILED(rv)) {
    return rv;
  }

  *aResult = false;

  PRNetAddr addr;
  PRStatus result = PR_StringToNetAddr(host.get(), &addr);
  if (result == PR_SUCCESS) {
    NetAddr netAddr(&addr);
    if (netAddr.IsIPAddrShared()) {
      *aResult = true;
    }
  }

  return NS_OK;
}

NS_IMETHODIMP
nsIOService::GetProtocolFlags(const char* scheme, uint32_t* flags) {
  nsCOMPtr<nsIProtocolHandler> handler;
  nsresult rv = GetProtocolHandler(scheme, getter_AddRefs(handler));
  if (NS_FAILED(rv)) return rv;

  // We can't call DoGetProtocolFlags here because we don't have a URI. This
  // API is used by (and only used by) extensions, which is why it's still
  // around. Calling this on a scheme with dynamic flags will throw.
  rv = handler->GetProtocolFlags(flags);
#if !IS_ORIGIN_IS_FULL_SPEC_DEFINED
  MOZ_RELEASE_ASSERT(!(*flags & nsIProtocolHandler::ORIGIN_IS_FULL_SPEC),
                     "ORIGIN_IS_FULL_SPEC is unsupported but used");
#endif
  return rv;
}

class AutoIncrement {
 public:
  explicit AutoIncrement(uint32_t* var) : mVar(var) { ++*var; }
  ~AutoIncrement() { --*mVar; }

 private:
  uint32_t* mVar;
};

nsresult nsIOService::NewURI(const nsACString& aSpec, const char* aCharset,
                             nsIURI* aBaseURI, nsIURI** result) {
  return NS_NewURI(result, aSpec, aCharset, aBaseURI);
}

NS_IMETHODIMP
nsIOService::NewFileURI(nsIFile* file, nsIURI** result) {
  nsresult rv;
  NS_ENSURE_ARG_POINTER(file);

  nsCOMPtr<nsIProtocolHandler> handler;

  rv = GetProtocolHandler("file", getter_AddRefs(handler));
  if (NS_FAILED(rv)) return rv;

  nsCOMPtr<nsIFileProtocolHandler> fileHandler(do_QueryInterface(handler, &rv));
  if (NS_FAILED(rv)) return rv;

  return fileHandler->NewFileURI(file, result);
}

// static
already_AddRefed<nsIURI> nsIOService::CreateExposableURI(nsIURI* aURI) {
  MOZ_ASSERT(aURI, "Must have a URI");
  nsCOMPtr<nsIURI> uri = aURI;

  nsAutoCString userPass;
  uri->GetUserPass(userPass);
  if (!userPass.IsEmpty()) {
    DebugOnly<nsresult> rv = NS_MutateURI(uri).SetUserPass(""_ns).Finalize(uri);
    MOZ_ASSERT(NS_SUCCEEDED(rv) && uri, "Mutating URI should never fail");
  }
  return uri.forget();
}

NS_IMETHODIMP
nsIOService::CreateExposableURI(nsIURI* aURI, nsIURI** _result) {
  NS_ENSURE_ARG_POINTER(aURI);
  NS_ENSURE_ARG_POINTER(_result);
  nsCOMPtr<nsIURI> exposableURI = CreateExposableURI(aURI);
  exposableURI.forget(_result);
  return NS_OK;
}

NS_IMETHODIMP
nsIOService::NewChannelFromURI(nsIURI* aURI, nsINode* aLoadingNode,
                               nsIPrincipal* aLoadingPrincipal,
                               nsIPrincipal* aTriggeringPrincipal,
                               uint32_t aSecurityFlags,
                               uint32_t aContentPolicyType,
                               nsIChannel** result) {
  return NewChannelFromURIWithProxyFlags(aURI,
                                         nullptr,  // aProxyURI
                                         0,        // aProxyFlags
                                         aLoadingNode, aLoadingPrincipal,
                                         aTriggeringPrincipal, aSecurityFlags,
                                         aContentPolicyType, result);
}
nsresult nsIOService::NewChannelFromURIWithClientAndController(
    nsIURI* aURI, nsINode* aLoadingNode, nsIPrincipal* aLoadingPrincipal,
    nsIPrincipal* aTriggeringPrincipal,
    const Maybe<ClientInfo>& aLoadingClientInfo,
    const Maybe<ServiceWorkerDescriptor>& aController, uint32_t aSecurityFlags,
    uint32_t aContentPolicyType, uint32_t aSandboxFlags, nsIChannel** aResult) {
  return NewChannelFromURIWithProxyFlagsInternal(
      aURI,
      nullptr,  // aProxyURI
      0,        // aProxyFlags
      aLoadingNode, aLoadingPrincipal, aTriggeringPrincipal, aLoadingClientInfo,
      aController, aSecurityFlags, aContentPolicyType, aSandboxFlags, aResult);
}

NS_IMETHODIMP
nsIOService::NewChannelFromURIWithLoadInfo(nsIURI* aURI, nsILoadInfo* aLoadInfo,
                                           nsIChannel** result) {
  return NewChannelFromURIWithProxyFlagsInternal(aURI,
                                                 nullptr,  // aProxyURI
                                                 0,        // aProxyFlags
                                                 aLoadInfo, result);
}

nsresult nsIOService::NewChannelFromURIWithProxyFlagsInternal(
    nsIURI* aURI, nsIURI* aProxyURI, uint32_t aProxyFlags,
    nsINode* aLoadingNode, nsIPrincipal* aLoadingPrincipal,
    nsIPrincipal* aTriggeringPrincipal,
    const Maybe<ClientInfo>& aLoadingClientInfo,
    const Maybe<ServiceWorkerDescriptor>& aController, uint32_t aSecurityFlags,
    uint32_t aContentPolicyType, uint32_t aSandboxFlags, nsIChannel** result) {
  nsCOMPtr<nsILoadInfo> loadInfo = new LoadInfo(
      aLoadingPrincipal, aTriggeringPrincipal, aLoadingNode, aSecurityFlags,
      aContentPolicyType, aLoadingClientInfo, aController, aSandboxFlags);
  return NewChannelFromURIWithProxyFlagsInternal(aURI, aProxyURI, aProxyFlags,
                                                 loadInfo, result);
}

nsresult nsIOService::NewChannelFromURIWithProxyFlagsInternal(
    nsIURI* aURI, nsIURI* aProxyURI, uint32_t aProxyFlags,
    nsILoadInfo* aLoadInfo, nsIChannel** result) {
  nsresult rv;
  NS_ENSURE_ARG_POINTER(aURI);
  // all channel creations must provide a valid loadinfo
  MOZ_ASSERT(aLoadInfo, "can not create channel without aLoadInfo");
  NS_ENSURE_ARG_POINTER(aLoadInfo);

  nsAutoCString scheme;
  rv = aURI->GetScheme(scheme);
  if (NS_FAILED(rv)) return rv;

  nsCOMPtr<nsIProtocolHandler> handler;
  rv = GetProtocolHandler(scheme.get(), getter_AddRefs(handler));
  if (NS_FAILED(rv)) return rv;

  uint32_t protoFlags;
  rv = handler->DoGetProtocolFlags(aURI, &protoFlags);
  if (NS_FAILED(rv)) return rv;

  nsCOMPtr<nsIChannel> channel;
  nsCOMPtr<nsIProxiedProtocolHandler> pph = do_QueryInterface(handler);
  if (pph) {
    rv = pph->NewProxiedChannel(aURI, nullptr, aProxyFlags, aProxyURI,
                                aLoadInfo, getter_AddRefs(channel));
  } else {
    rv = handler->NewChannel(aURI, aLoadInfo, getter_AddRefs(channel));
  }
  if (NS_FAILED(rv)) return rv;

  // Make sure that all the individual protocolhandlers attach a loadInfo.
  nsCOMPtr<nsILoadInfo> loadInfo = channel->LoadInfo();
  if (aLoadInfo != loadInfo) {
    MOZ_ASSERT(false, "newly created channel must have a loadinfo attached");
    return NS_ERROR_UNEXPECTED;
  }

  // If we're sandboxed, make sure to clear any owner the channel
  // might already have.
  if (loadInfo->GetLoadingSandboxed()) {
    channel->SetOwner(nullptr);
  }

  // Some extensions override the http protocol handler and provide their own
  // implementation. The channels returned from that implementation doesn't
  // seem to always implement the nsIUploadChannel2 interface, presumably
  // because it's a new interface.
  // Eventually we should remove this and simply require that http channels
  // implement the new interface.
  // See bug 529041
  if (!gHasWarnedUploadChannel2 && scheme.EqualsLiteral("http")) {
    nsCOMPtr<nsIUploadChannel2> uploadChannel2 = do_QueryInterface(channel);
    if (!uploadChannel2) {
      nsCOMPtr<nsIConsoleService> consoleService =
          do_GetService(NS_CONSOLESERVICE_CONTRACTID);
      if (consoleService) {
        consoleService->LogStringMessage(
            u"Http channel implementation "
            "doesn't support nsIUploadChannel2. An extension has "
            "supplied a non-functional http protocol handler. This will "
            "break behavior and in future releases not work at all.");
      }
      gHasWarnedUploadChannel2 = true;
    }
  }

  channel.forget(result);
  return NS_OK;
}

NS_IMETHODIMP
nsIOService::NewChannelFromURIWithProxyFlags(
    nsIURI* aURI, nsIURI* aProxyURI, uint32_t aProxyFlags,
    nsINode* aLoadingNode, nsIPrincipal* aLoadingPrincipal,
    nsIPrincipal* aTriggeringPrincipal, uint32_t aSecurityFlags,
    uint32_t aContentPolicyType, nsIChannel** result) {
  return NewChannelFromURIWithProxyFlagsInternal(
      aURI, aProxyURI, aProxyFlags, aLoadingNode, aLoadingPrincipal,
      aTriggeringPrincipal, Maybe<ClientInfo>(),
      Maybe<ServiceWorkerDescriptor>(), aSecurityFlags, aContentPolicyType, 0,
      result);
}

NS_IMETHODIMP
nsIOService::NewChannel(const nsACString& aSpec, const char* aCharset,
                        nsIURI* aBaseURI, nsINode* aLoadingNode,
                        nsIPrincipal* aLoadingPrincipal,
                        nsIPrincipal* aTriggeringPrincipal,
                        uint32_t aSecurityFlags, uint32_t aContentPolicyType,
                        nsIChannel** result) {
  nsresult rv;
  nsCOMPtr<nsIURI> uri;
  rv = NewURI(aSpec, aCharset, aBaseURI, getter_AddRefs(uri));
  if (NS_FAILED(rv)) return rv;

  return NewChannelFromURI(uri, aLoadingNode, aLoadingPrincipal,
                           aTriggeringPrincipal, aSecurityFlags,
                           aContentPolicyType, result);
}

bool nsIOService::IsLinkUp() {
  InitializeNetworkLinkService();

  if (!mNetworkLinkService) {
    // We cannot decide, assume the link is up
    return true;
  }

  bool isLinkUp;
  nsresult rv;
  rv = mNetworkLinkService->GetIsLinkUp(&isLinkUp);
  if (NS_FAILED(rv)) {
    return true;
  }

  return isLinkUp;
}

NS_IMETHODIMP
nsIOService::GetOffline(bool* offline) {
  if (StaticPrefs::network_offline_mirrors_connectivity()) {
    *offline = mOffline || !mConnectivity;
  } else {
    *offline = mOffline;
  }
  return NS_OK;
}

NS_IMETHODIMP
nsIOService::SetOffline(bool offline) {
  LOG(("nsIOService::SetOffline offline=%d\n", offline));
  // When someone wants to go online (!offline) after we got XPCOM shutdown
  // throw ERROR_NOT_AVAILABLE to prevent return to online state.
  if ((mShutdown || mOfflineForProfileChange) && !offline)
    return NS_ERROR_NOT_AVAILABLE;

  // SetOffline() may re-enter while it's shutting down services.
  // If that happens, save the most recent value and it will be
  // processed when the first SetOffline() call is done bringing
  // down the service.
  mSetOfflineValue = offline;
  if (mSettingOffline) {
    return NS_OK;
  }

  mSettingOffline = true;

  nsCOMPtr<nsIObserverService> observerService = services::GetObserverService();

  NS_ASSERTION(observerService, "The observer service should not be null");

  if (XRE_IsParentProcess()) {
    if (observerService) {
      (void)observerService->NotifyObservers(nullptr,
                                             NS_IPC_IOSERVICE_SET_OFFLINE_TOPIC,
                                             offline ? u"true" : u"false");
    }
    if (SocketProcessReady()) {
      Unused << mSocketProcess->GetActor()->SendSetOffline(offline);
    }
  }

  nsIIOService* subject = static_cast<nsIIOService*>(this);
  while (mSetOfflineValue != mOffline) {
    offline = mSetOfflineValue;

    if (offline && !mOffline) {
      mOffline = true;  // indicate we're trying to shutdown

      // don't care if notifications fail
      if (observerService)
        observerService->NotifyObservers(subject,
                                         NS_IOSERVICE_GOING_OFFLINE_TOPIC,
                                         u"" NS_IOSERVICE_OFFLINE);

      if (mSocketTransportService) mSocketTransportService->SetOffline(true);

      mLastOfflineStateChange = PR_IntervalNow();
      if (observerService)
        observerService->NotifyObservers(subject,
                                         NS_IOSERVICE_OFFLINE_STATUS_TOPIC,
                                         u"" NS_IOSERVICE_OFFLINE);
    } else if (!offline && mOffline) {
      // go online
      InitializeSocketTransportService();
      mOffline = false;  // indicate success only AFTER we've
                         // brought up the services

      mLastOfflineStateChange = PR_IntervalNow();
      // don't care if notification fails
      // Only send the ONLINE notification if there is connectivity
      if (observerService && mConnectivity) {
        observerService->NotifyObservers(subject,
                                         NS_IOSERVICE_OFFLINE_STATUS_TOPIC,
                                         (u"" NS_IOSERVICE_ONLINE));
      }
    }
  }

  // Don't notify here, as the above notifications (if used) suffice.
  if ((mShutdown || mOfflineForProfileChange) && mOffline) {
    if (mSocketTransportService) {
      DebugOnly<nsresult> rv = mSocketTransportService->Shutdown(mShutdown);
      NS_ASSERTION(NS_SUCCEEDED(rv),
                   "socket transport service shutdown failed");
    }
  }

  mSettingOffline = false;

  return NS_OK;
}

NS_IMETHODIMP
nsIOService::GetConnectivity(bool* aConnectivity) {
  *aConnectivity = mConnectivity;
  return NS_OK;
}

NS_IMETHODIMP
nsIOService::SetConnectivity(bool aConnectivity) {
  LOG(("nsIOService::SetConnectivity aConnectivity=%d\n", aConnectivity));
  // This should only be called from ContentChild to pass the connectivity
  // value from the chrome process to the content process.
  if (XRE_IsParentProcess()) {
    return NS_ERROR_NOT_AVAILABLE;
  }
  return SetConnectivityInternal(aConnectivity);
}

nsresult nsIOService::SetConnectivityInternal(bool aConnectivity) {
  LOG(("nsIOService::SetConnectivityInternal aConnectivity=%d\n",
       aConnectivity));
  if (mConnectivity == aConnectivity) {
    // Nothing to do here.
    return NS_OK;
  }
  mConnectivity = aConnectivity;

  // This is used for PR_Connect PR_Close telemetry so it is important that
  // we have statistic about network change event even if we are offline.
  mLastConnectivityChange = PR_IntervalNow();

  nsCOMPtr<nsIObserverService> observerService = services::GetObserverService();
  if (!observerService) {
    return NS_OK;
  }
  // This notification sends the connectivity to the child processes
  if (XRE_IsParentProcess()) {
    observerService->NotifyObservers(nullptr,
                                     NS_IPC_IOSERVICE_SET_CONNECTIVITY_TOPIC,
                                     aConnectivity ? u"true" : u"false");
    if (SocketProcessReady()) {
      Unused << mSocketProcess->GetActor()->SendSetConnectivity(aConnectivity);
    }
  }

  if (mOffline) {
    // We don't need to send any notifications if we're offline
    return NS_OK;
  }

  if (aConnectivity) {
    // If we were previously offline due to connectivity=false,
    // send the ONLINE notification
    observerService->NotifyObservers(static_cast<nsIIOService*>(this),
                                     NS_IOSERVICE_OFFLINE_STATUS_TOPIC,
                                     (u"" NS_IOSERVICE_ONLINE));
  } else {
    // If we were previously online and lost connectivity
    // send the OFFLINE notification
    observerService->NotifyObservers(static_cast<nsIIOService*>(this),
                                     NS_IOSERVICE_GOING_OFFLINE_TOPIC,
                                     u"" NS_IOSERVICE_OFFLINE);
    observerService->NotifyObservers(static_cast<nsIIOService*>(this),
                                     NS_IOSERVICE_OFFLINE_STATUS_TOPIC,
                                     u"" NS_IOSERVICE_OFFLINE);
  }
  return NS_OK;
}

NS_IMETHODIMP
nsIOService::AllowPort(int32_t inPort, const char* scheme, bool* _retval) {
  int32_t port = inPort;
  if (port == -1) {
    *_retval = true;
    return NS_OK;
  }

  if (port == 0) {
    *_retval = false;
    return NS_OK;
  }

  nsTArray<int32_t> restrictedPortList;
  {
    MutexAutoLock lock(mMutex);
    restrictedPortList.Assign(mRestrictedPortList);
  }

  // first check to see if the port is in our blacklist:
  int32_t badPortListCnt = restrictedPortList.Length();
  for (int i = 0; i < badPortListCnt; i++) {
    if (port == restrictedPortList[i]) {
      *_retval = false;

      // check to see if the protocol wants to override
      if (!scheme) return NS_OK;

      // We don't support get protocol handler off main thread.
      if (!NS_IsMainThread()) {
        return NS_OK;
      }
      nsCOMPtr<nsIProtocolHandler> handler;
      nsresult rv = GetProtocolHandler(scheme, getter_AddRefs(handler));
      if (NS_FAILED(rv)) return rv;

      // let the protocol handler decide
      return handler->AllowPort(port, scheme, _retval);
    }
  }

  *_retval = true;
  return NS_OK;
}

////////////////////////////////////////////////////////////////////////////////

// static
void nsIOService::PrefsChanged(const char* pref, void* self) {
  static_cast<nsIOService*>(self)->PrefsChanged(pref);
}

void nsIOService::PrefsChanged(const char* pref) {
  // Look for extra ports to block
  if (!pref || strcmp(pref, PORT_PREF("banned")) == 0)
    ParsePortList(PORT_PREF("banned"), false);

  // ...as well as previous blocks to remove.
  if (!pref || strcmp(pref, PORT_PREF("banned.override")) == 0)
    ParsePortList(PORT_PREF("banned.override"), true);

  if (!pref || strcmp(pref, MANAGE_OFFLINE_STATUS_PREF) == 0) {
    bool manage;
    if (mNetworkLinkServiceInitialized &&
        NS_SUCCEEDED(
            Preferences::GetBool(MANAGE_OFFLINE_STATUS_PREF, &manage))) {
      LOG(("nsIOService::PrefsChanged ManageOfflineStatus manage=%d\n",
           manage));
      SetManageOfflineStatus(manage);
    }
  }

  if (!pref || strcmp(pref, NECKO_BUFFER_CACHE_COUNT_PREF) == 0) {
    int32_t count;
    if (NS_SUCCEEDED(
            Preferences::GetInt(NECKO_BUFFER_CACHE_COUNT_PREF, &count)))
      /* check for bogus values and default if we find such a value */
      if (count > 0) gDefaultSegmentCount = count;
  }

  if (!pref || strcmp(pref, NECKO_BUFFER_CACHE_SIZE_PREF) == 0) {
    int32_t size;
    if (NS_SUCCEEDED(Preferences::GetInt(NECKO_BUFFER_CACHE_SIZE_PREF, &size)))
      /* check for bogus values and default if we find such a value
       * the upper limit here is arbitrary. having a 1mb segment size
       * is pretty crazy.  if you remove this, consider adding some
       * integer rollover test.
       */
      if (size > 0 && size < 1024 * 1024) gDefaultSegmentSize = size;
    NS_WARNING_ASSERTION(!(size & (size - 1)),
                         "network segment size is not a power of 2!");
  }
}

void nsIOService::ParsePortList(const char* pref, bool remove) {
  nsAutoCString portList;
  nsTArray<int32_t> restrictedPortList;
  {
    MutexAutoLock lock(mMutex);
    restrictedPortList.Assign(std::move(mRestrictedPortList));
  }
  // Get a pref string and chop it up into a list of ports.
  Preferences::GetCString(pref, portList);
  if (!portList.IsVoid()) {
    nsTArray<nsCString> portListArray;
    ParseString(portList, ',', portListArray);
    uint32_t index;
    for (index = 0; index < portListArray.Length(); index++) {
      portListArray[index].StripWhitespace();
      int32_t portBegin, portEnd;

      if (PR_sscanf(portListArray[index].get(), "%d-%d", &portBegin,
                    &portEnd) == 2) {
        if ((portBegin < 65536) && (portEnd < 65536)) {
          int32_t curPort;
          if (remove) {
            for (curPort = portBegin; curPort <= portEnd; curPort++)
              restrictedPortList.RemoveElement(curPort);
          } else {
            for (curPort = portBegin; curPort <= portEnd; curPort++)
              restrictedPortList.AppendElement(curPort);
          }
        }
      } else {
        nsresult aErrorCode;
        int32_t port = portListArray[index].ToInteger(&aErrorCode);
        if (NS_SUCCEEDED(aErrorCode) && port < 65536) {
          if (remove)
            restrictedPortList.RemoveElement(port);
          else
            restrictedPortList.AppendElement(port);
        }
      }
    }
  }

  MutexAutoLock lock(mMutex);
  mRestrictedPortList.Assign(std::move(restrictedPortList));
}

class nsWakeupNotifier : public Runnable {
 public:
  explicit nsWakeupNotifier(nsIIOServiceInternal* ioService)
      : Runnable("net::nsWakeupNotifier"), mIOService(ioService) {}

  NS_IMETHOD Run() override { return mIOService->NotifyWakeup(); }

 private:
  virtual ~nsWakeupNotifier() = default;
  nsCOMPtr<nsIIOServiceInternal> mIOService;
};

NS_IMETHODIMP
nsIOService::NotifyWakeup() {
  nsCOMPtr<nsIObserverService> observerService = services::GetObserverService();

  NS_ASSERTION(observerService, "The observer service should not be null");

  if (observerService && StaticPrefs::network_notify_changed()) {
    (void)observerService->NotifyObservers(nullptr, NS_NETWORK_LINK_TOPIC,
                                           (u"" NS_NETWORK_LINK_DATA_CHANGED));
  }

  return NS_OK;
}

void nsIOService::SetHttpHandlerAlreadyShutingDown() {
  if (!mShutdown && !mOfflineForProfileChange) {
    mNetTearingDownStarted = PR_IntervalNow();
    mHttpHandlerAlreadyShutingDown = true;
  }
}

// nsIObserver interface
NS_IMETHODIMP
nsIOService::Observe(nsISupports* subject, const char* topic,
                     const char16_t* data) {
  if (!strcmp(topic, kProfileChangeNetTeardownTopic)) {
    if (!mHttpHandlerAlreadyShutingDown) {
      mNetTearingDownStarted = PR_IntervalNow();
    }
    mHttpHandlerAlreadyShutingDown = false;
    if (!mOffline) {
      mOfflineForProfileChange = true;
      SetOffline(true);
    }
  } else if (!strcmp(topic, kProfileChangeNetRestoreTopic)) {
    if (mOfflineForProfileChange) {
      mOfflineForProfileChange = false;
      SetOffline(false);
    }
  } else if (!strcmp(topic, kProfileDoChange)) {
    if (data && u"startup"_ns.Equals(data)) {
      // Lazy initialization of network link service (see bug 620472)
      InitializeNetworkLinkService();
      // Set up the initilization flag regardless the actuall result.
      // If we fail here, we will fail always on.
      mNetworkLinkServiceInitialized = true;

      // And now reflect the preference setting
      PrefsChanged(MANAGE_OFFLINE_STATUS_PREF);

      // Bug 870460 - Read cookie database at an early-as-possible time
      // off main thread. Hence, we have more chance to finish db query
      // before something calls into the cookie service.
      nsCOMPtr<nsISupports> cookieServ =
          do_GetService(NS_COOKIESERVICE_CONTRACTID);
    }
  } else if (!strcmp(topic, NS_XPCOM_SHUTDOWN_OBSERVER_ID)) {
    // Remember we passed XPCOM shutdown notification to prevent any
    // changes of the offline status from now. We must not allow going
    // online after this point.
    mShutdown = true;

    if (!mHttpHandlerAlreadyShutingDown && !mOfflineForProfileChange) {
      mNetTearingDownStarted = PR_IntervalNow();
    }
    mHttpHandlerAlreadyShutingDown = false;

    SetOffline(true);

    SSLTokensCache::Shutdown();

    DestroySocketProcess();

    if (IsSocketProcessChild()) {
      Preferences::UnregisterCallbacks(nsIOService::OnTLSPrefChange,
                                       gCallbackSecurityPrefs, this);
      NSSShutdownForSocketProcess();
    }
  } else if (!strcmp(topic, NS_NETWORK_LINK_TOPIC)) {
    OnNetworkLinkEvent(NS_ConvertUTF16toUTF8(data).get());
  } else if (!strcmp(topic, NS_NETWORK_ID_CHANGED_TOPIC)) {
    LOG(("nsIOService::OnNetworkLinkEvent Network id changed"));
  } else if (!strcmp(topic, NS_WIDGET_WAKE_OBSERVER_TOPIC)) {
    // coming back alive from sleep
    // this indirection brought to you by:
    // https://bugzilla.mozilla.org/show_bug.cgi?id=1152048#c19
    nsCOMPtr<nsIRunnable> wakeupNotifier = new nsWakeupNotifier(this);
    NS_DispatchToMainThread(wakeupNotifier);
  }

  if (UseSocketProcess() &&
      mObserverTopicForSocketProcess.Contains(nsDependentCString(topic))) {
    nsCString topicStr(topic);
    nsString dataStr(data);
    auto sendObserver = [topicStr, dataStr]() {
      Unused << gIOService->mSocketProcess->GetActor()->SendNotifyObserver(
          topicStr, dataStr);
    };
    CallOrWaitForSocketProcess(sendObserver);
  }

  return NS_OK;
}

// nsINetUtil interface
NS_IMETHODIMP
nsIOService::ParseRequestContentType(const nsACString& aTypeHeader,
                                     nsACString& aCharset, bool* aHadCharset,
                                     nsACString& aContentType) {
  net_ParseRequestContentType(aTypeHeader, aContentType, aCharset, aHadCharset);
  return NS_OK;
}

// nsINetUtil interface
NS_IMETHODIMP
nsIOService::ParseResponseContentType(const nsACString& aTypeHeader,
                                      nsACString& aCharset, bool* aHadCharset,
                                      nsACString& aContentType) {
  net_ParseContentType(aTypeHeader, aContentType, aCharset, aHadCharset);
  return NS_OK;
}

NS_IMETHODIMP
nsIOService::ProtocolHasFlags(nsIURI* uri, uint32_t flags, bool* result) {
  NS_ENSURE_ARG(uri);

  *result = false;
  nsAutoCString scheme;
  nsresult rv = uri->GetScheme(scheme);
  NS_ENSURE_SUCCESS(rv, rv);

  // Grab the protocol flags from the URI.
  uint32_t protocolFlags;
  nsCOMPtr<nsIProtocolHandler> handler;
  rv = GetProtocolHandler(scheme.get(), getter_AddRefs(handler));
  NS_ENSURE_SUCCESS(rv, rv);
  rv = handler->DoGetProtocolFlags(uri, &protocolFlags);
  NS_ENSURE_SUCCESS(rv, rv);

  *result = (protocolFlags & flags) == flags;
  return NS_OK;
}

NS_IMETHODIMP
nsIOService::URIChainHasFlags(nsIURI* uri, uint32_t flags, bool* result) {
  nsresult rv = ProtocolHasFlags(uri, flags, result);
  NS_ENSURE_SUCCESS(rv, rv);

  if (*result) {
    return rv;
  }

  // Dig deeper into the chain.  Note that this is not a do/while loop to
  // avoid the extra addref/release on |uri| in the common (non-nested) case.
  nsCOMPtr<nsINestedURI> nestedURI = do_QueryInterface(uri);
  while (nestedURI) {
    nsCOMPtr<nsIURI> innerURI;
    rv = nestedURI->GetInnerURI(getter_AddRefs(innerURI));
    NS_ENSURE_SUCCESS(rv, rv);

    rv = ProtocolHasFlags(innerURI, flags, result);

    if (*result) {
      return rv;
    }

    nestedURI = do_QueryInterface(innerURI);
  }

  return rv;
}

NS_IMETHODIMP
nsIOService::SetManageOfflineStatus(bool aManage) {
  LOG(("nsIOService::SetManageOfflineStatus aManage=%d\n", aManage));
  mManageLinkStatus = aManage;

  // When detection is not activated, the default connectivity state is true.
  if (!mManageLinkStatus) {
    SetConnectivityInternal(true);
    return NS_OK;
  }

  InitializeNetworkLinkService();
  // If the NetworkLinkService is already initialized, it does not call
  // OnNetworkLinkEvent. This is needed, when mManageLinkStatus goes from
  // false to true.
  OnNetworkLinkEvent(NS_NETWORK_LINK_DATA_UNKNOWN);
  return NS_OK;
}

NS_IMETHODIMP
nsIOService::GetManageOfflineStatus(bool* aManage) {
  *aManage = mManageLinkStatus;
  return NS_OK;
}

// input argument 'data' is already UTF8'ed
nsresult nsIOService::OnNetworkLinkEvent(const char* data) {
  if (IsNeckoChild() || IsSocketProcessChild()) {
    // There is nothing IO service could do on the child process
    // with this at the moment.  Feel free to add functionality
    // here at will, though.
    return NS_OK;
  }

  if (mShutdown) {
    return NS_ERROR_NOT_AVAILABLE;
  }

  nsCString dataAsString(data);
  for (auto* cp : mozilla::dom::ContentParent::AllProcesses(
           mozilla::dom::ContentParent::eLive)) {
    PNeckoParent* neckoParent = SingleManagedOrNull(cp->ManagedPNeckoParent());
    if (!neckoParent) {
      continue;
    }
    Unused << neckoParent->SendNetworkChangeNotification(dataAsString);
  }

  LOG(("nsIOService::OnNetworkLinkEvent data:%s\n", data));
  if (!mNetworkLinkService) {
    return NS_ERROR_FAILURE;
  }

  if (!mManageLinkStatus) {
    LOG(("nsIOService::OnNetworkLinkEvent mManageLinkStatus=false\n"));
    return NS_OK;
  }

  bool isUp = true;
  if (!strcmp(data, NS_NETWORK_LINK_DATA_CHANGED)) {
    mLastNetworkLinkChange = PR_IntervalNow();
    return NS_OK;
  }
  if (!strcmp(data, NS_NETWORK_LINK_DATA_DOWN)) {
    isUp = false;
  } else if (!strcmp(data, NS_NETWORK_LINK_DATA_UP)) {
    isUp = true;
  } else if (!strcmp(data, NS_NETWORK_LINK_DATA_UNKNOWN)) {
    nsresult rv = mNetworkLinkService->GetIsLinkUp(&isUp);
    NS_ENSURE_SUCCESS(rv, rv);
  } else {
    NS_WARNING("Unhandled network event!");
    return NS_OK;
  }

  return SetConnectivityInternal(isUp);
}

NS_IMETHODIMP
nsIOService::EscapeString(const nsACString& aString, uint32_t aEscapeType,
                          nsACString& aResult) {
  NS_ENSURE_ARG_MAX(aEscapeType, 4);

  nsAutoCString stringCopy(aString);
  nsCString result;

  if (!NS_Escape(stringCopy, result, (nsEscapeMask)aEscapeType))
    return NS_ERROR_OUT_OF_MEMORY;

  aResult.Assign(result);

  return NS_OK;
}

NS_IMETHODIMP
nsIOService::EscapeURL(const nsACString& aStr, uint32_t aFlags,
                       nsACString& aResult) {
  aResult.Truncate();
  NS_EscapeURL(aStr.BeginReading(), aStr.Length(), aFlags | esc_AlwaysCopy,
               aResult);
  return NS_OK;
}

NS_IMETHODIMP
nsIOService::UnescapeString(const nsACString& aStr, uint32_t aFlags,
                            nsACString& aResult) {
  aResult.Truncate();
  NS_UnescapeURL(aStr.BeginReading(), aStr.Length(), aFlags | esc_AlwaysCopy,
                 aResult);
  return NS_OK;
}

NS_IMETHODIMP
nsIOService::ExtractCharsetFromContentType(const nsACString& aTypeHeader,
                                           nsACString& aCharset,
                                           int32_t* aCharsetStart,
                                           int32_t* aCharsetEnd,
                                           bool* aHadCharset) {
  nsAutoCString ignored;
  net_ParseContentType(aTypeHeader, ignored, aCharset, aHadCharset,
                       aCharsetStart, aCharsetEnd);
  if (*aHadCharset && *aCharsetStart == *aCharsetEnd) {
    *aHadCharset = false;
  }
  return NS_OK;
}

// nsISpeculativeConnect
class IOServiceProxyCallback final : public nsIProtocolProxyCallback {
  ~IOServiceProxyCallback() = default;

 public:
  NS_DECL_ISUPPORTS
  NS_DECL_NSIPROTOCOLPROXYCALLBACK

  IOServiceProxyCallback(nsIInterfaceRequestor* aCallbacks,
                         nsIOService* aIOService)
      : mCallbacks(aCallbacks), mIOService(aIOService) {}

 private:
  RefPtr<nsIInterfaceRequestor> mCallbacks;
  RefPtr<nsIOService> mIOService;
};

NS_IMPL_ISUPPORTS(IOServiceProxyCallback, nsIProtocolProxyCallback)

NS_IMETHODIMP
IOServiceProxyCallback::OnProxyAvailable(nsICancelable* request,
                                         nsIChannel* channel, nsIProxyInfo* pi,
                                         nsresult status) {
  // Checking proxy status for speculative connect
  nsAutoCString type;
  if (NS_SUCCEEDED(status) && pi && NS_SUCCEEDED(pi->GetType(type)) &&
      !type.EqualsLiteral("direct")) {
    // proxies dont do speculative connect
    return NS_OK;
  }

  nsCOMPtr<nsIURI> uri;
  nsresult rv = channel->GetURI(getter_AddRefs(uri));
  if (NS_FAILED(rv)) {
    return NS_OK;
  }

  nsAutoCString scheme;
  rv = uri->GetScheme(scheme);
  if (NS_FAILED(rv)) return NS_OK;

  nsCOMPtr<nsIProtocolHandler> handler;
  rv = mIOService->GetProtocolHandler(scheme.get(), getter_AddRefs(handler));
  if (NS_FAILED(rv)) return NS_OK;

  nsCOMPtr<nsISpeculativeConnect> speculativeHandler =
      do_QueryInterface(handler);
  if (!speculativeHandler) return NS_OK;

  nsCOMPtr<nsILoadInfo> loadInfo = channel->LoadInfo();
  nsCOMPtr<nsIPrincipal> principal = loadInfo->GetLoadingPrincipal();

  nsLoadFlags loadFlags = 0;
  channel->GetLoadFlags(&loadFlags);
  if (loadFlags & nsIRequest::LOAD_ANONYMOUS) {
    speculativeHandler->SpeculativeAnonymousConnect(uri, principal, mCallbacks);
  } else {
    speculativeHandler->SpeculativeConnect(uri, principal, mCallbacks);
  }

  return NS_OK;
}

nsresult nsIOService::SpeculativeConnectInternal(
    nsIURI* aURI, nsIPrincipal* aPrincipal, nsIInterfaceRequestor* aCallbacks,
    bool aAnonymous) {
  NS_ENSURE_ARG(aURI);

  if (!aURI->SchemeIs("http") && !aURI->SchemeIs("https")) {
    // We don't speculatively connect to non-HTTP[S] URIs.
    return NS_OK;
  }

  if (IsNeckoChild()) {
    gNeckoChild->SendSpeculativeConnect(aURI, aPrincipal, aAnonymous);
    return NS_OK;
  }

  // Check for proxy information. If there is a proxy configured then a
  // speculative connect should not be performed because the potential
  // reward is slim with tcp peers closely located to the browser.
  nsresult rv;
  nsCOMPtr<nsIProtocolProxyService> pps =
      do_GetService(NS_PROTOCOLPROXYSERVICE_CONTRACTID, &rv);
  NS_ENSURE_SUCCESS(rv, rv);

  nsCOMPtr<nsIPrincipal> loadingPrincipal = aPrincipal;

  MOZ_ASSERT(aPrincipal, "We expect passing a principal here.");

  if (!aPrincipal) {
    return NS_ERROR_INVALID_ARG;
  }

  // dummy channel used to create a TCP connection.
  // we perform security checks on the *real* channel, responsible
  // for any network loads. this real channel just checks the TCP
  // pool if there is an available connection created by the
  // channel we create underneath - hence it's safe to use
  // the systemPrincipal as the loadingPrincipal for this channel.
  nsCOMPtr<nsIChannel> channel;
  rv = NewChannelFromURI(
      aURI,
      nullptr,  // aLoadingNode,
      loadingPrincipal,
      nullptr,  // aTriggeringPrincipal,
      nsILoadInfo::SEC_ALLOW_CROSS_ORIGIN_SEC_CONTEXT_IS_NULL,
      nsIContentPolicy::TYPE_SPECULATIVE, getter_AddRefs(channel));
  NS_ENSURE_SUCCESS(rv, rv);

  if (aAnonymous) {
    nsLoadFlags loadFlags = 0;
    channel->GetLoadFlags(&loadFlags);
    loadFlags |= nsIRequest::LOAD_ANONYMOUS;
    channel->SetLoadFlags(loadFlags);
  }

  nsCOMPtr<nsICancelable> cancelable;
  RefPtr<IOServiceProxyCallback> callback =
      new IOServiceProxyCallback(aCallbacks, this);
  nsCOMPtr<nsIProtocolProxyService2> pps2 = do_QueryInterface(pps);
  if (pps2) {
    return pps2->AsyncResolve2(channel, 0, callback, nullptr,
                               getter_AddRefs(cancelable));
  }
  return pps->AsyncResolve(channel, 0, callback, nullptr,
                           getter_AddRefs(cancelable));
}

NS_IMETHODIMP
nsIOService::SpeculativeConnect(nsIURI* aURI, nsIPrincipal* aPrincipal,
                                nsIInterfaceRequestor* aCallbacks) {
  return SpeculativeConnectInternal(aURI, aPrincipal, aCallbacks, false);
}

NS_IMETHODIMP
nsIOService::SpeculativeAnonymousConnect(nsIURI* aURI, nsIPrincipal* aPrincipal,
                                         nsIInterfaceRequestor* aCallbacks) {
  return SpeculativeConnectInternal(aURI, aPrincipal, aCallbacks, true);
}

NS_IMETHODIMP
nsIOService::NotImplemented() { return NS_ERROR_NOT_IMPLEMENTED; }

NS_IMETHODIMP
nsIOService::GetSocketProcessLaunched(bool* aResult) {
  NS_ENSURE_ARG_POINTER(aResult);

  *aResult = SocketProcessReady();
  return NS_OK;
}

}  // namespace net
}  // namespace mozilla<|MERGE_RESOLUTION|>--- conflicted
+++ resolved
@@ -676,55 +676,6 @@
 
 ////////////////////////////////////////////////////////////////////////////////
 
-<<<<<<< HEAD
-=======
-nsresult nsIOService::RecheckCaptivePortal() {
-  MOZ_ASSERT(NS_IsMainThread(), "Must be called on the main thread");
-  if (!mCaptivePortalService) {
-    return NS_OK;
-  }
-  nsCOMPtr<nsIRunnable> task = NewRunnableMethod(
-      "nsIOService::RecheckCaptivePortal", mCaptivePortalService,
-      &nsICaptivePortalService::RecheckCaptivePortal);
-  return NS_DispatchToMainThread(task);
-}
-
-nsresult nsIOService::RecheckCaptivePortalIfLocalRedirect(nsIChannel* newChan) {
-  nsresult rv;
-
-  if (!mCaptivePortalService) {
-    return NS_OK;
-  }
-
-  nsCOMPtr<nsIURI> uri;
-  rv = newChan->GetURI(getter_AddRefs(uri));
-  if (NS_FAILED(rv)) {
-    return rv;
-  }
-
-  nsCString host;
-  rv = uri->GetHost(host);
-  if (NS_FAILED(rv)) {
-    return rv;
-  }
-
-  PRNetAddr prAddr;
-  if (PR_StringToNetAddr(host.BeginReading(), &prAddr) != PR_SUCCESS) {
-    // The redirect wasn't to an IP literal, so there's probably no need
-    // to trigger the captive portal detection right now. It can wait.
-    return NS_OK;
-  }
-
-  NetAddr netAddr(&prAddr);
-  if (netAddr.IsIPAddrLocal()) {
-    // Redirects to local IP addresses are probably captive portals
-    RecheckCaptivePortal();
-  }
-
-  return NS_OK;
-}
-
->>>>>>> 222e4f64
 nsresult nsIOService::AsyncOnChannelRedirect(
     nsIChannel* oldChan, nsIChannel* newChan, uint32_t flags,
     nsAsyncRedirectVerifyHelper* helper) {
