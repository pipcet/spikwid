/* This Source Code Form is subject to the terms of the Mozilla Public
 * License, v. 2.0. If a copy of the MPL was not distributed with this
 * file, You can obtain one at http://mozilla.org/MPL/2.0/. */

/**
 * This XPCOM component is loaded very early.
 * Be careful to lazy load dependencies as much as possible.
 *
 * It manages all the possible entry points for DevTools:
 * - Handles command line arguments like -jsconsole,
 * - Register all key shortcuts,
 * - Listen for "Web Developer" system menu opening, under "Tools",
 * - Inject the wrench icon in toolbar customization, which is used
 *   by the "Web Developer" list displayed in the hamburger menu,
 * - Register the JSON Viewer protocol handler.
 * - Inject the profiler recording button in toolbar customization.
 *
 * Only once any of these entry point is fired, this module ensures starting
 * core modules like 'devtools-browser.js' that hooks the browser windows
 * and ensure setting up tools.
 **/

"use strict";

const kDebuggerPrefs = [
  "devtools.debugger.remote-enabled",
  "devtools.chrome.enabled",
];

const DEVTOOLS_ENABLED_PREF = "devtools.enabled";
const DEVTOOLS_F12_DISABLED_PREF = "devtools.experiment.f12.shortcut_disabled";

const DEVTOOLS_POLICY_DISABLED_PREF = "devtools.policy.disabled";

const { XPCOMUtils } = ChromeUtils.import(
  "resource://gre/modules/XPCOMUtils.jsm"
);

ChromeUtils.defineModuleGetter(
  this,
  "Services",
  "resource://gre/modules/Services.jsm"
);
ChromeUtils.defineModuleGetter(
  this,
  "AppConstants",
  "resource://gre/modules/AppConstants.jsm"
);
ChromeUtils.defineModuleGetter(
  this,
  "CustomizableUI",
  "resource:///modules/CustomizableUI.jsm"
);
ChromeUtils.defineModuleGetter(
  this,
  "CustomizableWidgets",
  "resource:///modules/CustomizableWidgets.jsm"
);
ChromeUtils.defineModuleGetter(
  this,
  "PrivateBrowsingUtils",
  "resource://gre/modules/PrivateBrowsingUtils.jsm"
);
ChromeUtils.defineModuleGetter(
  this,
  "ProfilerMenuButton",
  "resource://devtools/client/performance-new/popup/menu-button.jsm.js"
);
ChromeUtils.defineModuleGetter(
  this,
  "WebChannel",
  "resource://gre/modules/WebChannel.jsm"
);
ChromeUtils.defineModuleGetter(
  this,
  "PanelMultiView",
  "resource:///modules/PanelMultiView.jsm"
);

// We don't want to spend time initializing the full loader here so we create
// our own lazy require.
XPCOMUtils.defineLazyGetter(this, "Telemetry", function() {
  const { require } = ChromeUtils.import(
    "resource://devtools/shared/Loader.jsm"
  );
  // eslint-disable-next-line no-shadow
  const Telemetry = require("devtools/client/shared/telemetry");

  return Telemetry;
});

XPCOMUtils.defineLazyGetter(this, "StartupBundle", function() {
  const url = "chrome://devtools-startup/locale/startup.properties";
  return Services.strings.createBundle(url);
});

XPCOMUtils.defineLazyGetter(this, "KeyShortcutsBundle", function() {
  const url = "chrome://devtools-startup/locale/key-shortcuts.properties";
  return Services.strings.createBundle(url);
});

/**
 * Safely retrieve a localized DevTools key shortcut from KeyShortcutsBundle.
 * If the shortcut is not available, this will return null. Consumer code
 * should rely on this to skip unavailable shortcuts.
 *
 * Note that all shortcuts should always be available, but there is a notable
 * exception, which is why we have to do this. When a localization change is
 * uplifted to beta, language packs will not be updated immediately when the
 * updated beta is available.
 *
 * This means that language pack users might get a new Beta version but will not
 * have a language pack with the new strings yet.
 */
function getLocalizedKeyShortcut(id) {
  try {
    return KeyShortcutsBundle.GetStringFromName(id);
  } catch (e) {
    console.error("Failed to retrieve DevTools localized shortcut for id", id);
    return null;
  }
}

XPCOMUtils.defineLazyGetter(this, "KeyShortcuts", function() {
  const isMac = AppConstants.platform == "macosx";

  // Common modifier shared by most key shortcuts
  const modifiers = isMac ? "accel,alt" : "accel,shift";

  // List of all key shortcuts triggering installation UI
  // `id` should match tool's id from client/definitions.js
  const shortcuts = [
    // The following keys are also registered in /client/menus.js
    // And should be synced.

    // Both are toggling the toolbox on the last selected panel
    // or the default one.
    {
      id: "toggleToolbox",
      shortcut: getLocalizedKeyShortcut("toggleToolbox.commandkey"),
      modifiers,
    },
    // All locales are using F12
    {
      id: "toggleToolboxF12",
      shortcut: getLocalizedKeyShortcut("toggleToolboxF12.commandkey"),
      modifiers: "", // F12 is the only one without modifiers
    },
    // Open the Browser Toolbox
    {
      id: "browserToolbox",
      shortcut: getLocalizedKeyShortcut("browserToolbox.commandkey"),
      modifiers: "accel,alt,shift",
    },
    // Open the Browser Console
    {
      id: "browserConsole",
      shortcut: getLocalizedKeyShortcut("browserConsole.commandkey"),
      modifiers: "accel,shift",
    },
    // Toggle the Responsive Design Mode
    {
      id: "responsiveDesignMode",
      shortcut: getLocalizedKeyShortcut("responsiveDesignMode.commandkey"),
      modifiers,
    },
    // The following keys are also registered in /client/definitions.js
    // and should be synced.

    // Key for opening the Inspector
    {
      toolId: "inspector",
      shortcut: getLocalizedKeyShortcut("inspector.commandkey"),
      modifiers,
    },
    // Key for opening the Web Console
    {
      toolId: "webconsole",
      shortcut: getLocalizedKeyShortcut("webconsole.commandkey"),
      modifiers,
    },
    // Key for opening the Debugger
    {
      toolId: "jsdebugger",
      shortcut: getLocalizedKeyShortcut("jsdebugger.commandkey2"),
      modifiers,
    },
    // Key for opening the Network Monitor
    {
      toolId: "netmonitor",
      shortcut: getLocalizedKeyShortcut("netmonitor.commandkey"),
      modifiers,
    },
    // Key for opening the Style Editor
    {
      toolId: "styleeditor",
      shortcut: getLocalizedKeyShortcut("styleeditor.commandkey"),
      modifiers: "shift",
    },
    // Key for opening the Performance Panel
    {
      toolId: "performance",
      shortcut: getLocalizedKeyShortcut("performance.commandkey"),
      modifiers: "shift",
    },
    // Key for opening the Storage Panel
    {
      toolId: "storage",
      shortcut: getLocalizedKeyShortcut("storage.commandkey"),
      modifiers: "shift",
    },
    // Key for opening the DOM Panel
    {
      toolId: "dom",
      shortcut: getLocalizedKeyShortcut("dom.commandkey"),
      modifiers,
    },
    // Key for opening the Accessibility Panel
    {
      toolId: "accessibility",
      shortcut: getLocalizedKeyShortcut("accessibilityF12.commandkey"),
      modifiers: "shift",
    },
  ];

  if (isMac) {
    // Add the extra key command for macOS, so you can open the inspector with cmd+shift+C
    // like on Chrome DevTools.
    shortcuts.push({
      id: "inspectorMac",
      toolId: "inspector",
      shortcut: getLocalizedKeyShortcut("inspector.commandkey"),
      modifiers: "accel,shift",
    });
  }

  if (ProfilerMenuButton.isInNavbar()) {
    shortcuts.push(...getProfilerKeyShortcuts());
  }

  return shortcuts;
});

function getProfilerKeyShortcuts() {
  return [
    // Start/stop the profiler
    {
      id: "profilerStartStop",
      shortcut: getLocalizedKeyShortcut("profilerStartStop.commandkey"),
      modifiers: "control,shift",
    },
    // Capture a profile
    {
      id: "profilerCapture",
      shortcut: getLocalizedKeyShortcut("profilerCapture.commandkey"),
      modifiers: "control,shift",
    },
  ];
}

/**
 * Validate the URL that will be used for the WebChannel for the profiler.
 *
 * @param {string} targetUrl
 * @returns {string}
 */
function validateProfilerWebChannelUrl(targetUrl) {
  const frontEndUrl = "";

  if (targetUrl !== frontEndUrl) {
    // The user can specify either localhost or deploy previews as well as
    // the official frontend URL for testing.
    if (
      // Allow a test URL.
      targetUrl === "http://example.com" ||
      // Allows the following:
      //   "http://localhost:4242"
      //   "http://localhost:4242/"
      //   "http://localhost:3"
      //   "http://localhost:334798455"
      /^http:\/\/localhost:\d+\/?$/.test(targetUrl) ||
      // Allows the following:
      //   "https://deploy-preview-1234--perf-html.netlify.com"
      //   "https://deploy-preview-1234--perf-html.netlify.com/"
      //   "https://deploy-preview-1234567--perf-html.netlify.app"
      //   "https://main--perf-html.netlify.app"
      /^https:\/\/(?:deploy-preview-\d+|main)--perf-html\.netlify\.(?:com|app)\/?$/.test(
        targetUrl
      )
    ) {
      // This URL is one of the allowed ones to be used for configuration.
      return targetUrl;
    }

    console.error(
      `The preference "devtools.performance.recording.ui-base-url" was set to a ` +
        "URL that is not allowed. No WebChannel messages will be sent between the " +
        `browser and that URL. Falling back to ${frontEndUrl}. Only localhost ` +
        "and deploy previews URLs are allowed.",
      targetUrl
    );
  }

  return frontEndUrl;
}

XPCOMUtils.defineLazyGetter(this, "ProfilerPopupBackground", function() {
  return ChromeUtils.import(
    "resource://devtools/client/performance-new/popup/background.jsm.js"
  );
});

function DevToolsStartup() {
  this.onEnabledPrefChanged = this.onEnabledPrefChanged.bind(this);
  this.onWindowReady = this.onWindowReady.bind(this);
  this.toggleProfilerKeyShortcuts = this.toggleProfilerKeyShortcuts.bind(this);
}

DevToolsStartup.prototype = {
  /**
   * Boolean flag to check if DevTools have been already initialized or not.
   * By initialized, we mean that its main modules are loaded.
   */
  initialized: false,

  /**
   * Boolean flag to check if the devtools initialization was already sent to telemetry.
   * We only want to record one devtools entry point per Firefox run, but we are not
   * interested in all the entry points.
   */
  recorded: false,

  get telemetry() {
    if (!this._telemetry) {
      this._telemetry = new Telemetry();
      this._telemetry.setEventRecordingEnabled(true);
    }
    return this._telemetry;
  },

  /**
   * Flag that indicates if the developer toggle was already added to customizableUI.
   */
  developerToggleCreated: false,

  /**
   * Flag that indicates if the profiler recording popup was already added to
   * customizableUI.
   */
  profilerRecordingButtonCreated: false,

  isDisabledByPolicy: function() {
    return Services.prefs.getBoolPref(DEVTOOLS_POLICY_DISABLED_PREF, false);
  },

  handle: function(cmdLine) {
    const flags = this.readCommandLineFlags(cmdLine);

    // handle() can be called after browser startup (e.g. opening links from other apps).
    const isInitialLaunch =
      cmdLine.state == Ci.nsICommandLine.STATE_INITIAL_LAUNCH;
    if (isInitialLaunch) {
      // Enable devtools for all users on startup (onboarding experiment from Bug 1408969
      // is over).
      Services.prefs.setBoolPref(DEVTOOLS_ENABLED_PREF, true);

      // The F12 shortcut might be disabled to avoid accidental usage.
      // Users who are already considered as devtools users should not be
      // impacted.
      if (this.isDevToolsUser()) {
        Services.prefs.setBoolPref(DEVTOOLS_F12_DISABLED_PREF, false);
      }

      // Store devtoolsFlag to check it later in onWindowReady.
      this.devtoolsFlag = flags.devtools;

      /* eslint-disable mozilla/balanced-observers */
      // We are not expecting to remove those listeners until Firefox closes.

      // Only top level Firefox Windows fire a browser-delayed-startup-finished event
      Services.obs.addObserver(
        this.onWindowReady,
        "browser-delayed-startup-finished"
      );

      // Update menu items when devtools.enabled changes.
      Services.prefs.addObserver(
        DEVTOOLS_ENABLED_PREF,
        this.onEnabledPrefChanged
      );
      /* eslint-enable mozilla/balanced-observers */

      if (!this.isDisabledByPolicy()) {
        if (AppConstants.MOZ_DEV_EDITION) {
          // On DevEdition, the developer toggle is displayed by default in the navbar
          // area and should be created before the first paint.
          this.hookDeveloperToggle();
        }

        this.hookProfilerRecordingButton();
      }
    }

    if (flags.console) {
      this.commandLine = true;
      this.handleConsoleFlag(cmdLine);
    }
    if (flags.debugger) {
      this.commandLine = true;
      const binaryPath =
        typeof flags.debugger == "string" ? flags.debugger : null;
      this.handleDebuggerFlag(cmdLine, binaryPath);
    }

    if (flags.devToolsServer) {
      this.handleDevToolsServerFlag(cmdLine, flags.devToolsServer);
    }
  },

  readCommandLineFlags(cmdLine) {
    // All command line flags are disabled if DevTools are disabled by policy.
    if (this.isDisabledByPolicy()) {
      return {
        console: false,
        debugger: false,
        devtools: false,
        devToolsServer: false,
      };
    }

    const console = cmdLine.handleFlag("jsconsole", false);
    const devtools = cmdLine.handleFlag("devtools", false);

    let devToolsServer;
    try {
      devToolsServer = cmdLine.handleFlagWithParam(
        "start-debugger-server",
        false
      );
    } catch (e) {
      // We get an error if the option is given but not followed by a value.
      // By catching and trying again, the value is effectively optional.
      devToolsServer = cmdLine.handleFlag("start-debugger-server", false);
    }

    let debuggerFlag;
    try {
      debuggerFlag = cmdLine.handleFlagWithParam("jsdebugger", false);
    } catch (e) {
      // We get an error if the option is given but not followed by a value.
      // By catching and trying again, the value is effectively optional.
      debuggerFlag = cmdLine.handleFlag("jsdebugger", false);
    }

    return { console, debugger: debuggerFlag, devtools, devToolsServer };
  },

  /**
   * Called when receiving the "browser-delayed-startup-finished" event for a new
   * top-level window.
   */
  onWindowReady(window) {
    if (this.isDisabledByPolicy()) {
      this.removeDevToolsMenus(window);
      return;
    }

    this.hookWindow(window);

    // This listener is called for all Firefox windows, but we want to execute some code
    // only once.
    if (!this._firstWindowReadyReceived) {
      this.onFirstWindowReady(window);
      this._firstWindowReadyReceived = true;
    }

    JsonView.initialize();
  },

  removeDevToolsMenus(window) {
    // This will hide the "Tools > Web Developer" menu.
    window.document
      .getElementById("webDeveloperMenu")
      .setAttribute("hidden", "true");
    // This will hide the "Web Developer" item in the hamburger menu.
    PanelMultiView.getViewNode(
      window.document,
      "appMenu-developer-button"
    ).setAttribute("hidden", "true");
  },

  onFirstWindowReady(window) {
    if (this.devtoolsFlag) {
      this.handleDevToolsFlag(window);

      // In the case of the --jsconsole and --jsdebugger command line parameters
      // there was no browser window when they were processed so we act on the
      // this.commandline flag instead.
      if (this.commandLine) {
        this.sendEntryPointTelemetry("CommandLine");
      }
    }
  },

  /**
   * Register listeners to all possible entry points for Developer Tools.
   * But instead of implementing the actual actions, defer to DevTools codebase.
   * In most cases, it only needs to call this.initDevTools which handles the rest.
   * We do that to prevent loading any DevTools module until the user intent to use them.
   */
  hookWindow(window) {
    // Key Shortcuts need to be added on all the created windows.
    this.hookKeyShortcuts(window);

    // In some situations (e.g. starting Firefox with --jsconsole) DevTools will be
    // initialized before the first browser-delayed-startup-finished event is received.
    // We use a dedicated flag because we still need to hook the developer toggle.
    this.hookDeveloperToggle();
    this.hookProfilerRecordingButton();

    // The developer menu hook only needs to be added if devtools have not been
    // initialized yet.
    if (!this.initialized) {
      this.hookWebDeveloperMenu(window);
    }

    this.createDevToolsEnableMenuItem(window);
    this.updateDevToolsMenuItems(window);
  },

  /**
   * Dynamically register a wrench icon in the customization menu.
   * You can use this button by right clicking on Firefox toolbar
   * and dragging it from the customization panel to the toolbar.
   * (i.e. this isn't displayed by default to users!)
   *
   * _But_, the "Web Developer" entry in the hamburger menu (the menu with
   * 3 horizontal lines), is using this "developer-button" view to populate
   * its menu. So we have to register this button for the menu to work.
   *
   * Also, this menu duplicates its own entries from the "Web Developer"
   * menu in the system menu, under "Tools" main menu item. The system
   * menu is being hooked by "hookWebDeveloperMenu" which ends up calling
   * devtools/client/framework/browser-menus to create the items for real,
   * initDevTools, from onViewShowing is also calling browser-menu.
   */
  hookDeveloperToggle() {
    if (this.developerToggleCreated) {
      return;
    }

    const id = "developer-button";
    const widget = CustomizableUI.getWidget(id);
    if (widget && widget.provider == CustomizableUI.PROVIDER_API) {
      return;
    }
    const item = {
      id: id,
      type: "view",
      viewId: "PanelUI-developer",
      shortcutId: "key_toggleToolbox",
      tooltiptext: "developer-button.tooltiptext2",
      onViewShowing: event => {
        if (Services.prefs.getBoolPref(DEVTOOLS_ENABLED_PREF)) {
          // If DevTools are enabled, initialize DevTools to create all menuitems in the
          // system menu before trying to copy them.
          this.initDevTools("HamburgerMenu");
        }

        // Populate the subview with whatever menuitems are in the developer
        // menu. We skip menu elements, because the menu panel has no way
        // of dealing with those right now.
        const doc = event.target.ownerDocument;

        const menu = doc.getElementById("menuWebDeveloperPopup");

        const itemsToDisplay = [...menu.children];
        // Hardcode the addition of the "work offline" menuitem at the bottom:
        itemsToDisplay.push({
          localName: "menuseparator",
          getAttribute: () => {},
        });
        itemsToDisplay.push(doc.getElementById("goOfflineMenuitem"));

        const developerItems = PanelMultiView.getViewNode(
          doc,
          "PanelUI-developerItems"
        );
        CustomizableUI.clearSubview(developerItems);
        CustomizableUI.fillSubviewFromMenuItems(itemsToDisplay, developerItems);
      },
      onInit(anchor) {
        // Since onBeforeCreated already bails out when initialized, we can call
        // it right away.
        this.onBeforeCreated(anchor.ownerDocument);
      },
      onBeforeCreated: doc => {
        // The developer toggle needs the "key_toggleToolbox" <key> element.
        // In DEV EDITION, the toggle is added before 1st paint and hookKeyShortcuts() is
        // not called yet when CustomizableUI creates the widget.
        this.hookKeyShortcuts(doc.defaultView);

        if (PanelMultiView.getViewNode(doc, "PanelUI-developerItems")) {
          return;
        }
        const view = doc.createXULElement("panelview");
        view.id = "PanelUI-developerItems";
        const panel = doc.createXULElement("vbox");
        panel.setAttribute("class", "panel-subview-body");
        view.appendChild(panel);
        doc.getElementById("PanelUI-multiView").appendChild(view);
      },
    };
    CustomizableUI.createWidget(item);
    CustomizableWidgets.push(item);

    this.developerToggleCreated = true;
  },

  /**
   * Register the profiler recording button. This button will be available
   * in the customization palette for the Firefox toolbar. In addition, it can be
   * enabled from
   */
  hookProfilerRecordingButton() {
    if (this.profilerRecordingButtonCreated) {
      return;
    }
    const featureFlagPref = "devtools.performance.popup.feature-flag";
    const isPopupFeatureFlagEnabled = Services.prefs.getBoolPref(
      featureFlagPref
    );
    this.profilerRecordingButtonCreated = true;

    // Listen for messages from the front-end. This needs to happen even if the
    // button isn't enabled yet. This will allow the front-end to turn on the
    // popup for our users, regardless of if the feature is enabled by default.
    this.initializeProfilerWebChannel();

    if (isPopupFeatureFlagEnabled) {
      // Initialize the CustomizableUI widget.
      ProfilerMenuButton.initialize(this.toggleProfilerKeyShortcuts);
    } else {
      // The feature flag is not enabled, but watch for it to be enabled. If it is,
      // initialize everything.
      const enable = () => {
        ProfilerMenuButton.initialize(this.toggleProfilerKeyShortcuts);
        Services.prefs.removeObserver(featureFlagPref, enable);
      };
      Services.prefs.addObserver(featureFlagPref, enable);
    }
  },

  /**
   * Initialize the WebChannel for . This function happens at
   * startup, so care should be taken to minimize its performance impact. The WebChannel
   * is a mechanism that is used to communicate between the browser, and front-end code.
   */
  initializeProfilerWebChannel() {
<<<<<<< HEAD
=======
    let channel;

    // Register a channel for the URL in preferences. Also update the WebChannel if
    // the URL changes.
    const urlPref = "devtools.performance.recording.ui-base-url";

    // This method is only run once per Firefox instance, so it should not be
    // strictly necessary to remove observers here.
    // eslint-disable-next-line mozilla/balanced-observers
    Services.prefs.addObserver(urlPref, registerWebChannel);

    registerWebChannel();

    function registerWebChannel() {
      if (channel) {
        channel.stopListening();
      }

      const urlForWebChannel = Services.io.newURI(
        validateProfilerWebChannelUrl(Services.prefs.getStringPref(urlPref))
      );

      channel = new WebChannel("", urlForWebChannel);

      channel.listen((id, message, target) => {
        // Defer loading the ProfilerPopupBackground script until it's absolutely needed,
        // as this code path gets loaded at startup.
        ProfilerPopupBackground.handleWebChannelMessage(
          channel,
          id,
          message,
          target
        );
      });
    }
>>>>>>> 69c0f923
  },

  /*
   * We listen to the "Web Developer" system menu, which is under "Tools" main item.
   * This menu item is hardcoded empty in Firefox UI. We listen for its opening to
   * populate it lazily. Loading main DevTools module is going to populate it.
   */
  hookWebDeveloperMenu(window) {
    const menu = window.document.getElementById("webDeveloperMenu");
    const onPopupShowing = () => {
      if (!Services.prefs.getBoolPref(DEVTOOLS_ENABLED_PREF)) {
        return;
      }
      menu.removeEventListener("popupshowing", onPopupShowing);
      this.initDevTools("SystemMenu");
    };
    menu.addEventListener("popupshowing", onPopupShowing);
  },

  /**
   * Create a new menu item to enable DevTools and insert it DevTools's submenu in the
   * System Menu.
   */
  createDevToolsEnableMenuItem(window) {
    const { document } = window;

    // Create the menu item.
    const item = document.createXULElement("menuitem");
    item.id = "enableDeveloperTools";
    item.setAttribute(
      "label",
      StartupBundle.GetStringFromName("enableDevTools.label")
    );
    item.setAttribute(
      "accesskey",
      StartupBundle.GetStringFromName("enableDevTools.accesskey")
    );

    // The menu item should open the install page for DevTools.
    item.addEventListener("command", () => {
      this.openInstallPage("SystemMenu");
    });

    // Insert the menu item in the DevTools submenu.
    const systemMenuItem = document.getElementById("menuWebDeveloperPopup");
    systemMenuItem.appendChild(item);
  },

  /**
   * Update the visibility the menu item to enable DevTools.
   */
  updateDevToolsMenuItems(window) {
    const item = window.document.getElementById("enableDeveloperTools");
    item.hidden = Services.prefs.getBoolPref(DEVTOOLS_ENABLED_PREF);
  },

  /**
   * Loop on all windows and update the hidden attribute of the "enable DevTools" menu
   * item.
   */
  onEnabledPrefChanged() {
    for (const window of Services.wm.getEnumerator("navigator:browser")) {
      if (window.gBrowserInit && window.gBrowserInit.delayedStartupFinished) {
        this.updateDevToolsMenuItems(window);
      }
    }
  },

  /**
   * Check if the user is a DevTools user by looking at our selfxss pref.
   * This preference is incremented everytime the console is used (up to 5).
   *
   * @return {Boolean} true if the user can be considered as a devtools user.
   */
  isDevToolsUser() {
    const selfXssCount = Services.prefs.getIntPref("devtools.selfxss.count", 0);
    return selfXssCount > 0;
  },

  hookKeyShortcuts(window) {
    const doc = window.document;

    // hookKeyShortcuts can be called both from hookWindow and from the developer toggle
    // onBeforeCreated. Make sure shortcuts are only added once per window.
    if (doc.getElementById("devtoolsKeyset")) {
      return;
    }

    const keyset = doc.createXULElement("keyset");
    keyset.setAttribute("id", "devtoolsKeyset");

    this.attachKeys(doc, KeyShortcuts, keyset);

    // Appending a <key> element is not always enough. The <keyset> needs
    // to be detached and reattached to make sure the <key> is taken into
    // account (see bug 832984).
    const mainKeyset = doc.getElementById("mainKeyset");
    mainKeyset.parentNode.insertBefore(keyset, mainKeyset);
  },

  /**
   * This method attaches on the key elements to the devtools keyset.
   */
  attachKeys(doc, keyShortcuts, keyset = doc.getElementById("devtoolsKeyset")) {
    const window = doc.defaultView;
    for (const key of keyShortcuts) {
      if (!key.shortcut) {
        // Shortcuts might be missing when a user relies on a language packs
        // which is missing a recently uplifted shortcut. Language packs are
        // typically updated a few days after a code uplift.
        continue;
      }
      const xulKey = this.createKey(doc, key, () => this.onKey(window, key));
      keyset.appendChild(xulKey);
    }
  },

  /**
   * This method removes keys from the devtools keyset.
   */
  removeKeys(doc, keyShortcuts) {
    for (const key of keyShortcuts) {
      const keyElement = doc.getElementById(this.getKeyElementId(key));
      if (keyElement) {
        keyElement.remove();
      }
    }
  },

  /**
   * We only want to have the keyboard shortcuts active when the menu button is on.
   * This function either adds or removes the elements.
   * @param {boolean} isEnabled
   */
  toggleProfilerKeyShortcuts(isEnabled) {
    const profilerKeyShortcuts = getProfilerKeyShortcuts();
    for (const { document } of Services.wm.getEnumerator(null)) {
      const devtoolsKeyset = document.getElementById("devtoolsKeyset");
      const mainKeyset = document.getElementById("mainKeyset");

      if (!devtoolsKeyset || !mainKeyset) {
        // There may not be devtools keyset on this window.
        continue;
      }

      const areProfilerKeysPresent = !!document.getElementById(
        "key_profilerStartStop"
      );
      if (isEnabled === areProfilerKeysPresent) {
        // Don't double add or double remove the shortcuts.
        continue;
      }
      if (isEnabled) {
        this.attachKeys(document, profilerKeyShortcuts);
      } else {
        this.removeKeys(document, profilerKeyShortcuts);
      }
      // Appending a <key> element is not always enough. The <keyset> needs
      // to be detached and reattached to make sure the <key> is taken into
      // account (see bug 832984).
      mainKeyset.parentNode.insertBefore(devtoolsKeyset, mainKeyset);
    }
  },

  async onKey(window, key) {
    try {
      // The profiler doesn't care if DevTools is loaded, so provide a quick check
      // first to bail out of checking if DevTools is available.
      switch (key.id) {
        case "profilerStartStop": {
          ProfilerPopupBackground.toggleProfiler("aboutprofiling");
          return;
        }
        case "profilerCapture": {
          ProfilerPopupBackground.captureProfile("aboutprofiling");
          return;
        }
      }
      if (!Services.prefs.getBoolPref(DEVTOOLS_ENABLED_PREF)) {
        const id = key.toolId || key.id;
        this.openInstallPage("KeyShortcut", id);
      } else {
        // Record the timing at which this event started in order to compute later in
        // gDevTools.showToolbox, the complete time it takes to open the toolbox.
        // i.e. especially take `initDevTools` into account.
        const startTime = Cu.now();
        const require = this.initDevTools("KeyShortcut", key);
        const {
          gDevToolsBrowser,
        } = require("devtools/client/framework/devtools-browser");
        await gDevToolsBrowser.onKeyShortcut(window, key, startTime);
      }
    } catch (e) {
      console.error(`Exception while trigerring key ${key}: ${e}\n${e.stack}`);
    }
  },

  getKeyElementId({ id, toolId }) {
    return "key_" + (id || toolId);
  },

  // Create a <xul:key> DOM Element
  createKey(doc, key, oncommand) {
    const { shortcut, modifiers: mod } = key;
    const k = doc.createXULElement("key");
    k.id = this.getKeyElementId(key);

    if (shortcut.startsWith("VK_")) {
      k.setAttribute("keycode", shortcut);
      if (shortcut.match(/^VK_\d$/)) {
        // Add the event keydown attribute to ensure that shortcuts work for combinations
        // such as ctrl shift 1.
        k.setAttribute("event", "keydown");
      }
    } else {
      k.setAttribute("key", shortcut);
    }

    if (mod) {
      k.setAttribute("modifiers", mod);
    }

    // Bug 371900: command event is fired only if "oncommand" attribute is set.
    k.setAttribute("oncommand", ";");
    k.addEventListener("command", oncommand);

    return k;
  },

  initDevTools: function(reason, key = "") {
    // If an entry point is fired and tools are not enabled open the installation page
    if (!Services.prefs.getBoolPref(DEVTOOLS_ENABLED_PREF)) {
      this.openInstallPage(reason);
      return null;
    }

    // In the case of the --jsconsole and --jsdebugger command line parameters
    // there is no browser window yet so we don't send any telemetry yet.
    if (reason !== "CommandLine") {
      this.sendEntryPointTelemetry(reason, key);
    }

    this.initialized = true;
    const { require } = ChromeUtils.import(
      "resource://devtools/shared/Loader.jsm"
    );
    // Ensure loading main devtools module that hooks up into browser UI
    // and initialize all devtools machinery.
    require("devtools/client/framework/devtools-browser");
    return require;
  },

  /**
   * Open about:devtools to start the onboarding flow.
   *
   * @param {String} reason
   *        One of "KeyShortcut", "SystemMenu", "HamburgerMenu", "ContextMenu",
   *        "CommandLine".
   * @param {String} keyId
   *        Optional. If the onboarding flow was triggered by a keyboard shortcut, pass
   *        the shortcut key id (or toolId) to about:devtools.
   */
  openInstallPage: function(reason, keyId) {
    // If DevTools are completely disabled, bail out here as this might be called directly
    // from other files.
    if (this.isDisabledByPolicy()) {
      return;
    }

    const { gBrowser } = Services.wm.getMostRecentWindow("navigator:browser");

    // Focus about:devtools tab if there is already one opened in the current window.
    for (const tab of gBrowser.tabs) {
      const browser = tab.linkedBrowser;
      // browser.documentURI might be undefined if the browser tab is still loading.
      const location = browser.documentURI ? browser.documentURI.spec : "";
      if (
        location.startsWith("about:devtools") &&
        !location.startsWith("about:devtools-toolbox")
      ) {
        // Focus the existing about:devtools tab and bail out.
        gBrowser.selectedTab = tab;
        return;
      }
    }

    let url = "about:devtools";

    const params = [];
    if (reason) {
      params.push("reason=" + encodeURIComponent(reason));
    }

    const selectedBrowser = gBrowser.selectedBrowser;
    if (selectedBrowser) {
      params.push("tabid=" + selectedBrowser.outerWindowID);
    }

    if (keyId) {
      params.push("keyid=" + keyId);
    }

    if (params.length > 0) {
      url += "?" + params.join("&");
    }

    // Set relatedToCurrent: true to open the tab next to the current one.
    gBrowser.selectedTab = gBrowser.addTrustedTab(url, {
      relatedToCurrent: true,
    });
  },

  handleConsoleFlag: function(cmdLine) {
    const window = Services.wm.getMostRecentWindow("devtools:webconsole");
    if (!window) {
      const require = this.initDevTools("CommandLine");
      const {
        BrowserConsoleManager,
      } = require("devtools/client/webconsole/browser-console-manager");
      BrowserConsoleManager.toggleBrowserConsole().catch(console.error);
    } else {
      // the Browser Console was already open
      window.focus();
    }

    if (cmdLine.state == Ci.nsICommandLine.STATE_REMOTE_AUTO) {
      cmdLine.preventDefault = true;
    }
  },

  // Open the toolbox on the selected tab once the browser starts up.
  handleDevToolsFlag: async function(window) {
    const require = this.initDevTools("CommandLine");
    const { gDevTools } = require("devtools/client/framework/devtools");
    const { TargetFactory } = require("devtools/client/framework/target");
    const target = await TargetFactory.forTab(window.gBrowser.selectedTab);
    gDevTools.showToolbox(target);
  },

  _isRemoteDebuggingEnabled() {
    let remoteDebuggingEnabled = false;
    try {
      remoteDebuggingEnabled = kDebuggerPrefs.every(pref => {
        return Services.prefs.getBoolPref(pref);
      });
    } catch (ex) {
      console.error(ex);
      return false;
    }
    if (!remoteDebuggingEnabled) {
      const errorMsg =
        "Could not run chrome debugger! You need the following " +
        "prefs to be set to true: " +
        kDebuggerPrefs.join(", ");
      console.error(new Error(errorMsg));
      // Dump as well, as we're doing this from a commandline, make sure people
      // don't miss it:
      dump(errorMsg + "\n");
    }
    return remoteDebuggingEnabled;
  },

  handleDebuggerFlag: function(cmdLine, binaryPath) {
    if (!this._isRemoteDebuggingEnabled()) {
      return;
    }

    let devtoolsThreadResumed = false;
    const pauseOnStartup = cmdLine.handleFlag("wait-for-jsdebugger", false);
    if (pauseOnStartup) {
      const observe = function(subject, topic, data) {
        devtoolsThreadResumed = true;
        Services.obs.removeObserver(observe, "devtools-thread-resumed");
      };
      Services.obs.addObserver(observe, "devtools-thread-resumed");
    }

    const { BrowserToolboxLauncher } = ChromeUtils.import(
      "resource://devtools/client/framework/browser-toolbox/Launcher.jsm"
    );
    BrowserToolboxLauncher.init(null, null, null, binaryPath);

    if (pauseOnStartup) {
      // Spin the event loop until the debugger connects.
      const tm = Cc["@mozilla.org/thread-manager;1"].getService();
      tm.spinEventLoopUntil(() => {
        return devtoolsThreadResumed;
      });
    }

    if (cmdLine.state == Ci.nsICommandLine.STATE_REMOTE_AUTO) {
      cmdLine.preventDefault = true;
    }
  },

  /**
   * Handle the --start-debugger-server command line flag. The options are:
   * --start-debugger-server
   *   The portOrPath parameter is boolean true in this case. Reads and uses the defaults
   *   from devtools.debugger.remote-port and devtools.debugger.remote-websocket prefs.
   *   The default values of these prefs are port 6000, WebSocket disabled.
   *
   * --start-debugger-server 6789
   *   Start the non-WebSocket server on port 6789.
   *
   * --start-debugger-server /path/to/filename
   *   Start the server on a Unix domain socket.
   *
   * --start-debugger-server ws:6789
   *   Start the WebSocket server on port 6789.
   *
   * --start-debugger-server ws:
   *   Start the WebSocket server on the default port (taken from d.d.remote-port)
   */
  handleDevToolsServerFlag: function(cmdLine, portOrPath) {
    if (!this._isRemoteDebuggingEnabled()) {
      return;
    }

    let webSocket = false;
    const defaultPort = Services.prefs.getIntPref(
      "devtools.debugger.remote-port"
    );
    if (portOrPath === true) {
      // Default to pref values if no values given on command line
      webSocket = Services.prefs.getBoolPref(
        "devtools.debugger.remote-websocket"
      );
      portOrPath = defaultPort;
    } else if (portOrPath.startsWith("ws:")) {
      webSocket = true;
      const port = portOrPath.slice(3);
      portOrPath = Number(port) ? port : defaultPort;
    }

    const { DevToolsLoader } = ChromeUtils.import(
      "resource://devtools/shared/Loader.jsm"
    );

    try {
      // Create a separate loader instance, so that we can be sure to receive
      // a separate instance of the DebuggingServer from the rest of the
      // devtools.  This allows us to safely use the tools against even the
      // actors and DebuggingServer itself, especially since we can mark
      // serverLoader as invisible to the debugger (unlike the usual loader
      // settings).
      const serverLoader = new DevToolsLoader({
        invisibleToDebugger: true,
      });
      const { DevToolsServer: devToolsServer } = serverLoader.require(
        "devtools/server/devtools-server"
      );
      const { SocketListener } = serverLoader.require(
        "devtools/shared/security/socket"
      );
      devToolsServer.init();
      devToolsServer.registerAllActors();
      devToolsServer.allowChromeProcess = true;
      const socketOptions = { portOrPath, webSocket };

      const listener = new SocketListener(devToolsServer, socketOptions);
      listener.open();
      dump("Started devtools server on " + portOrPath + "\n");
    } catch (e) {
      dump("Unable to start devtools server on " + portOrPath + ": " + e);
    }

    if (cmdLine.state == Ci.nsICommandLine.STATE_REMOTE_AUTO) {
      cmdLine.preventDefault = true;
    }
  },

  /**
   * Send entry point telemetry explaining how the devtools were launched. This
   * functionality also lives inside `devtools/client/framework/browser-menus.js`
   * because this codepath is only used the first time a toolbox is opened for a
   * tab.
   *
   * @param {String} reason
   *        One of "KeyShortcut", "SystemMenu", "HamburgerMenu", "ContextMenu",
   *        "CommandLine".
   * @param {String} key
   *        The key used by a key shortcut.
   */
  sendEntryPointTelemetry(reason, key = "") {
    if (!reason) {
      return;
    }

    let keys = "";

    if (reason === "KeyShortcut") {
      let { modifiers, shortcut } = key;

      modifiers = modifiers.replace(",", "+");

      if (shortcut.startsWith("VK_")) {
        shortcut = shortcut.substr(3);
      }

      keys = `${modifiers}+${shortcut}`;
    }

    const window = Services.wm.getMostRecentWindow("navigator:browser");

    this.telemetry.addEventProperty(
      window,
      "open",
      "tools",
      null,
      "shortcut",
      keys
    );
    this.telemetry.addEventProperty(
      window,
      "open",
      "tools",
      null,
      "entrypoint",
      reason
    );

    if (this.recorded) {
      return;
    }

    // Only save the first call for each firefox run as next call
    // won't necessarely start the tool. For example key shortcuts may
    // only change the currently selected tool.
    try {
      this.telemetry.getHistogramById("DEVTOOLS_ENTRY_POINT").add(reason);
    } catch (e) {
      dump("DevTools telemetry entry point failed: " + e + "\n");
    }
    this.recorded = true;
  },

  // Used by tests and the toolbox to register the same key shortcuts in toolboxes loaded
  // in a window window.
  get KeyShortcuts() {
    return KeyShortcuts;
  },
  get wrappedJSObject() {
    return this;
  },

  /* eslint-disable max-len */
  helpInfo:
    "  --jsconsole        Open the Browser Console.\n" +
    "  --jsdebugger [<path>] Open the Browser Toolbox. Defaults to the local build\n" +
    "                     but can be overridden by a firefox path.\n" +
    "  --wait-for-jsdebugger Spin event loop until JS debugger connects.\n" +
    "                     Enables debugging (some) application startup code paths.\n" +
    "                     Only has an effect when `--jsdebugger` is also supplied.\n" +
    "  --devtools         Open DevTools on initial load.\n" +
    "  --start-debugger-server [ws:][ <port> | <path> ] Start the devtools server on\n" +
    "                     a TCP port or Unix domain socket path. Defaults to TCP port\n" +
    "                     6000. Use WebSocket protocol if ws: prefix is specified.\n",
  /* eslint-disable max-len */

  classID: Components.ID("{9e9a9283-0ce9-4e4a-8f1c-ba129a032c32}"),
  QueryInterface: ChromeUtils.generateQI(["nsICommandLineHandler"]),
};

/**
 * Singleton object that represents the JSON View in-content tool.
 * It has the same lifetime as the browser.
 */
const JsonView = {
  initialized: false,

  initialize: function() {
    // Prevent loading the frame script multiple times if we call this more than once.
    if (this.initialized) {
      return;
    }
    this.initialized = true;

    // Register for messages coming from the child process.
    // This is never removed as there is no particular need to unregister
    // it during shutdown.
    Services.mm.addMessageListener("devtools:jsonview:save", this.onSave);
  },

  // Message handlers for events from child processes

  /**
   * Save JSON to a file needs to be implemented here
   * in the parent process.
   */
  onSave: function(message) {
    const browser = message.target;
    const chrome = browser.ownerGlobal;
    if (message.data === null) {
      // Save original contents
      chrome.saveBrowser(browser);
    } else {
      if (
        !message.data.startsWith("blob:null") ||
        !browser.contentPrincipal.isNullPrincipal
      ) {
        Cu.reportError("Got invalid request to save JSON data");
        return;
      }
      // The following code emulates saveBrowser, but:
      // - Uses the given blob URL containing the custom contents to save.
      // - Obtains the file name from the URL of the document, not the blob.
      // - avoids passing the document and explicitly passes system principal.
      //   We have a blob created by a null principal to save, and the null
      //   principal is from the child. Null principals don't survive crossing
      //   over IPC, so there's no other principal that'll work.
      const persistable = browser.frameLoader;
      persistable.startPersistence(null, {
        onDocumentReady(doc) {
          const uri = chrome.makeURI(doc.documentURI, doc.characterSet);
          const filename = chrome.getDefaultFileName(undefined, uri, doc, null);
          chrome.internalSave(
            message.data,
            null,
            filename,
            null,
            doc.contentType,
            false /* bypass cache */,
            null /* filepicker title key */,
            null /* file chosen */,
            null /* referrer */,
            doc.cookieJarSettings,
            null /* initiating document */,
            false /* don't skip prompt for a location */,
            null /* cache key */,
            PrivateBrowsingUtils.isBrowserPrivate(
              browser
            ) /* private browsing ? */,
            Services.scriptSecurityManager.getSystemPrincipal()
          );
        },
        onError(status) {
          throw new Error("JSON Viewer's onSave failed in startPersistence");
        },
      });
    }
  },
};

var EXPORTED_SYMBOLS = ["DevToolsStartup", "validateProfilerWebChannelUrl"];<|MERGE_RESOLUTION|>--- conflicted
+++ resolved
@@ -657,44 +657,6 @@
    * is a mechanism that is used to communicate between the browser, and front-end code.
    */
   initializeProfilerWebChannel() {
-<<<<<<< HEAD
-=======
-    let channel;
-
-    // Register a channel for the URL in preferences. Also update the WebChannel if
-    // the URL changes.
-    const urlPref = "devtools.performance.recording.ui-base-url";
-
-    // This method is only run once per Firefox instance, so it should not be
-    // strictly necessary to remove observers here.
-    // eslint-disable-next-line mozilla/balanced-observers
-    Services.prefs.addObserver(urlPref, registerWebChannel);
-
-    registerWebChannel();
-
-    function registerWebChannel() {
-      if (channel) {
-        channel.stopListening();
-      }
-
-      const urlForWebChannel = Services.io.newURI(
-        validateProfilerWebChannelUrl(Services.prefs.getStringPref(urlPref))
-      );
-
-      channel = new WebChannel("", urlForWebChannel);
-
-      channel.listen((id, message, target) => {
-        // Defer loading the ProfilerPopupBackground script until it's absolutely needed,
-        // as this code path gets loaded at startup.
-        ProfilerPopupBackground.handleWebChannelMessage(
-          channel,
-          id,
-          message,
-          target
-        );
-      });
-    }
->>>>>>> 69c0f923
   },
 
   /*
