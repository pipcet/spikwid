/* -*- Mode: C++; tab-width: 2; indent-tabs-mode: nil; c-basic-offset: 2 -*- */
/* vim: set sw=2 ts=2 et tw=80 : */
/* This Source Code Form is subject to the terms of the Mozilla Public
 * License, v. 2.0. If a copy of the MPL was not distributed with this
 * file, You can obtain one at http://mozilla.org/MPL/2.0/. */

#include "mozilla/layers/CrossProcessCompositorBridgeParent.h"
#include <stdint.h>                     // for uint64_t
#include "LayerTransactionParent.h"     // for LayerTransactionParent
#include "base/message_loop.h"          // for MessageLoop
#include "base/task.h"                  // for CancelableTask, etc
#include "base/thread.h"                // for Thread
#include "mozilla/ipc/Transport.h"      // for Transport
#include "mozilla/layers/APZCTreeManager.h"  // for APZCTreeManager
#include "mozilla/layers/APZCTreeManagerParent.h"  // for APZCTreeManagerParent
#include "mozilla/layers/APZThreadUtils.h"  // for APZCTreeManager
#include "mozilla/layers/AsyncCompositionManager.h"
#include "mozilla/layers/CompositorThread.h"
#include "mozilla/layers/LayerManagerComposite.h"
#include "mozilla/layers/LayerTreeOwnerTracker.h"
#include "mozilla/layers/PLayerTransactionParent.h"
#include "mozilla/layers/RemoteContentController.h"
<<<<<<< HEAD
#include "mozilla/layers/WebRenderBridgeParent.h"
#include "mozilla/layout/RenderFrameParent.h"
#include "mozilla/media/MediaSystemResourceService.h" // for MediaSystemResourceService
=======
>>>>>>> 59bb309e
#include "mozilla/mozalloc.h"           // for operator new, etc
#include "nsDebug.h"                    // for NS_ASSERTION, etc
#include "nsTArray.h"                   // for nsTArray
#include "nsXULAppAPI.h"                // for XRE_GetIOMessageLoop
#include "mozilla/Unused.h"
#include "mozilla/StaticPtr.h"

using namespace std;

namespace mozilla {

namespace layers {

// defined in CompositorBridgeParent.cpp
typedef map<uint64_t, CompositorBridgeParent::LayerTreeState> LayerTreeMap;
extern LayerTreeMap sIndirectLayerTrees;
extern StaticAutoPtr<mozilla::Monitor> sIndirectLayerTreesLock;
void UpdateIndirectTree(uint64_t aId, Layer* aRoot, const TargetConfig& aTargetConfig);
void EraseLayerState(uint64_t aId);

mozilla::ipc::IPCResult
CrossProcessCompositorBridgeParent::RecvRequestNotifyAfterRemotePaint()
{
  mNotifyAfterRemotePaint = true;
  return IPC_OK();
}

void
CrossProcessCompositorBridgeParent::ActorDestroy(ActorDestroyReason aWhy)
{
  // We must keep this object alive untill the code handling message
  // reception is finished on this thread.
  MessageLoop::current()->PostTask(NewRunnableMethod(this, &CrossProcessCompositorBridgeParent::DeferredDestroy));
}

PLayerTransactionParent*
CrossProcessCompositorBridgeParent::AllocPLayerTransactionParent(
  const nsTArray<LayersBackend>&,
  const uint64_t& aId,
  TextureFactoryIdentifier* aTextureFactoryIdentifier,
  bool *aSuccess)
{
  MOZ_ASSERT(aId != 0);

  // Check to see if this child process has access to this layer tree.
  if (!LayerTreeOwnerTracker::Get()->IsMapped(aId, OtherPid())) {
    NS_ERROR("Unexpected layers id in AllocPLayerTransactionParent; dropping message...");
    return nullptr;
  }

  MonitorAutoLock lock(*sIndirectLayerTreesLock);

  CompositorBridgeParent::LayerTreeState* state = nullptr;
  LayerTreeMap::iterator itr = sIndirectLayerTrees.find(aId);
  if (sIndirectLayerTrees.end() != itr) {
    state = &itr->second;
  }

  if (state && state->mLayerManager) {
    state->mCrossProcessParent = this;
    LayerManagerComposite* lm = state->mLayerManager;
    *aTextureFactoryIdentifier = lm->GetCompositor()->GetTextureFactoryIdentifier();
    *aSuccess = true;
    LayerTransactionParent* p = new LayerTransactionParent(lm, this, aId);
    p->AddIPDLReference();
    sIndirectLayerTrees[aId].mLayerTree = p;
    p->SetPendingCompositorUpdates(state->mPendingCompositorUpdates);
    return p;
  }

  NS_WARNING("Created child without a matching parent?");
  // XXX: should be false, but that causes us to fail some tests on Mac w/ OMTC.
  // Bug 900745. change *aSuccess to false to see test failures.
  *aSuccess = true;
  LayerTransactionParent* p = new LayerTransactionParent(nullptr, this, aId);
  p->AddIPDLReference();
  return p;
}

bool
CrossProcessCompositorBridgeParent::DeallocPLayerTransactionParent(PLayerTransactionParent* aLayers)
{
  LayerTransactionParent* slp = static_cast<LayerTransactionParent*>(aLayers);
  EraseLayerState(slp->GetId());
  static_cast<LayerTransactionParent*>(aLayers)->ReleaseIPDLReference();
  return true;
}

mozilla::ipc::IPCResult
CrossProcessCompositorBridgeParent::RecvAsyncPanZoomEnabled(const uint64_t& aLayersId, bool* aHasAPZ)
{
  // Check to see if this child process has access to this layer tree.
  if (!LayerTreeOwnerTracker::Get()->IsMapped(aLayersId, OtherPid())) {
    NS_ERROR("Unexpected layers id in RecvAsyncPanZoomEnabled; dropping message...");
    return IPC_FAIL_NO_REASON(this);
  }

  MonitorAutoLock lock(*sIndirectLayerTreesLock);
  CompositorBridgeParent::LayerTreeState& state = sIndirectLayerTrees[aLayersId];

  *aHasAPZ = state.mParent ? state.mParent->AsyncPanZoomEnabled() : false;
  return IPC_OK();
}

PAPZCTreeManagerParent*
CrossProcessCompositorBridgeParent::AllocPAPZCTreeManagerParent(const uint64_t& aLayersId)
{
  // Check to see if this child process has access to this layer tree.
  if (!LayerTreeOwnerTracker::Get()->IsMapped(aLayersId, OtherPid())) {
    NS_ERROR("Unexpected layers id in AllocPAPZCTreeManagerParent; dropping message...");
    return nullptr;
  }

  MonitorAutoLock lock(*sIndirectLayerTreesLock);
  CompositorBridgeParent::LayerTreeState& state = sIndirectLayerTrees[aLayersId];
  MOZ_ASSERT(state.mParent);
  MOZ_ASSERT(!state.mApzcTreeManagerParent);
  state.mApzcTreeManagerParent = new APZCTreeManagerParent(aLayersId, state.mParent->GetAPZCTreeManager());

  return state.mApzcTreeManagerParent;
}
bool
CrossProcessCompositorBridgeParent::DeallocPAPZCTreeManagerParent(PAPZCTreeManagerParent* aActor)
{
  APZCTreeManagerParent* parent = static_cast<APZCTreeManagerParent*>(aActor);

  MonitorAutoLock lock(*sIndirectLayerTreesLock);
  auto iter = sIndirectLayerTrees.find(parent->LayersId());
  if (iter != sIndirectLayerTrees.end()) {
    CompositorBridgeParent::LayerTreeState& state = iter->second;
    MOZ_ASSERT(state.mApzcTreeManagerParent == parent);
    state.mApzcTreeManagerParent = nullptr;
  }

  delete parent;

  return true;
}

PAPZParent*
CrossProcessCompositorBridgeParent::AllocPAPZParent(const uint64_t& aLayersId)
{
  // Check to see if this child process has access to this layer tree.
  if (!LayerTreeOwnerTracker::Get()->IsMapped(aLayersId, OtherPid())) {
    NS_ERROR("Unexpected layers id in AllocPAPZParent; dropping message...");
    return nullptr;
  }

  RemoteContentController* controller = new RemoteContentController();

  // Increment the controller's refcount before we return it. This will keep the
  // controller alive until it is released by IPDL in DeallocPAPZParent.
  controller->AddRef();

  MonitorAutoLock lock(*sIndirectLayerTreesLock);
  CompositorBridgeParent::LayerTreeState& state = sIndirectLayerTrees[aLayersId];
  MOZ_ASSERT(!state.mController);
  state.mController = controller;

  return controller;
}

bool
CrossProcessCompositorBridgeParent::DeallocPAPZParent(PAPZParent* aActor)
{
  RemoteContentController* controller = static_cast<RemoteContentController*>(aActor);
  controller->Release();
  return true;
}

PWebRenderBridgeParent*
CrossProcessCompositorBridgeParent::AllocPWebRenderBridgeParent(const uint64_t& aPipelineId)
{
#ifndef MOZ_ENABLE_WEBRENDER
  // Extra guard since this in the parent process and we don't want a malicious
  // child process invoking this codepath before it's ready
  MOZ_RELEASE_ASSERT(false);
#endif
  // Check to see if this child process has access to this layer tree.
  if (!LayerTreeOwnerTracker::Get()->IsMapped(aPipelineId, OtherPid())) {
    NS_ERROR("Unexpected layers id in AllocPAPZCTreeManagerParent; dropping message...");
    return nullptr;
  }

  MonitorAutoLock lock(*sIndirectLayerTreesLock);
  MOZ_ASSERT(sIndirectLayerTrees.find(aPipelineId) != sIndirectLayerTrees.end());
  MOZ_ASSERT(sIndirectLayerTrees[aPipelineId].mWRBridge == nullptr);
  CompositorBridgeParent* cbp = sIndirectLayerTrees[aPipelineId].mParent;
  WebRenderBridgeParent* root = sIndirectLayerTrees[cbp->RootLayerTreeId()].mWRBridge.get();

  WebRenderBridgeParent* parent = new WebRenderBridgeParent(
    aPipelineId, nullptr, root->GLContext(), root->WindowState(), root->Compositor());
  parent->AddRef(); // IPDL reference
  sIndirectLayerTrees[aPipelineId].mWRBridge = parent;

  return parent;
}

bool
CrossProcessCompositorBridgeParent::DeallocPWebRenderBridgeParent(PWebRenderBridgeParent* aActor)
{
#ifndef MOZ_ENABLE_WEBRENDER
  // Extra guard since this in the parent process and we don't want a malicious
  // child process invoking this codepath before it's ready
  MOZ_RELEASE_ASSERT(false);
#endif
  WebRenderBridgeParent* parent = static_cast<WebRenderBridgeParent*>(aActor);
  {
    MonitorAutoLock lock(*sIndirectLayerTreesLock);
    auto it = sIndirectLayerTrees.find(parent->PipelineId());
    if (it != sIndirectLayerTrees.end()) {
      it->second.mWRBridge = nullptr;
    }
  }
  parent->Release(); // IPDL reference
  return true;
}

mozilla::ipc::IPCResult
CrossProcessCompositorBridgeParent::RecvNotifyChildCreated(const uint64_t& child)
{
  MonitorAutoLock lock(*sIndirectLayerTreesLock);
  for (LayerTreeMap::iterator it = sIndirectLayerTrees.begin();
       it != sIndirectLayerTrees.end(); it++) {
    CompositorBridgeParent::LayerTreeState* lts = &it->second;
    if (lts->mParent && lts->mCrossProcessParent == this) {
      lts->mParent->NotifyChildCreated(child);
      return IPC_OK();
    }
  }
  return IPC_FAIL_NO_REASON(this);
}

void
CrossProcessCompositorBridgeParent::ShadowLayersUpdated(
  LayerTransactionParent* aLayerTree,
  const uint64_t& aTransactionId,
  const TargetConfig& aTargetConfig,
  const InfallibleTArray<PluginWindowData>& aPlugins,
  bool aIsFirstPaint,
  bool aScheduleComposite,
  uint32_t aPaintSequenceNumber,
  bool aIsRepeatTransaction,
  int32_t /*aPaintSyncId: unused*/,
  bool aHitTestUpdate)
{
  uint64_t id = aLayerTree->GetId();

  MOZ_ASSERT(id != 0);

  CompositorBridgeParent::LayerTreeState* state =
    CompositorBridgeParent::GetIndirectShadowTree(id);
  if (!state) {
    return;
  }
  MOZ_ASSERT(state->mParent);
  state->mParent->ScheduleRotationOnCompositorThread(aTargetConfig, aIsFirstPaint);

  Layer* shadowRoot = aLayerTree->GetRoot();
  if (shadowRoot) {
    CompositorBridgeParent::SetShadowProperties(shadowRoot);
  }
  UpdateIndirectTree(id, shadowRoot, aTargetConfig);

  // Cache the plugin data for this remote layer tree
  state->mPluginData = aPlugins;
  state->mUpdatedPluginDataAvailable = true;

  state->mParent->NotifyShadowTreeTransaction(id, aIsFirstPaint, aScheduleComposite,
      aPaintSequenceNumber, aIsRepeatTransaction, aHitTestUpdate);

  // Send the 'remote paint ready' message to the content thread if it has already asked.
  if(mNotifyAfterRemotePaint)  {
    Unused << SendRemotePaintIsReady();
    mNotifyAfterRemotePaint = false;
  }

  if (aLayerTree->ShouldParentObserveEpoch()) {
    // Note that we send this through the window compositor, since this needs
    // to reach the widget owning the tab.
    Unused << state->mParent->SendObserveLayerUpdate(id, aLayerTree->GetChildEpoch(), true);
  }

  aLayerTree->SetPendingTransactionId(aTransactionId);
}

void
CrossProcessCompositorBridgeParent::DidComposite(
  uint64_t aId,
  TimeStamp& aCompositeStart,
  TimeStamp& aCompositeEnd)
{
  sIndirectLayerTreesLock->AssertCurrentThreadOwns();
  if (LayerTransactionParent *layerTree = sIndirectLayerTrees[aId].mLayerTree) {
    Unused << SendDidComposite(aId, layerTree->GetPendingTransactionId(), aCompositeStart, aCompositeEnd);
    layerTree->SetPendingTransactionId(0);
  }
}

void
CrossProcessCompositorBridgeParent::ForceComposite(LayerTransactionParent* aLayerTree)
{
  uint64_t id = aLayerTree->GetId();
  MOZ_ASSERT(id != 0);
  CompositorBridgeParent* parent;
  { // scope lock
    MonitorAutoLock lock(*sIndirectLayerTreesLock);
    parent = sIndirectLayerTrees[id].mParent;
  }
  if (parent) {
    parent->ForceComposite(aLayerTree);
  }
}

void
CrossProcessCompositorBridgeParent::NotifyClearCachedResources(LayerTransactionParent* aLayerTree)
{
  uint64_t id = aLayerTree->GetId();
  MOZ_ASSERT(id != 0);

  const CompositorBridgeParent::LayerTreeState* state =
    CompositorBridgeParent::GetIndirectShadowTree(id);
  if (state && state->mParent) {
    // Note that we send this through the window compositor, since this needs
    // to reach the widget owning the tab.
    Unused << state->mParent->SendObserveLayerUpdate(id, aLayerTree->GetChildEpoch(), false);
  }
}

bool
CrossProcessCompositorBridgeParent::SetTestSampleTime(
  LayerTransactionParent* aLayerTree, const TimeStamp& aTime)
{
  uint64_t id = aLayerTree->GetId();
  MOZ_ASSERT(id != 0);
  const CompositorBridgeParent::LayerTreeState* state =
    CompositorBridgeParent::GetIndirectShadowTree(id);
  if (!state) {
    return false;
  }

  MOZ_ASSERT(state->mParent);
  return state->mParent->SetTestSampleTime(aLayerTree, aTime);
}

void
CrossProcessCompositorBridgeParent::LeaveTestMode(LayerTransactionParent* aLayerTree)
{
  uint64_t id = aLayerTree->GetId();
  MOZ_ASSERT(id != 0);
  const CompositorBridgeParent::LayerTreeState* state =
    CompositorBridgeParent::GetIndirectShadowTree(id);
  if (!state) {
    return;
  }

  MOZ_ASSERT(state->mParent);
  state->mParent->LeaveTestMode(aLayerTree);
}

void
CrossProcessCompositorBridgeParent::ApplyAsyncProperties(
    LayerTransactionParent* aLayerTree)
{
  uint64_t id = aLayerTree->GetId();
  MOZ_ASSERT(id != 0);
  const CompositorBridgeParent::LayerTreeState* state =
    CompositorBridgeParent::GetIndirectShadowTree(id);
  if (!state) {
    return;
  }

  MOZ_ASSERT(state->mParent);
  state->mParent->ApplyAsyncProperties(aLayerTree);
}

void
CrossProcessCompositorBridgeParent::FlushApzRepaints(const LayerTransactionParent* aLayerTree)
{
  uint64_t id = aLayerTree->GetId();
  MOZ_ASSERT(id != 0);
  const CompositorBridgeParent::LayerTreeState* state =
    CompositorBridgeParent::GetIndirectShadowTree(id);
  if (!state) {
    return;
  }

  MOZ_ASSERT(state->mParent);
  state->mParent->FlushApzRepaints(aLayerTree);
}

void
CrossProcessCompositorBridgeParent::GetAPZTestData(
  const LayerTransactionParent* aLayerTree,
  APZTestData* aOutData)
{
  uint64_t id = aLayerTree->GetId();
  MOZ_ASSERT(id != 0);
  MonitorAutoLock lock(*sIndirectLayerTreesLock);
  *aOutData = sIndirectLayerTrees[id].mApzTestData;
}

void
CrossProcessCompositorBridgeParent::SetConfirmedTargetAPZC(
  const LayerTransactionParent* aLayerTree,
  const uint64_t& aInputBlockId,
  const nsTArray<ScrollableLayerGuid>& aTargets)
{
  uint64_t id = aLayerTree->GetId();
  MOZ_ASSERT(id != 0);
  const CompositorBridgeParent::LayerTreeState* state =
    CompositorBridgeParent::GetIndirectShadowTree(id);
  if (!state || !state->mParent) {
    return;
  }

  state->mParent->SetConfirmedTargetAPZC(aLayerTree, aInputBlockId, aTargets);
}

AsyncCompositionManager*
CrossProcessCompositorBridgeParent::GetCompositionManager(LayerTransactionParent* aLayerTree)
{
  uint64_t id = aLayerTree->GetId();
  const CompositorBridgeParent::LayerTreeState* state =
    CompositorBridgeParent::GetIndirectShadowTree(id);
  if (!state) {
    return nullptr;
  }

  MOZ_ASSERT(state->mParent);
  return state->mParent->GetCompositionManager(aLayerTree);
}

mozilla::ipc::IPCResult
CrossProcessCompositorBridgeParent::RecvAcknowledgeCompositorUpdate(const uint64_t& aLayersId)
{
  MonitorAutoLock lock(*sIndirectLayerTreesLock);
  CompositorBridgeParent::LayerTreeState& state = sIndirectLayerTrees[aLayersId];

  if (LayerTransactionParent* ltp = state.mLayerTree) {
    ltp->AcknowledgeCompositorUpdate();
  }
  MOZ_ASSERT(state.mPendingCompositorUpdates > 0);
  state.mPendingCompositorUpdates--;
  return IPC_OK();
}

void
CrossProcessCompositorBridgeParent::DeferredDestroy()
{
  mCompositorThreadHolder = nullptr;
  mSelfRef = nullptr;
}

CrossProcessCompositorBridgeParent::~CrossProcessCompositorBridgeParent()
{
  MOZ_ASSERT(XRE_GetIOMessageLoop());
  MOZ_ASSERT(IToplevelProtocol::GetTransport());
}

PTextureParent*
CrossProcessCompositorBridgeParent::AllocPTextureParent(const SurfaceDescriptor& aSharedData,
                                                        const LayersBackend& aLayersBackend,
                                                        const TextureFlags& aFlags,
                                                        const uint64_t& aId,
                                                        const uint64_t& aSerial)
{
  CompositorBridgeParent::LayerTreeState* state = nullptr;

  LayerTreeMap::iterator itr = sIndirectLayerTrees.find(aId);
  if (sIndirectLayerTrees.end() != itr) {
    state = &itr->second;
  }

  TextureFlags flags = aFlags;

  if (!state || state->mPendingCompositorUpdates) {
    // The compositor was recreated, and we're receiving layers updates for a
    // a layer manager that will soon be discarded or invalidated. We can't
    // return null because this will mess up deserialization later and we'll
    // kill the content process. Instead, we signal that the underlying
    // TextureHost should not attempt to access the compositor.
    flags |= TextureFlags::INVALID_COMPOSITOR;
  } else if (state->mLayerManager && state->mLayerManager->GetCompositor() &&
             aLayersBackend != state->mLayerManager->GetCompositor()->GetBackendType()) {
    gfxDevCrash(gfx::LogReason::PAllocTextureBackendMismatch) << "Texture backend is wrong";
  }

  return TextureHost::CreateIPDLActor(this, aSharedData, aLayersBackend, aFlags, aSerial);
}

bool
CrossProcessCompositorBridgeParent::DeallocPTextureParent(PTextureParent* actor)
{
  return TextureHost::DestroyIPDLActor(actor);
}

bool
CrossProcessCompositorBridgeParent::IsSameProcess() const
{
  return OtherPid() == base::GetCurrentProcId();
}

mozilla::ipc::IPCResult
CrossProcessCompositorBridgeParent::RecvClearApproximatelyVisibleRegions(const uint64_t& aLayersId,
                                                                         const uint32_t& aPresShellId)
{
  CompositorBridgeParent* parent;
  { // scope lock
    MonitorAutoLock lock(*sIndirectLayerTreesLock);
    parent = sIndirectLayerTrees[aLayersId].mParent;
  }
  if (parent) {
    parent->ClearApproximatelyVisibleRegions(aLayersId, Some(aPresShellId));
  }
  return IPC_OK();
}

mozilla::ipc::IPCResult
CrossProcessCompositorBridgeParent::RecvNotifyApproximatelyVisibleRegion(const ScrollableLayerGuid& aGuid,
                                                                         const CSSIntRegion& aRegion)
{
  CompositorBridgeParent* parent;
  { // scope lock
    MonitorAutoLock lock(*sIndirectLayerTreesLock);
    parent = sIndirectLayerTrees[aGuid.mLayersId].mParent;
  }
  if (parent) {
    if (!parent->RecvNotifyApproximatelyVisibleRegion(aGuid, aRegion)) {
      return IPC_FAIL_NO_REASON(this);
    }
    return IPC_OK();;
  }
  return IPC_OK();
}

void
CrossProcessCompositorBridgeParent::UpdatePaintTime(LayerTransactionParent* aLayerTree, const TimeDuration& aPaintTime)
{
  uint64_t id = aLayerTree->GetId();
  MOZ_ASSERT(id != 0);

  CompositorBridgeParent::LayerTreeState* state =
    CompositorBridgeParent::GetIndirectShadowTree(id);
  if (!state || !state->mParent) {
    return;
  }

  state->mParent->UpdatePaintTime(aLayerTree, aPaintTime);
}

} // namespace layers
} // namespace mozilla<|MERGE_RESOLUTION|>--- conflicted
+++ resolved
@@ -20,12 +20,7 @@
 #include "mozilla/layers/LayerTreeOwnerTracker.h"
 #include "mozilla/layers/PLayerTransactionParent.h"
 #include "mozilla/layers/RemoteContentController.h"
-<<<<<<< HEAD
 #include "mozilla/layers/WebRenderBridgeParent.h"
-#include "mozilla/layout/RenderFrameParent.h"
-#include "mozilla/media/MediaSystemResourceService.h" // for MediaSystemResourceService
-=======
->>>>>>> 59bb309e
 #include "mozilla/mozalloc.h"           // for operator new, etc
 #include "nsDebug.h"                    // for NS_ASSERTION, etc
 #include "nsTArray.h"                   // for nsTArray
