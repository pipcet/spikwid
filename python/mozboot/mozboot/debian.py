--- conflicted
+++ resolved
@@ -120,10 +120,6 @@
         self.apt_install(*self.MOBILE_ANDROID_COMMON_PACKAGES)
 
         # 2. Android pieces.
-<<<<<<< HEAD
-=======
-        self.ensure_java(mozconfig_builder)
->>>>>>> 222e4f64
         from mozboot import android
         android.ensure_android('linux', artifact_mode=artifact_mode,
                                no_interactive=self.no_interactive)
