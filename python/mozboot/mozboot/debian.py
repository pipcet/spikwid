--- conflicted
+++ resolved
@@ -122,24 +122,8 @@
         self.apt_install(*self.MOBILE_ANDROID_COMMON_PACKAGES)
 
         # 2. Android pieces.
-<<<<<<< HEAD
-        from mozboot import android
-
-        android.ensure_android(
-            "linux", artifact_mode=artifact_mode, no_interactive=self.no_interactive
-        )
-
-    def generate_mobile_android_mozconfig(self, artifact_mode=False):
-        from mozboot import android
-
-        return android.generate_mozconfig("linux", artifact_mode=artifact_mode)
-
-    def generate_mobile_android_artifact_mode_mozconfig(self):
-        return self.generate_mobile_android_mozconfig(artifact_mode=True)
-=======
         self.ensure_java(mozconfig_builder)
         super().ensure_mobile_android_packages(artifact_mode=artifact_mode)
->>>>>>> a91fb8ce
 
     def _update_package_manager(self):
         self.apt_update()
