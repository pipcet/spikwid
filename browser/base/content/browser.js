# -*- Mode: javascript; tab-width: 2; indent-tabs-mode: nil; c-basic-offset: 2 -*-
# This Source Code Form is subject to the terms of the Mozilla Public
# License, v. 2.0. If a copy of the MPL was not distributed with this
# file, You can obtain one at http://mozilla.org/MPL/2.0/.

let Ci = Components.interfaces;
let Cu = Components.utils;

Cu.import("resource://gre/modules/XPCOMUtils.jsm");
Cu.import("resource:///modules/RecentWindow.jsm");

XPCOMUtils.defineLazyModuleGetter(this, "Task",
                                  "resource://gre/modules/Task.jsm");

const nsIWebNavigation = Ci.nsIWebNavigation;

var gCharsetMenu = null;
var gLastBrowserCharset = null;
var gPrevCharset = null;
var gProxyFavIcon = null;
var gLastValidURLStr = "";
var gInPrintPreviewMode = false;
var gContextMenu = null; // nsContextMenu instance
var gMultiProcessBrowser = false;

#ifndef XP_MACOSX
var gEditUIVisible = true;
#endif

[
  ["gBrowser",            "content"],
  ["gNavToolbox",         "navigator-toolbox"],
  ["gURLBar",             "urlbar"],
  ["gNavigatorBundle",    "bundle_browser"]
].forEach(function (elementGlobal) {
  var [name, id] = elementGlobal;
  window.__defineGetter__(name, function () {
    var element = document.getElementById(id);
    if (!element)
      return null;
    delete window[name];
    return window[name] = element;
  });
  window.__defineSetter__(name, function (val) {
    delete window[name];
    return window[name] = val;
  });
});

// Smart getter for the findbar.  If you don't wish to force the creation of
// the findbar, check gFindBarInitialized first.

this.__defineGetter__("gFindBar", function() {
  return window.gBrowser.getFindBar();
});

this.__defineGetter__("gFindBarInitialized", function() {
  return window.gBrowser.isFindBarInitialized();
});

XPCOMUtils.defineLazyGetter(this, "gPrefService", function() {
  return Services.prefs;
});

this.__defineGetter__("AddonManager", function() {
  let tmp = {};
  Cu.import("resource://gre/modules/AddonManager.jsm", tmp);
  return this.AddonManager = tmp.AddonManager;
});
this.__defineSetter__("AddonManager", function (val) {
  delete this.AddonManager;
  return this.AddonManager = val;
});

this.__defineGetter__("PluralForm", function() {
  Cu.import("resource://gre/modules/PluralForm.jsm");
  return this.PluralForm;
});
this.__defineSetter__("PluralForm", function (val) {
  delete this.PluralForm;
  return this.PluralForm = val;
});

XPCOMUtils.defineLazyModuleGetter(this, "TelemetryStopwatch",
  "resource://gre/modules/TelemetryStopwatch.jsm");

XPCOMUtils.defineLazyGetter(this, "gCustomizeMode", function() {
  let scope = {};
  Cu.import("resource:///modules/CustomizeMode.jsm", scope);
  return new scope.CustomizeMode(window);
});

#ifdef MOZ_SERVICES_SYNC
XPCOMUtils.defineLazyModuleGetter(this, "Weave",
  "resource://services-sync/main.js");
#endif

XPCOMUtils.defineLazyGetter(this, "PopupNotifications", function () {
  let tmp = {};
  Cu.import("resource://gre/modules/PopupNotifications.jsm", tmp);
  try {
    return new tmp.PopupNotifications(gBrowser,
                                      document.getElementById("notification-popup"),
                                      document.getElementById("notification-popup-box"));
  } catch (ex) {
    Cu.reportError(ex);
    return null;
  }
});

XPCOMUtils.defineLazyGetter(this, "DeveloperToolbar", function() {
  let tmp = {};
  Cu.import("resource:///modules/devtools/DeveloperToolbar.jsm", tmp);
  return new tmp.DeveloperToolbar(window, document.getElementById("developer-toolbar"));
});

XPCOMUtils.defineLazyGetter(this, "BrowserDebuggerProcess", function() {
  let tmp = {};
  Cu.import("resource:///modules/devtools/DebuggerProcess.jsm", tmp);
  return tmp.BrowserDebuggerProcess;
});

XPCOMUtils.defineLazyModuleGetter(this, "Social",
  "resource:///modules/Social.jsm");

XPCOMUtils.defineLazyModuleGetter(this, "PageThumbs",
  "resource://gre/modules/PageThumbs.jsm");

#ifdef MOZ_SAFE_BROWSING
XPCOMUtils.defineLazyModuleGetter(this, "SafeBrowsing",
  "resource://gre/modules/SafeBrowsing.jsm");
#endif

XPCOMUtils.defineLazyModuleGetter(this, "gBrowserNewTabPreloader",
  "resource:///modules/BrowserNewTabPreloader.jsm", "BrowserNewTabPreloader");

XPCOMUtils.defineLazyModuleGetter(this, "PrivateBrowsingUtils",
  "resource://gre/modules/PrivateBrowsingUtils.jsm");

XPCOMUtils.defineLazyModuleGetter(this, "SitePermissions",
  "resource:///modules/SitePermissions.jsm");

XPCOMUtils.defineLazyModuleGetter(this, "SessionStore",
  "resource:///modules/sessionstore/SessionStore.jsm");

#ifdef MOZ_CRASHREPORTER
XPCOMUtils.defineLazyModuleGetter(this, "TabCrashReporter",
  "resource:///modules/TabCrashReporter.jsm");
#endif

let gInitialPages = [
  "about:blank",
  "about:newtab",
  "about:home",
  "about:privatebrowsing",
  "about:welcomeback",
  "about:sessionrestore"
];

#include browser-addons.js
#include browser-customization.js
#include browser-feeds.js
#include browser-fullScreen.js
#include browser-fullZoom.js
#include browser-places.js
#include browser-plugins.js
#include browser-safebrowsing.js
#include browser-social.js
#include browser-tabPreviews.js
#include browser-tabview.js
#include browser-thumbnails.js
#include browser-webrtcUI.js
#include browser-gestureSupport.js

#ifdef MOZ_DATA_REPORTING
#include browser-data-submission-info-bar.js
#endif

#ifdef MOZ_SERVICES_SYNC
#include browser-syncui.js
#endif

XPCOMUtils.defineLazyGetter(this, "Win7Features", function () {
#ifdef XP_WIN
  // Bug 666808 - AeroPeek support for e10s
  if (gMultiProcessBrowser)
    return null;

  const WINTASKBAR_CONTRACTID = "@mozilla.org/windows-taskbar;1";
  if (WINTASKBAR_CONTRACTID in Cc &&
      Cc[WINTASKBAR_CONTRACTID].getService(Ci.nsIWinTaskbar).available) {
    let AeroPeek = Cu.import("resource:///modules/WindowsPreviewPerTab.jsm", {}).AeroPeek;
    return {
      onOpenWindow: function () {
        AeroPeek.onOpenWindow(window);
      },
      onCloseWindow: function () {
        AeroPeek.onCloseWindow(window);
      }
    };
  }
#endif
  return null;
});

#ifdef MOZ_CRASHREPORTER
XPCOMUtils.defineLazyServiceGetter(this, "gCrashReporter",
                                   "@mozilla.org/xre/app-info;1",
                                   "nsICrashReporter");
#endif

XPCOMUtils.defineLazyGetter(this, "PageMenu", function() {
  let tmp = {};
  Cu.import("resource://gre/modules/PageMenu.jsm", tmp);
  return new tmp.PageMenu();
});

/**
* We can avoid adding multiple load event listeners and save some time by adding
* one listener that calls all real handlers.
*/
function pageShowEventHandlers(persisted) {
  charsetLoadListener();
  XULBrowserWindow.asyncUpdateUI();

  // The PluginClickToPlay events are not fired when navigating using the
  // BF cache. |persisted| is true when the page is loaded from the
  // BF cache, so this code reshows the notification if necessary.
  if (persisted)
    gPluginHandler.reshowClickToPlayNotification();
}

function UpdateBackForwardCommands(aWebNavigation) {
  var backBroadcaster = document.getElementById("Browser:Back");
  var forwardBroadcaster = document.getElementById("Browser:Forward");

  // Avoid setting attributes on broadcasters if the value hasn't changed!
  // Remember, guys, setting attributes on elements is expensive!  They
  // get inherited into anonymous content, broadcast to other widgets, etc.!
  // Don't do it if the value hasn't changed! - dwh

  var backDisabled = backBroadcaster.hasAttribute("disabled");
  var forwardDisabled = forwardBroadcaster.hasAttribute("disabled");
  if (backDisabled == aWebNavigation.canGoBack) {
    if (backDisabled)
      backBroadcaster.removeAttribute("disabled");
    else
      backBroadcaster.setAttribute("disabled", true);
  }

  if (forwardDisabled == aWebNavigation.canGoForward) {
    if (forwardDisabled)
      forwardBroadcaster.removeAttribute("disabled");
    else
      forwardBroadcaster.setAttribute("disabled", true);
  }
}

/**
 * Click-and-Hold implementation for the Back and Forward buttons
 * XXXmano: should this live in toolbarbutton.xml?
 */
function SetClickAndHoldHandlers() {
  var timer;

  function openMenu(aButton) {
    cancelHold(aButton);
    aButton.firstChild.hidden = false;
    aButton.open = true;
  }

  function mousedownHandler(aEvent) {
    if (aEvent.button != 0 ||
        aEvent.currentTarget.open ||
        aEvent.currentTarget.disabled)
      return;

    // Prevent the menupopup from opening immediately
    aEvent.currentTarget.firstChild.hidden = true;

    aEvent.currentTarget.addEventListener("mouseout", mouseoutHandler, false);
    aEvent.currentTarget.addEventListener("mouseup", mouseupHandler, false);
    timer = setTimeout(openMenu, 500, aEvent.currentTarget);
  }

  function mouseoutHandler(aEvent) {
    let buttonRect = aEvent.currentTarget.getBoundingClientRect();
    if (aEvent.clientX >= buttonRect.left &&
        aEvent.clientX <= buttonRect.right &&
        aEvent.clientY >= buttonRect.bottom)
      openMenu(aEvent.currentTarget);
    else
      cancelHold(aEvent.currentTarget);
  }

  function mouseupHandler(aEvent) {
    cancelHold(aEvent.currentTarget);
  }

  function cancelHold(aButton) {
    clearTimeout(timer);
    aButton.removeEventListener("mouseout", mouseoutHandler, false);
    aButton.removeEventListener("mouseup", mouseupHandler, false);
  }

  function clickHandler(aEvent) {
    if (aEvent.button == 0 &&
        aEvent.target == aEvent.currentTarget &&
        !aEvent.currentTarget.open &&
        !aEvent.currentTarget.disabled) {
      let cmdEvent = document.createEvent("xulcommandevent");
      cmdEvent.initCommandEvent("command", true, true, window, 0,
                                aEvent.ctrlKey, aEvent.altKey, aEvent.shiftKey,
                                aEvent.metaKey, null);
      aEvent.currentTarget.dispatchEvent(cmdEvent);
    }
  }

  function _addClickAndHoldListenersOnElement(aElm) {
    aElm.addEventListener("mousedown", mousedownHandler, true);
    aElm.addEventListener("click", clickHandler, true);
  }

  // Bug 414797: Clone the back/forward buttons' context menu into both buttons.
  let popup = document.getElementById("backForwardMenu").cloneNode(true);
  popup.removeAttribute("id");
  // Prevent the back/forward buttons' context attributes from being inherited.
  popup.setAttribute("context", "");

  let backButton = document.getElementById("back-button");
  backButton.setAttribute("type", "menu");
  backButton.appendChild(popup);
  _addClickAndHoldListenersOnElement(backButton);

  let forwardButton = document.getElementById("forward-button");
  popup = popup.cloneNode(true);
  forwardButton.setAttribute("type", "menu");
  forwardButton.appendChild(popup);
  _addClickAndHoldListenersOnElement(forwardButton);
}

const gSessionHistoryObserver = {
  observe: function(subject, topic, data)
  {
    if (topic != "browser:purge-session-history")
      return;

    var backCommand = document.getElementById("Browser:Back");
    backCommand.setAttribute("disabled", "true");
    var fwdCommand = document.getElementById("Browser:Forward");
    fwdCommand.setAttribute("disabled", "true");

    // Hide session restore button on about:home
    window.messageManager.broadcastAsyncMessage("Browser:HideSessionRestoreButton");

    if (gURLBar) {
      // Clear undo history of the URL bar
      gURLBar.editor.transactionManager.clear()
    }
  }
};

/**
 * Given a starting docshell and a URI to look up, find the docshell the URI
 * is loaded in.
 * @param   aDocument
 *          A document to find instead of using just a URI - this is more specific.
 * @param   aDocShell
 *          The doc shell to start at
 * @param   aSoughtURI
 *          The URI that we're looking for
 * @returns The doc shell that the sought URI is loaded in. Can be in
 *          subframes.
 */
function findChildShell(aDocument, aDocShell, aSoughtURI) {
  aDocShell.QueryInterface(Components.interfaces.nsIWebNavigation);
  aDocShell.QueryInterface(Components.interfaces.nsIInterfaceRequestor);
  var doc = aDocShell.getInterface(Components.interfaces.nsIDOMDocument);
  if ((aDocument && doc == aDocument) ||
      (aSoughtURI && aSoughtURI.spec == aDocShell.currentURI.spec))
    return aDocShell;

  var node = aDocShell.QueryInterface(Components.interfaces.nsIDocShellTreeNode);
  for (var i = 0; i < node.childCount; ++i) {
    var docShell = node.getChildAt(i);
    docShell = findChildShell(aDocument, docShell, aSoughtURI);
    if (docShell)
      return docShell;
  }
  return null;
}

var gPopupBlockerObserver = {
  _reportButton: null,

  onReportButtonClick: function (aEvent)
  {
    if (aEvent.button != 0 || aEvent.target != this._reportButton)
      return;

    document.getElementById("blockedPopupOptions")
            .openPopup(this._reportButton, "after_end", 0, 2, false, false, aEvent);
  },

  handleEvent: function (aEvent)
  {
    if (aEvent.originalTarget != gBrowser.selectedBrowser)
      return;

    if (!this._reportButton && gURLBar)
      this._reportButton = document.getElementById("page-report-button");

    if (!gBrowser.pageReport) {
      // Hide the icon in the location bar (if the location bar exists)
      if (gURLBar)
        this._reportButton.hidden = true;
      return;
    }

    if (gURLBar)
      this._reportButton.hidden = false;

    // Only show the notification again if we've not already shown it. Since
    // notifications are per-browser, we don't need to worry about re-adding
    // it.
    if (!gBrowser.pageReport.reported) {
      if (gPrefService.getBoolPref("privacy.popups.showBrowserMessage")) {
        var brandBundle = document.getElementById("bundle_brand");
        var brandShortName = brandBundle.getString("brandShortName");
        var popupCount = gBrowser.pageReport.length;
#ifdef XP_WIN
        var popupButtonText = gNavigatorBundle.getString("popupWarningButton");
        var popupButtonAccesskey = gNavigatorBundle.getString("popupWarningButton.accesskey");
#else
        var popupButtonText = gNavigatorBundle.getString("popupWarningButtonUnix");
        var popupButtonAccesskey = gNavigatorBundle.getString("popupWarningButtonUnix.accesskey");
#endif
        var messageBase = gNavigatorBundle.getString("popupWarning.message");
        var message = PluralForm.get(popupCount, messageBase)
                                .replace("#1", brandShortName)
                                .replace("#2", popupCount);

        var notificationBox = gBrowser.getNotificationBox();
        var notification = notificationBox.getNotificationWithValue("popup-blocked");
        if (notification) {
          notification.label = message;
        }
        else {
          var buttons = [{
            label: popupButtonText,
            accessKey: popupButtonAccesskey,
            popup: "blockedPopupOptions",
            callback: null
          }];

          const priority = notificationBox.PRIORITY_WARNING_MEDIUM;
          notificationBox.appendNotification(message, "popup-blocked",
                                             "chrome://browser/skin/Info.png",
                                             priority, buttons);
        }
      }

      // Record the fact that we've reported this blocked popup, so we don't
      // show it again.
      gBrowser.pageReport.reported = true;
    }
  },

  toggleAllowPopupsForSite: function (aEvent)
  {
    var pm = Services.perms;
    var shouldBlock = aEvent.target.getAttribute("block") == "true";
    var perm = shouldBlock ? pm.DENY_ACTION : pm.ALLOW_ACTION;
    pm.add(gBrowser.currentURI, "popup", perm);

    gBrowser.getNotificationBox().removeCurrentNotification();
  },

  fillPopupList: function (aEvent)
  {
    // XXXben - rather than using |currentURI| here, which breaks down on multi-framed sites
    //          we should really walk the pageReport and create a list of "allow for <host>"
    //          menuitems for the common subset of hosts present in the report, this will
    //          make us frame-safe.
    //
    // XXXjst - Note that when this is fixed to work with multi-framed sites,
    //          also back out the fix for bug 343772 where
    //          nsGlobalWindow::CheckOpenAllow() was changed to also
    //          check if the top window's location is whitelisted.
    var uri = gBrowser.currentURI;
    var blockedPopupAllowSite = document.getElementById("blockedPopupAllowSite");
    try {
      blockedPopupAllowSite.removeAttribute("hidden");

      var pm = Services.perms;
      if (pm.testPermission(uri, "popup") == pm.ALLOW_ACTION) {
        // Offer an item to block popups for this site, if a whitelist entry exists
        // already for it.
        let blockString = gNavigatorBundle.getFormattedString("popupBlock", [uri.host || uri.spec]);
        blockedPopupAllowSite.setAttribute("label", blockString);
        blockedPopupAllowSite.setAttribute("block", "true");
      }
      else {
        // Offer an item to allow popups for this site
        let allowString = gNavigatorBundle.getFormattedString("popupAllow", [uri.host || uri.spec]);
        blockedPopupAllowSite.setAttribute("label", allowString);
        blockedPopupAllowSite.removeAttribute("block");
      }
    }
    catch (e) {
      blockedPopupAllowSite.setAttribute("hidden", "true");
    }

    if (PrivateBrowsingUtils.isWindowPrivate(window))
      blockedPopupAllowSite.setAttribute("disabled", "true");
    else
      blockedPopupAllowSite.removeAttribute("disabled");

    var foundUsablePopupURI = false;
    var pageReports = gBrowser.pageReport;
    if (pageReports) {
      for (let pageReport of pageReports) {
        // popupWindowURI will be null if the file picker popup is blocked.
        // xxxdz this should make the option say "Show file picker" and do it (Bug 590306)
        if (!pageReport.popupWindowURI)
          continue;
        var popupURIspec = pageReport.popupWindowURI.spec;

        // Sometimes the popup URI that we get back from the pageReport
        // isn't useful (for instance, netscape.com's popup URI ends up
        // being "http://www.netscape.com", which isn't really the URI of
        // the popup they're trying to show).  This isn't going to be
        // useful to the user, so we won't create a menu item for it.
        if (popupURIspec == "" || popupURIspec == "about:blank" ||
            popupURIspec == uri.spec)
          continue;

        // Because of the short-circuit above, we may end up in a situation
        // in which we don't have any usable popup addresses to show in
        // the menu, and therefore we shouldn't show the separator.  However,
        // since we got past the short-circuit, we must've found at least
        // one usable popup URI and thus we'll turn on the separator later.
        foundUsablePopupURI = true;

        var menuitem = document.createElement("menuitem");
        var label = gNavigatorBundle.getFormattedString("popupShowPopupPrefix",
                                                        [popupURIspec]);
        menuitem.setAttribute("label", label);
        menuitem.setAttribute("popupWindowURI", popupURIspec);
        menuitem.setAttribute("popupWindowFeatures", pageReport.popupWindowFeatures);
        menuitem.setAttribute("popupWindowName", pageReport.popupWindowName);
        menuitem.setAttribute("oncommand", "gPopupBlockerObserver.showBlockedPopup(event);");
        menuitem.requestingWindow = pageReport.requestingWindow;
        menuitem.requestingDocument = pageReport.requestingDocument;
        aEvent.target.appendChild(menuitem);
      }
    }

    // Show or hide the separator, depending on whether we added any
    // showable popup addresses to the menu.
    var blockedPopupsSeparator =
      document.getElementById("blockedPopupsSeparator");
    if (foundUsablePopupURI)
      blockedPopupsSeparator.removeAttribute("hidden");
    else
      blockedPopupsSeparator.setAttribute("hidden", true);

    var blockedPopupDontShowMessage = document.getElementById("blockedPopupDontShowMessage");
    var showMessage = gPrefService.getBoolPref("privacy.popups.showBrowserMessage");
    blockedPopupDontShowMessage.setAttribute("checked", !showMessage);
    if (aEvent.target.anchorNode.id == "page-report-button") {
      aEvent.target.anchorNode.setAttribute("open", "true");
      blockedPopupDontShowMessage.setAttribute("label", gNavigatorBundle.getString("popupWarningDontShowFromLocationbar"));
    } else
      blockedPopupDontShowMessage.setAttribute("label", gNavigatorBundle.getString("popupWarningDontShowFromMessage"));
  },

  onPopupHiding: function (aEvent) {
    if (aEvent.target.anchorNode.id == "page-report-button")
      aEvent.target.anchorNode.removeAttribute("open");

    let item = aEvent.target.lastChild;
    while (item && item.getAttribute("observes") != "blockedPopupsSeparator") {
      let next = item.previousSibling;
      item.parentNode.removeChild(item);
      item = next;
    }
  },

  showBlockedPopup: function (aEvent)
  {
    var target = aEvent.target;
    var popupWindowURI = target.getAttribute("popupWindowURI");
    var features = target.getAttribute("popupWindowFeatures");
    var name = target.getAttribute("popupWindowName");

    var dwi = target.requestingWindow;

    // If we have a requesting window and the requesting document is
    // still the current document, open the popup.
    if (dwi && dwi.document == target.requestingDocument) {
      dwi.open(popupWindowURI, name, features);
    }
  },

  editPopupSettings: function ()
  {
    var host = "";
    try {
      host = gBrowser.currentURI.host;
    }
    catch (e) { }

    var bundlePreferences = document.getElementById("bundle_preferences");
    var params = { blockVisible   : false,
                   sessionVisible : false,
                   allowVisible   : true,
                   prefilledHost  : host,
                   permissionType : "popup",
                   windowTitle    : bundlePreferences.getString("popuppermissionstitle"),
                   introText      : bundlePreferences.getString("popuppermissionstext") };
    var existingWindow = Services.wm.getMostRecentWindow("Browser:Permissions");
    if (existingWindow) {
      existingWindow.initWithParams(params);
      existingWindow.focus();
    }
    else
      window.openDialog("chrome://browser/content/preferences/permissions.xul",
                        "_blank", "resizable,dialog=no,centerscreen", params);
  },

  dontShowMessage: function ()
  {
    var showMessage = gPrefService.getBoolPref("privacy.popups.showBrowserMessage");
    gPrefService.setBoolPref("privacy.popups.showBrowserMessage", !showMessage);
    gBrowser.getNotificationBox().removeCurrentNotification();
  }
};

const gFormSubmitObserver = {
  QueryInterface : XPCOMUtils.generateQI([Ci.nsIFormSubmitObserver]),

  panel: null,

  init: function()
  {
    this.panel = document.getElementById('invalid-form-popup');
  },

  notifyInvalidSubmit : function (aFormElement, aInvalidElements)
  {
    // We are going to handle invalid form submission attempt by focusing the
    // first invalid element and show the corresponding validation message in a
    // panel attached to the element.
    if (!aInvalidElements.length) {
      return;
    }

    // Don't show the popup if the current tab doesn't contain the invalid form.
    if (gBrowser.contentDocument !=
        aFormElement.ownerDocument.defaultView.top.document) {
      return;
    }

    let element = aInvalidElements.queryElementAt(0, Ci.nsISupports);

    if (!(element instanceof HTMLInputElement ||
          element instanceof HTMLTextAreaElement ||
          element instanceof HTMLSelectElement ||
          element instanceof HTMLButtonElement)) {
      return;
    }

    this.panel.firstChild.textContent = element.validationMessage;

    element.focus();

    // If the user interacts with the element and makes it valid or leaves it,
    // we want to remove the popup.
    // We could check for clicks but a click is already removing the popup.
    function blurHandler() {
      gFormSubmitObserver.panel.hidePopup();
    };
    function inputHandler(e) {
      if (e.originalTarget.validity.valid) {
        gFormSubmitObserver.panel.hidePopup();
      } else {
        // If the element is now invalid for a new reason, we should update the
        // error message.
        if (gFormSubmitObserver.panel.firstChild.textContent !=
            e.originalTarget.validationMessage) {
          gFormSubmitObserver.panel.firstChild.textContent =
            e.originalTarget.validationMessage;
        }
      }
    };
    element.addEventListener("input", inputHandler, false);
    element.addEventListener("blur", blurHandler, false);

    // One event to bring them all and in the darkness bind them.
    this.panel.addEventListener("popuphiding", function onPopupHiding(aEvent) {
      aEvent.target.removeEventListener("popuphiding", onPopupHiding, false);
      element.removeEventListener("input", inputHandler, false);
      element.removeEventListener("blur", blurHandler, false);
    }, false);

    this.panel.hidden = false;

    // We want to show the popup at the middle of checkbox and radio buttons
    // and where the content begin for the other elements.
    let offset = 0;
    let position = "";

    if (element.tagName == 'INPUT' &&
        (element.type == 'radio' || element.type == 'checkbox')) {
      position = "bottomcenter topleft";
    } else {
      let win = element.ownerDocument.defaultView;
      let style = win.getComputedStyle(element, null);
      let utils = win.QueryInterface(Components.interfaces.nsIInterfaceRequestor)
                     .getInterface(Components.interfaces.nsIDOMWindowUtils);

      if (style.direction == 'rtl') {
        offset = parseInt(style.paddingRight) + parseInt(style.borderRightWidth);
      } else {
        offset = parseInt(style.paddingLeft) + parseInt(style.borderLeftWidth);
      }

      offset = Math.round(offset * utils.fullZoom);

      position = "after_start";
    }

    this.panel.openPopup(element, position, offset, 0);
  }
};

var gBrowserInit = {
  onLoad: function() {
    gMultiProcessBrowser = gPrefService.getBoolPref("browser.tabs.remote");

    var mustLoadSidebar = false;

    if (!gMultiProcessBrowser) {
      // There is a Content:Click message manually sent from content.
      Cc["@mozilla.org/eventlistenerservice;1"]
        .getService(Ci.nsIEventListenerService)
        .addSystemEventListener(gBrowser, "click", contentAreaClick, true);
    }

    gBrowser.addEventListener("DOMUpdatePageReport", gPopupBlockerObserver, false);

    // Note that the XBL binding is untrusted
    gBrowser.addEventListener("PluginBindingAttached", gPluginHandler, true, true);
    gBrowser.addEventListener("PluginCrashed",         gPluginHandler, true);
    gBrowser.addEventListener("PluginOutdated",        gPluginHandler, true);
    gBrowser.addEventListener("PluginInstantiated",    gPluginHandler, true);
    gBrowser.addEventListener("PluginRemoved",         gPluginHandler, true);

    gBrowser.addEventListener("NewPluginInstalled", gPluginHandler.newPluginInstalled, true);

    Services.obs.addObserver(gPluginHandler.pluginCrashed, "plugin-crashed", false);

    window.addEventListener("AppCommand", HandleAppCommandEvent, true);

    messageManager.loadFrameScript("chrome://browser/content/content.js", true);
    messageManager.loadFrameScript("chrome://browser/content/content-sessionStore.js", true);

    // initialize observers and listeners
    // and give C++ access to gBrowser
    XULBrowserWindow.init();
    window.QueryInterface(Ci.nsIInterfaceRequestor)
          .getInterface(nsIWebNavigation)
          .QueryInterface(Ci.nsIDocShellTreeItem).treeOwner
          .QueryInterface(Ci.nsIInterfaceRequestor)
          .getInterface(Ci.nsIXULWindow)
          .XULBrowserWindow = window.XULBrowserWindow;
    window.QueryInterface(Ci.nsIDOMChromeWindow).browserDOMWindow =
      new nsBrowserAccess();

    // set default character set if provided
    // window.arguments[1]: character set (string)
    if ("arguments" in window && window.arguments.length > 1 && window.arguments[1]) {
      if (window.arguments[1].startsWith("charset=")) {
        var arrayArgComponents = window.arguments[1].split("=");
        if (arrayArgComponents) {
          //we should "inherit" the charset menu setting in a new window
          getMarkupDocumentViewer().defaultCharacterSet = arrayArgComponents[1];
        }
      }
    }

    // Manually hook up session and global history for the first browser
    // so that we don't have to load global history before bringing up a
    // window.
    // Wire up session and global history before any possible
    // progress notifications for back/forward button updating
    gBrowser.webNavigation.sessionHistory = Cc["@mozilla.org/browser/shistory;1"].
                                            createInstance(Ci.nsISHistory);
    Services.obs.addObserver(gBrowser.browsers[0], "browser:purge-session-history", false);

    // remove the disablehistory attribute so the browser cleans up, as
    // though it had done this work itself
    gBrowser.browsers[0].removeAttribute("disablehistory");

    // enable global history
    try {
      if (!gMultiProcessBrowser)
      gBrowser.docShell.useGlobalHistory = true;
    } catch(ex) {
      Cu.reportError("Places database may be locked: " + ex);
    }

    // hook up UI through progress listener
    gBrowser.addProgressListener(window.XULBrowserWindow);
    gBrowser.addTabsProgressListener(window.TabsProgressListener);

    // setup our common DOMLinkAdded listener
    gBrowser.addEventListener("DOMLinkAdded", DOMLinkHandler, false);

    // setup simple gestures support
    gGestureSupport.init(true);

    // setup history swipe animation
    gHistorySwipeAnimation.init();

    if (window.opener && !window.opener.closed &&
        PrivateBrowsingUtils.isWindowPrivate(window) == PrivateBrowsingUtils.isWindowPrivate(window.opener)) {
      let openerSidebarBox = window.opener.document.getElementById("sidebar-box");
      // If the opener had a sidebar, open the same sidebar in our window.
      // The opener can be the hidden window too, if we're coming from the state
      // where no windows are open, and the hidden window has no sidebar box.
      if (openerSidebarBox && !openerSidebarBox.hidden) {
        let sidebarCmd = openerSidebarBox.getAttribute("sidebarcommand");
        let sidebarCmdElem = document.getElementById(sidebarCmd);

        // dynamically generated sidebars will fail this check.
        if (sidebarCmdElem) {
          let sidebarBox = document.getElementById("sidebar-box");
          let sidebarTitle = document.getElementById("sidebar-title");

          sidebarTitle.setAttribute(
            "value", window.opener.document.getElementById("sidebar-title").getAttribute("value"));
          sidebarBox.setAttribute("width", openerSidebarBox.boxObject.width);

          sidebarBox.setAttribute("sidebarcommand", sidebarCmd);
          // Note: we're setting 'src' on sidebarBox, which is a <vbox>, not on
          // the <browser id="sidebar">. This lets us delay the actual load until
          // delayedStartup().
          sidebarBox.setAttribute(
            "src", window.opener.document.getElementById("sidebar").getAttribute("src"));
          mustLoadSidebar = true;

          sidebarBox.hidden = false;
          document.getElementById("sidebar-splitter").hidden = false;
          sidebarCmdElem.setAttribute("checked", "true");
        }
      }
    }
    else {
      let box = document.getElementById("sidebar-box");
      if (box.hasAttribute("sidebarcommand")) {
        let commandID = box.getAttribute("sidebarcommand");
        if (commandID) {
          let command = document.getElementById(commandID);
          if (command) {
            mustLoadSidebar = true;
            box.hidden = false;
            document.getElementById("sidebar-splitter").hidden = false;
            command.setAttribute("checked", "true");
          }
          else {
            // Remove the |sidebarcommand| attribute, because the element it
            // refers to no longer exists, so we should assume this sidebar
            // panel has been uninstalled. (249883)
            box.removeAttribute("sidebarcommand");
          }
        }
      }
    }

    // Certain kinds of automigration rely on this notification to complete their
    // tasks BEFORE the browser window is shown.
    Services.obs.notifyObservers(null, "browser-window-before-show", "");

    // Set a sane starting width/height for all resolutions on new profiles.
    if (!document.documentElement.hasAttribute("width")) {
      let defaultWidth;
      let defaultHeight;

      // Very small: maximize the window
      // Portrait  : use about full width and 3/4 height, to view entire pages
      //             at once (without being obnoxiously tall)
      // Widescreen: use about half width, to suggest side-by-side page view
      // Otherwise : use 3/4 height and width
      if (screen.availHeight <= 600) {
        document.documentElement.setAttribute("sizemode", "maximized");
        defaultWidth = 610;
        defaultHeight = 450;
      }
      else {
        if (screen.availWidth <= screen.availHeight) {
          defaultWidth = screen.availWidth * .9;
          defaultHeight = screen.availHeight * .75;
        }
        else if (screen.availWidth >= 2048) {
          defaultWidth = (screen.availWidth / 2) - 20;
          defaultHeight = screen.availHeight - 10;
        }
        else {
          defaultWidth = screen.availWidth * .75;
          defaultHeight = screen.availHeight * .75;
        }

#ifdef MOZ_WIDGET_GTK2
        // On X, we're not currently able to account for the size of the window
        // border.  Use 28px as a guess (titlebar + bottom window border)
        defaultHeight -= 28;
#endif
      }
      document.documentElement.setAttribute("width", defaultWidth);
      document.documentElement.setAttribute("height", defaultHeight);
    }

    if (!window.toolbar.visible) {
      // adjust browser UI for popups
      if (gURLBar) {
        gURLBar.setAttribute("readonly", "true");
        gURLBar.setAttribute("enablehistory", "false");
      }
      goSetCommandEnabled("cmd_newNavigatorTab", false);
    }

    // Misc. inits.
    CombinedStopReload.init();
    gPrivateBrowsingUI.init();
    TabsInTitlebar.init();

    // Wait until chrome is painted before executing code not critical to making the window visible
    this._boundDelayedStartup = this._delayedStartup.bind(this, mustLoadSidebar);
    window.addEventListener("MozAfterPaint", this._boundDelayedStartup);

    this._loadHandled = true;
  },

  _cancelDelayedStartup: function () {
    window.removeEventListener("MozAfterPaint", this._boundDelayedStartup);
    this._boundDelayedStartup = null;
  },

  _delayedStartup: function(mustLoadSidebar) {
    let tmp = {};
    Cu.import("resource://gre/modules/TelemetryTimestamps.jsm", tmp);
    let TelemetryTimestamps = tmp.TelemetryTimestamps;
    TelemetryTimestamps.add("delayedStartupStarted");

    this._cancelDelayedStartup();

    // We need to set the MozApplicationManifest event listeners up
    // before we start loading the home pages in case a document has
    // a "manifest" attribute, in which the MozApplicationManifest event
    // will be fired.
    gBrowser.addEventListener("MozApplicationManifest",
                              OfflineApps, false);
    // listen for offline apps on social
    let socialBrowser = document.getElementById("social-sidebar-browser");
    socialBrowser.addEventListener("MozApplicationManifest",
                              OfflineApps, false);

    let uriToLoad = this._getUriToLoad();
    var isLoadingBlank = isBlankPageURL(uriToLoad);

    // This pageshow listener needs to be registered before we may call
    // swapBrowsersAndCloseOther() to receive pageshow events fired by that.
    gBrowser.addEventListener("pageshow", function(event) {
      // Filter out events that are not about the document load we are interested in
      if (content && event.target == content.document)
        setTimeout(pageShowEventHandlers, 0, event.persisted);
    }, true);

    if (uriToLoad && uriToLoad != "about:blank") {
      if (uriToLoad instanceof Ci.nsISupportsArray) {
        let count = uriToLoad.Count();
        let specs = [];
        for (let i = 0; i < count; i++) {
          let urisstring = uriToLoad.GetElementAt(i).QueryInterface(Ci.nsISupportsString);
          specs.push(urisstring.data);
        }

        // This function throws for certain malformed URIs, so use exception handling
        // so that we don't disrupt startup
        try {
          gBrowser.loadTabs(specs, false, true);
        } catch (e) {}
      }
      else if (uriToLoad instanceof XULElement) {
        // swap the given tab with the default about:blank tab and then close
        // the original tab in the other window.

        // Stop the about:blank load
        gBrowser.stop();
        // make sure it has a docshell
        gBrowser.docShell;

        gBrowser.swapBrowsersAndCloseOther(gBrowser.selectedTab, uriToLoad);
      }
      // window.arguments[2]: referrer (nsIURI)
      //                 [3]: postData (nsIInputStream)
      //                 [4]: allowThirdPartyFixup (bool)
      else if (window.arguments.length >= 3) {
        loadURI(uriToLoad, window.arguments[2], window.arguments[3] || null,
                window.arguments[4] || false);
        window.focus();
      }
      // Note: loadOneOrMoreURIs *must not* be called if window.arguments.length >= 3.
      // Such callers expect that window.arguments[0] is handled as a single URI.
      else
        loadOneOrMoreURIs(uriToLoad);
    }

#ifdef MOZ_SAFE_BROWSING
    // Bug 778855 - Perf regression if we do this here. To be addressed in bug 779008.
    setTimeout(function() { SafeBrowsing.init(); }, 2000);
#endif

    Services.obs.addObserver(gSessionHistoryObserver, "browser:purge-session-history", false);
    Services.obs.addObserver(gXPInstallObserver, "addon-install-disabled", false);
    Services.obs.addObserver(gXPInstallObserver, "addon-install-started", false);
    Services.obs.addObserver(gXPInstallObserver, "addon-install-blocked", false);
    Services.obs.addObserver(gXPInstallObserver, "addon-install-failed", false);
    Services.obs.addObserver(gXPInstallObserver, "addon-install-complete", false);
    Services.obs.addObserver(gFormSubmitObserver, "invalidformsubmit", false);

    BrowserOffline.init();
    OfflineApps.init();
    IndexedDBPromptHelper.init();
    gFormSubmitObserver.init();
    SocialUI.init();

    // Initialize the full zoom setting.
    // We do this before the session restore service gets initialized so we can
    // apply full zoom settings to tabs restored by the session restore service.
    FullZoom.init();
    PanelUI.init();
    LightweightThemeListener.init();
    WebrtcIndicator.init();

    // Ensure login manager is up and running.
    Services.logins;

#ifdef MOZ_CRASHREPORTER
    if (gMultiProcessBrowser)
      TabCrashReporter.init();
#endif

    if (mustLoadSidebar) {
      let sidebar = document.getElementById("sidebar");
      let sidebarBox = document.getElementById("sidebar-box");
      sidebar.setAttribute("src", sidebarBox.getAttribute("src"));
    }

    UpdateUrlbarSearchSplitterState();

    if (!isLoadingBlank || !focusAndSelectUrlBar())
      gBrowser.selectedBrowser.focus();

    gNavToolbox.customizeDone = BrowserToolboxCustomizeDone;
    gNavToolbox.customizeChange = BrowserToolboxCustomizeChange;

    // Set up Sanitize Item
    this._initializeSanitizer();

    // Enable/Disable auto-hide tabbar
    gBrowser.tabContainer.updateVisibility();

    gPrefService.addObserver(gHomeButton.prefDomain, gHomeButton, false);

    var homeButton = document.getElementById("home-button");
    gHomeButton.updateTooltip(homeButton);
    gHomeButton.updatePersonalToolbarStyle(homeButton);

    // BiDi UI
    gBidiUI = isBidiEnabled();
    if (gBidiUI) {
      document.getElementById("documentDirection-separator").hidden = false;
      document.getElementById("documentDirection-swap").hidden = false;
      document.getElementById("textfieldDirection-separator").hidden = false;
      document.getElementById("textfieldDirection-swap").hidden = false;
    }

    // Setup click-and-hold gestures access to the session history
    // menus if global click-and-hold isn't turned on
    if (!getBoolPref("ui.click_hold_context_menus", false))
      SetClickAndHoldHandlers();

    // Bug 666804 - NetworkPrioritizer support for e10s
    if (!gMultiProcessBrowser) {
      let NP = {};
      Cu.import("resource:///modules/NetworkPrioritizer.jsm", NP);
      NP.trackBrowserWindow(window);
    }

    PlacesToolbarHelper.init();

    ctrlTab.readPref();
    gPrefService.addObserver(ctrlTab.prefName, ctrlTab, false);

    // Initialize the download manager some time after the app starts so that
    // auto-resume downloads begin (such as after crashing or quitting with
    // active downloads) and speeds up the first-load of the download manager UI.
    // If the user manually opens the download manager before the timeout, the
    // downloads will start right away, and getting the service again won't hurt.
    setTimeout(function() {
      try {
        let DownloadsCommon =
          Cu.import("resource:///modules/DownloadsCommon.jsm", {}).DownloadsCommon;
        if (DownloadsCommon.useJSTransfer) {
          // Open the data link without initalizing nsIDownloadManager.
          DownloadsCommon.initializeAllDataLinks();
          let DownloadsTaskbar =
            Cu.import("resource:///modules/DownloadsTaskbar.jsm", {}).DownloadsTaskbar;
          DownloadsTaskbar.registerIndicator(window);
        } else {
          // Initalizing nsIDownloadManager will trigger the data link.
          Services.downloads;
          let DownloadTaskbarProgress =
            Cu.import("resource://gre/modules/DownloadTaskbarProgress.jsm", {}).DownloadTaskbarProgress;
          DownloadTaskbarProgress.onBrowserWindowLoad(window);
        }
      } catch (ex) {
        Cu.reportError(ex);
      }
    }, 10000);

    // The object handling the downloads indicator is also initialized here in the
    // delayed startup function, but the actual indicator element is not loaded
    // unless there are downloads to be displayed.
    DownloadsButton.initializeIndicator();

#ifndef XP_MACOSX
    updateEditUIVisibility();
    let placesContext = document.getElementById("placesContext");
    placesContext.addEventListener("popupshowing", updateEditUIVisibility, false);
    placesContext.addEventListener("popuphiding", updateEditUIVisibility, false);
#endif

    gBrowser.mPanelContainer.addEventListener("InstallBrowserTheme", LightWeightThemeWebInstaller, false, true);
    gBrowser.mPanelContainer.addEventListener("PreviewBrowserTheme", LightWeightThemeWebInstaller, false, true);
    gBrowser.mPanelContainer.addEventListener("ResetBrowserThemePreview", LightWeightThemeWebInstaller, false, true);

    if (Win7Features)
      Win7Features.onOpenWindow();

   // called when we go into full screen, even if initiated by a web page script
    window.addEventListener("fullscreen", onFullScreen, true);

    // Called when we enter DOM full-screen mode. Note we can already be in browser
    // full-screen mode when we enter DOM full-screen mode.
    window.addEventListener("MozEnteredDomFullscreen", onMozEnteredDomFullscreen, true);

    if (window.fullScreen)
      onFullScreen();
    if (document.mozFullScreen)
      onMozEnteredDomFullscreen();

#ifdef MOZ_SERVICES_SYNC
    // initialize the sync UI
    gSyncUI.init();
#endif

#ifdef MOZ_DATA_REPORTING
    gDataNotificationInfoBar.init();
#endif

    gBrowserThumbnails.init();

<<<<<<< HEAD
    setUrlAndSearchBarWidthForConditionalForwardButton();
    window.addEventListener("resize", function resizeHandler(event) {
      if (event.target == window)
        setUrlAndSearchBarWidthForConditionalForwardButton();
    });

#ifdef MENUBAR_CAN_AUTOHIDE
    // If the user (or the locale) hasn't enabled the top-level "Character
    // Encoding" menu via the "browser.menu.showCharacterEncoding" preference,
    // hide it.
    if ("true" != gPrefService.getComplexValue("browser.menu.showCharacterEncoding",
                                               Ci.nsIPrefLocalizedString).data)
      document.getElementById("appmenu_charsetMenu").hidden = true;
#endif
=======
    // Enable developer toolbar?
    let devToolbarEnabled = gPrefService.getBoolPref("devtools.toolbar.enabled");
    if (devToolbarEnabled) {
      let cmd = document.getElementById("Tools:DevToolbar");
      cmd.removeAttribute("disabled");
      cmd.removeAttribute("hidden");
      document.getElementById("Tools:DevToolbarFocus").removeAttribute("disabled");

      // Show the toolbar if it was previously visible
      if (gPrefService.getBoolPref("devtools.toolbar.visible")) {
        DeveloperToolbar.show(false);
      }
    }

    // Enable App Manager?
    let appMgrEnabled = gPrefService.getBoolPref("devtools.appmanager.enabled");
    if (appMgrEnabled) {
      let cmd = document.getElementById("Tools:DevAppMgr");
      cmd.removeAttribute("disabled");
      cmd.removeAttribute("hidden");
    }

    // Enable Chrome Debugger?
    let chromeEnabled = gPrefService.getBoolPref("devtools.chrome.enabled");
    let remoteEnabled = chromeEnabled &&
                        gPrefService.getBoolPref("devtools.debugger.chrome-enabled") &&
                        gPrefService.getBoolPref("devtools.debugger.remote-enabled");
    if (remoteEnabled) {
      let cmd = document.getElementById("Tools:ChromeDebugger");
      cmd.removeAttribute("disabled");
      cmd.removeAttribute("hidden");
    }

    // Enable Error Console?
    let consoleEnabled = gPrefService.getBoolPref("devtools.errorconsole.enabled");
    if (consoleEnabled) {
      let cmd = document.getElementById("Tools:ErrorConsole");
      cmd.removeAttribute("disabled");
      cmd.removeAttribute("hidden");
    }

    // Enable Scratchpad in the UI, if the preference allows this.
    let scratchpadEnabled = gPrefService.getBoolPref(Scratchpad.prefEnabledName);
    if (scratchpadEnabled) {
      let cmd = document.getElementById("Tools:Scratchpad");
      cmd.removeAttribute("disabled");
      cmd.removeAttribute("hidden");
    }

    // Enable DevTools connection screen, if the preference allows this.
    let devtoolsRemoteEnabled = gPrefService.getBoolPref("devtools.debugger.remote-enabled");
    if (devtoolsRemoteEnabled) {
      let cmd = document.getElementById("Tools:DevToolsConnect");
      cmd.removeAttribute("disabled");
      cmd.removeAttribute("hidden");
    }

    // Enable Responsive UI?
    let responsiveUIEnabled = gPrefService.getBoolPref("devtools.responsiveUI.enabled");
    if (responsiveUIEnabled) {
      let cmd = document.getElementById("Tools:ResponsiveUI");
      cmd.removeAttribute("disabled");
      cmd.removeAttribute("hidden");
    }
>>>>>>> 3609df05

    // Add Devtools menuitems and listeners
    gDevToolsBrowser.registerBrowserWindow(window);

    window.addEventListener("mousemove", MousePosTracker, false);
    window.addEventListener("dragover", MousePosTracker, false);

    gNavToolbox.addEventListener("customizationstarting", CustomizationHandler);
    gNavToolbox.addEventListener("customizationending", CustomizationHandler);

    // End startup crash tracking after a delay to catch crashes while restoring
    // tabs and to postpone saving the pref to disk.
    try {
      const startupCrashEndDelay = 30 * 1000;
      setTimeout(Services.startup.trackStartupCrashEnd, startupCrashEndDelay);
    } catch (ex) {
      Cu.reportError("Could not end startup crash tracking: " + ex);
    }

#ifdef XP_WIN
#ifdef MOZ_METRO
    gMetroPrefs.prefDomain.forEach(function(prefName) {
      gMetroPrefs.pushDesktopControlledPrefToMetro(prefName);
      Services.prefs.addObserver(prefName, gMetroPrefs, false);
    }, this);
#endif
#endif

    if (gMultiProcessBrowser) {
      // Bug 862519 - Backspace doesn't work in electrolysis builds.
      // We bypass the problem by disabling the backspace-to-go-back command.
      document.getElementById("cmd_handleBackspace").setAttribute("disabled", true);
      document.getElementById("key_delete").setAttribute("disabled", true);
    }

    SessionStore.promiseInitialized.then(() => {
      // Enable the Restore Last Session command if needed
      if (SessionStore.canRestoreLastSession &&
          !PrivateBrowsingUtils.isWindowPrivate(window))
        goSetCommandEnabled("Browser:RestoreLastSession", true);

      TabView.init();

      setTimeout(function () { BrowserChromeTest.markAsReady(); }, 0);
    });

    Services.obs.notifyObservers(window, "browser-delayed-startup-finished", "");
    TelemetryTimestamps.add("delayedStartupFinished");
  },

  // Returns the URI(s) to load at startup.
  _getUriToLoad: function () {
    // window.arguments[0]: URI to load (string), or an nsISupportsArray of
    //                      nsISupportsStrings to load, or a xul:tab of
    //                      a tabbrowser, which will be replaced by this
    //                      window (for this case, all other arguments are
    //                      ignored).
    if (!window.arguments || !window.arguments[0])
      return null;

    let uri = window.arguments[0];
    let sessionStartup = Cc["@mozilla.org/browser/sessionstartup;1"]
                           .getService(Ci.nsISessionStartup);
    let defaultArgs = Cc["@mozilla.org/browser/clh;1"]
                        .getService(Ci.nsIBrowserHandler)
                        .defaultArgs;

    // If the given URI matches defaultArgs (the default homepage) we want
    // to block its load if we're going to restore a session anyway.
    if (uri == defaultArgs && sessionStartup.willOverrideHomepage)
      return null;

    return uri;
  },

  onUnload: function() {
    // In certain scenarios it's possible for unload to be fired before onload,
    // (e.g. if the window is being closed after browser.js loads but before the
    // load completes). In that case, there's nothing to do here.
    if (!this._loadHandled)
      return;

    gDevToolsBrowser.forgetBrowserWindow(window);

    let desc = Object.getOwnPropertyDescriptor(window, "DeveloperToolbar");
    if (desc && !desc.get) {
      DeveloperToolbar.destroy();
    }

    // First clean up services initialized in gBrowserInit.onLoad (or those whose
    // uninit methods don't depend on the services having been initialized).

    CombinedStopReload.uninit();

    gGestureSupport.init(false);

    gHistorySwipeAnimation.uninit();

    FullScreen.cleanup();

    Services.obs.removeObserver(gPluginHandler.pluginCrashed, "plugin-crashed");

    try {
      gBrowser.removeProgressListener(window.XULBrowserWindow);
      gBrowser.removeTabsProgressListener(window.TabsProgressListener);
    } catch (ex) {
    }

    BookmarkingUI.uninit();

    TabsInTitlebar.uninit();

    var enumerator = Services.wm.getEnumerator(null);
    enumerator.getNext();
    if (!enumerator.hasMoreElements()) {
      document.persist("sidebar-box", "sidebarcommand");
      document.persist("sidebar-box", "width");
      document.persist("sidebar-box", "src");
      document.persist("sidebar-title", "value");
    }

    // Now either cancel delayedStartup, or clean up the services initialized from
    // it.
    if (this._boundDelayedStartup) {
      this._cancelDelayedStartup();
    } else {
      if (Win7Features)
        Win7Features.onCloseWindow();

      gPrefService.removeObserver(ctrlTab.prefName, ctrlTab);
      ctrlTab.uninit();
      TabView.uninit();
      gBrowserThumbnails.uninit();
      FullZoom.destroy();

      Services.obs.removeObserver(gSessionHistoryObserver, "browser:purge-session-history");
      Services.obs.removeObserver(gXPInstallObserver, "addon-install-disabled");
      Services.obs.removeObserver(gXPInstallObserver, "addon-install-started");
      Services.obs.removeObserver(gXPInstallObserver, "addon-install-blocked");
      Services.obs.removeObserver(gXPInstallObserver, "addon-install-failed");
      Services.obs.removeObserver(gXPInstallObserver, "addon-install-complete");
      Services.obs.removeObserver(gFormSubmitObserver, "invalidformsubmit");

      try {
        gPrefService.removeObserver(gHomeButton.prefDomain, gHomeButton);
      } catch (ex) {
        Cu.reportError(ex);
      }

#ifdef XP_WIN
#ifdef MOZ_METRO
      gMetroPrefs.prefDomain.forEach(function(prefName) {
        Services.prefs.removeObserver(prefName, gMetroPrefs);
      });
#endif
#endif

      BrowserOffline.uninit();
      OfflineApps.uninit();
      IndexedDBPromptHelper.uninit();
      SocialUI.uninit();
      LightweightThemeListener.uninit();
      PanelUI.uninit();
    }

    // Final window teardown, do this last.
    window.XULBrowserWindow = null;
    window.QueryInterface(Ci.nsIInterfaceRequestor)
          .getInterface(Ci.nsIWebNavigation)
          .QueryInterface(Ci.nsIDocShellTreeItem).treeOwner
          .QueryInterface(Ci.nsIInterfaceRequestor)
          .getInterface(Ci.nsIXULWindow)
          .XULBrowserWindow = null;
    window.QueryInterface(Ci.nsIDOMChromeWindow).browserDOMWindow = null;
  },

#ifdef XP_MACOSX
  // nonBrowserWindowStartup(), nonBrowserWindowDelayedStartup(), and
  // nonBrowserWindowShutdown() are used for non-browser windows in
  // macBrowserOverlay
  nonBrowserWindowStartup: function() {
    // Disable inappropriate commands / submenus
    var disabledItems = ['Browser:SavePage',
                         'Browser:SendLink', 'cmd_pageSetup', 'cmd_print', 'cmd_find', 'cmd_findAgain',
                         'viewToolbarsMenu', 'viewSidebarMenuMenu', 'Browser:Reload',
                         'viewFullZoomMenu', 'pageStyleMenu', 'charsetMenu', 'View:PageSource', 'View:FullScreen',
                         'viewHistorySidebar', 'Browser:AddBookmarkAs', 'Browser:BookmarkAllTabs',
                         'View:PageInfo', 'Browser:ToggleTabView'];
    var element;

    for (let disabledItem of disabledItems) {
      element = document.getElementById(disabledItem);
      if (element)
        element.setAttribute("disabled", "true");
    }

    // If no windows are active (i.e. we're the hidden window), disable the close, minimize
    // and zoom menu commands as well
    if (window.location.href == "chrome://browser/content/hiddenWindow.xul") {
      var hiddenWindowDisabledItems = ['cmd_close', 'minimizeWindow', 'zoomWindow'];
      for (let hiddenWindowDisabledItem of hiddenWindowDisabledItems) {
        element = document.getElementById(hiddenWindowDisabledItem);
        if (element)
          element.setAttribute("disabled", "true");
      }

      // also hide the window-list separator
      element = document.getElementById("sep-window-list");
      element.setAttribute("hidden", "true");

      // Setup the dock menu.
      let dockMenuElement = document.getElementById("menu_mac_dockmenu");
      if (dockMenuElement != null) {
        let nativeMenu = Cc["@mozilla.org/widget/standalonenativemenu;1"]
                         .createInstance(Ci.nsIStandaloneNativeMenu);

        try {
          nativeMenu.init(dockMenuElement);

          let dockSupport = Cc["@mozilla.org/widget/macdocksupport;1"]
                            .getService(Ci.nsIMacDockSupport);
          dockSupport.dockMenu = nativeMenu;
        }
        catch (e) {
        }
      }
    }

    SocialUI.nonBrowserWindowInit();

    if (PrivateBrowsingUtils.permanentPrivateBrowsing) {
      document.getElementById("macDockMenuNewWindow").hidden = true;
    }

    this._delayedStartupTimeoutId = setTimeout(this.nonBrowserWindowDelayedStartup.bind(this), 0);
  },

  nonBrowserWindowDelayedStartup: function() {
    this._delayedStartupTimeoutId = null;

    // initialise the offline listener
    BrowserOffline.init();

    // Set up Sanitize Item
    this._initializeSanitizer();

    // initialize the private browsing UI
    gPrivateBrowsingUI.init();

#ifdef MOZ_SERVICES_SYNC
    // initialize the sync UI
    gSyncUI.init();
#endif
  },

  nonBrowserWindowShutdown: function() {
    // If nonBrowserWindowDelayedStartup hasn't run yet, we have no work to do -
    // just cancel the pending timeout and return;
    if (this._delayedStartupTimeoutId) {
      clearTimeout(this._delayedStartupTimeoutId);
      return;
    }

    BrowserOffline.uninit();
  },
#endif

  _initializeSanitizer: function() {
    const kDidSanitizeDomain = "privacy.sanitize.didShutdownSanitize";
    if (gPrefService.prefHasUserValue(kDidSanitizeDomain)) {
      gPrefService.clearUserPref(kDidSanitizeDomain);
      // We need to persist this preference change, since we want to
      // check it at next app start even if the browser exits abruptly
      gPrefService.savePrefFile(null);
    }

    /**
     * Migrate Firefox 3.0 privacy.item prefs under one of these conditions:
     *
     * a) User has customized any privacy.item prefs
     * b) privacy.sanitize.sanitizeOnShutdown is set
     */
    if (!gPrefService.getBoolPref("privacy.sanitize.migrateFx3Prefs")) {
      let itemBranch = gPrefService.getBranch("privacy.item.");
      let itemArray = itemBranch.getChildList("");

      // See if any privacy.item prefs are set
      let doMigrate = itemArray.some(function (name) itemBranch.prefHasUserValue(name));
      // Or if sanitizeOnShutdown is set
      if (!doMigrate)
        doMigrate = gPrefService.getBoolPref("privacy.sanitize.sanitizeOnShutdown");

      if (doMigrate) {
        let cpdBranch = gPrefService.getBranch("privacy.cpd.");
        let clearOnShutdownBranch = gPrefService.getBranch("privacy.clearOnShutdown.");
        for (let name of itemArray) {
          try {
            // don't migrate password or offlineApps clearing in the CRH dialog since
            // there's no UI for those anymore. They default to false. bug 497656
            if (name != "passwords" && name != "offlineApps")
              cpdBranch.setBoolPref(name, itemBranch.getBoolPref(name));
            clearOnShutdownBranch.setBoolPref(name, itemBranch.getBoolPref(name));
          }
          catch(e) {
            Cu.reportError("Exception thrown during privacy pref migration: " + e);
          }
        }
      }

      gPrefService.setBoolPref("privacy.sanitize.migrateFx3Prefs", true);
    }
  },
}


/* Legacy global init functions */
var BrowserStartup        = gBrowserInit.onLoad.bind(gBrowserInit);
var BrowserShutdown       = gBrowserInit.onUnload.bind(gBrowserInit);
#ifdef XP_MACOSX
var nonBrowserWindowStartup        = gBrowserInit.nonBrowserWindowStartup.bind(gBrowserInit);
var nonBrowserWindowDelayedStartup = gBrowserInit.nonBrowserWindowDelayedStartup.bind(gBrowserInit);
var nonBrowserWindowShutdown       = gBrowserInit.nonBrowserWindowShutdown.bind(gBrowserInit);
#endif

function HandleAppCommandEvent(evt) {
  switch (evt.command) {
  case "Back":
    BrowserBack();
    break;
  case "Forward":
    BrowserForward();
    break;
  case "Reload":
    BrowserReloadSkipCache();
    break;
  case "Stop":
    if (XULBrowserWindow.stopCommand.getAttribute("disabled") != "true")
      BrowserStop();
    break;
  case "Search":
    BrowserSearch.webSearch();
    break;
  case "Bookmarks":
    toggleSidebar('viewBookmarksSidebar');
    break;
  case "Home":
    BrowserHome();
    break;
  case "New":
    BrowserOpenTab();
    break;
  case "Close":
    BrowserCloseTabOrWindow();
    break;
  case "Find":
    gFindBar.onFindCommand();
    break;
  case "Help":
    openHelpLink('firefox-help');
    break;
  case "Open":
    BrowserOpenFileWindow();
    break;
  case "Print":
    PrintUtils.print();
    break;
  case "Save":
    saveDocument(window.content.document);
    break;
  case "SendMail":
    MailIntegration.sendLinkForWindow(window.content);
    break;
  default:
    return;
  }
  evt.stopPropagation();
  evt.preventDefault();
}

function gotoHistoryIndex(aEvent) {
  let index = aEvent.target.getAttribute("index");
  if (!index)
    return false;

  let where = whereToOpenLink(aEvent);

  if (where == "current") {
    // Normal click. Go there in the current tab and update session history.

    try {
      gBrowser.gotoIndex(index);
    }
    catch(ex) {
      return false;
    }
    return true;
  }
  // Modified click. Go there in a new tab/window.

  duplicateTabIn(gBrowser.selectedTab, where, index - gBrowser.sessionHistory.index);
  return true;
}

function BrowserForward(aEvent) {
  let where = whereToOpenLink(aEvent, false, true);

  if (where == "current") {
    try {
      gBrowser.goForward();
    }
    catch(ex) {
    }
  }
  else {
    duplicateTabIn(gBrowser.selectedTab, where, 1);
  }
}

function BrowserBack(aEvent) {
  let where = whereToOpenLink(aEvent, false, true);

  if (where == "current") {
    try {
      gBrowser.goBack();
    }
    catch(ex) {
    }
  }
  else {
    duplicateTabIn(gBrowser.selectedTab, where, -1);
  }
}

function BrowserHandleBackspace()
{
  switch (gPrefService.getIntPref("browser.backspace_action")) {
  case 0:
    BrowserBack();
    break;
  case 1:
    goDoCommand("cmd_scrollPageUp");
    break;
  }
}

function BrowserHandleShiftBackspace()
{
  switch (gPrefService.getIntPref("browser.backspace_action")) {
  case 0:
    BrowserForward();
    break;
  case 1:
    goDoCommand("cmd_scrollPageDown");
    break;
  }
}

function BrowserStop() {
  const stopFlags = nsIWebNavigation.STOP_ALL;
  gBrowser.webNavigation.stop(stopFlags);
}

function BrowserReloadOrDuplicate(aEvent) {
  var backgroundTabModifier = aEvent.button == 1 ||
#ifdef XP_MACOSX
    aEvent.metaKey;
#else
    aEvent.ctrlKey;
#endif
  if (aEvent.shiftKey && !backgroundTabModifier) {
    BrowserReloadSkipCache();
    return;
  }

  let where = whereToOpenLink(aEvent, false, true);
  if (where == "current")
    BrowserReload();
  else
    duplicateTabIn(gBrowser.selectedTab, where);
}

function BrowserReload() {
  const reloadFlags = nsIWebNavigation.LOAD_FLAGS_NONE;
  BrowserReloadWithFlags(reloadFlags);
}

function BrowserReloadSkipCache() {
  // Bypass proxy and cache.
  const reloadFlags = nsIWebNavigation.LOAD_FLAGS_BYPASS_PROXY | nsIWebNavigation.LOAD_FLAGS_BYPASS_CACHE;
  BrowserReloadWithFlags(reloadFlags);
}

var BrowserHome = BrowserGoHome;
function BrowserGoHome(aEvent) {
  if (aEvent && "button" in aEvent &&
      aEvent.button == 2) // right-click: do nothing
    return;

  var homePage = gHomeButton.getHomePage();
  var where = whereToOpenLink(aEvent, false, true);
  var urls;

  // Home page should open in a new tab when current tab is an app tab
  if (where == "current" &&
      gBrowser &&
      gBrowser.selectedTab.pinned)
    where = "tab";

  // openUILinkIn in utilityOverlay.js doesn't handle loading multiple pages
  switch (where) {
  case "current":
    loadOneOrMoreURIs(homePage);
    break;
  case "tabshifted":
  case "tab":
    urls = homePage.split("|");
    var loadInBackground = getBoolPref("browser.tabs.loadBookmarksInBackground", false);
    gBrowser.loadTabs(urls, loadInBackground);
    break;
  case "window":
    OpenBrowserWindow();
    break;
  }
}

function loadOneOrMoreURIs(aURIString)
{
#ifdef XP_MACOSX
  // we're not a browser window, pass the URI string to a new browser window
  if (window.location.href != getBrowserURL())
  {
    window.openDialog(getBrowserURL(), "_blank", "all,dialog=no", aURIString);
    return;
  }
#endif
  // This function throws for certain malformed URIs, so use exception handling
  // so that we don't disrupt startup
  try {
    gBrowser.loadTabs(aURIString.split("|"), false, true);
  }
  catch (e) {
  }
}

function focusAndSelectUrlBar() {
  if (gURLBar) {
    if (window.fullScreen)
      FullScreen.mouseoverToggle(true);

    gURLBar.select();
    if (document.activeElement == gURLBar.inputField)
      return true;
  }
  return false;
}

function openLocation() {
  if (focusAndSelectUrlBar())
    return;

#ifdef XP_MACOSX
  if (window.location.href != getBrowserURL()) {
    var win = getTopWin();
    if (win) {
      // If there's an open browser window, it should handle this command
      win.focus()
      win.openLocation();
    }
    else {
      // If there are no open browser windows, open a new one
      win = window.openDialog("chrome://browser/content/", "_blank",
                              "chrome,all,dialog=no", BROWSER_NEW_TAB_URL);
      win.addEventListener("load", openLocationCallback, false);
    }
    return;
  }
#endif
  openDialog("chrome://browser/content/openLocation.xul", "_blank",
             "chrome,modal,titlebar", window);
}

function openLocationCallback()
{
  // make sure the DOM is ready
  setTimeout(function() { this.openLocation(); }, 0);
}

function BrowserOpenTab()
{
  openUILinkIn(BROWSER_NEW_TAB_URL, "tab");
}

/* Called from the openLocation dialog. This allows that dialog to instruct
   its opener to open a new window and then step completely out of the way.
   Anything less byzantine is causing horrible crashes, rather believably,
   though oddly only on Linux. */
function delayedOpenWindow(chrome, flags, href, postData)
{
  // The other way to use setTimeout,
  // setTimeout(openDialog, 10, chrome, "_blank", flags, url),
  // doesn't work here.  The extra "magic" extra argument setTimeout adds to
  // the callback function would confuse gBrowserInit.onLoad() by making
  // window.arguments[1] be an integer instead of null.
  setTimeout(function() { openDialog(chrome, "_blank", flags, href, null, null, postData); }, 10);
}

/* Required because the tab needs time to set up its content viewers and get the load of
   the URI kicked off before becoming the active content area. */
function delayedOpenTab(aUrl, aReferrer, aCharset, aPostData, aAllowThirdPartyFixup)
{
  gBrowser.loadOneTab(aUrl, {
                      referrerURI: aReferrer,
                      charset: aCharset,
                      postData: aPostData,
                      inBackground: false,
                      allowThirdPartyFixup: aAllowThirdPartyFixup});
}

var gLastOpenDirectory = {
  _lastDir: null,
  get path() {
    if (!this._lastDir || !this._lastDir.exists()) {
      try {
        this._lastDir = gPrefService.getComplexValue("browser.open.lastDir",
                                                     Ci.nsILocalFile);
        if (!this._lastDir.exists())
          this._lastDir = null;
      }
      catch(e) {}
    }
    return this._lastDir;
  },
  set path(val) {
    try {
      if (!val || !val.isDirectory())
        return;
    } catch(e) {
      return;
    }
    this._lastDir = val.clone();

    // Don't save the last open directory pref inside the Private Browsing mode
    if (!PrivateBrowsingUtils.isWindowPrivate(window))
      gPrefService.setComplexValue("browser.open.lastDir", Ci.nsILocalFile,
                                   this._lastDir);
  },
  reset: function() {
    this._lastDir = null;
  }
};

function BrowserOpenFileWindow()
{
  // Get filepicker component.
  try {
    const nsIFilePicker = Ci.nsIFilePicker;
    let fp = Cc["@mozilla.org/filepicker;1"].createInstance(nsIFilePicker);
    let fpCallback = function fpCallback_done(aResult) {
      if (aResult == nsIFilePicker.returnOK) {
        try {
          if (fp.file) {
            gLastOpenDirectory.path =
              fp.file.parent.QueryInterface(Ci.nsILocalFile);
          }
        } catch (ex) {
        }
        openUILinkIn(fp.fileURL.spec, "current");
      }
    };

    fp.init(window, gNavigatorBundle.getString("openFile"),
            nsIFilePicker.modeOpen);
    fp.appendFilters(nsIFilePicker.filterAll | nsIFilePicker.filterText |
                     nsIFilePicker.filterImages | nsIFilePicker.filterXML |
                     nsIFilePicker.filterHTML);
    fp.displayDirectory = gLastOpenDirectory.path;
    fp.open(fpCallback);
  } catch (ex) {
  }
}

function BrowserCloseTabOrWindow() {
#ifdef XP_MACOSX
  // If we're not a browser window, just close the window
  if (window.location.href != getBrowserURL()) {
    closeWindow(true);
    return;
  }
#endif

  // If the current tab is the last one, this will close the window.
  gBrowser.removeCurrentTab({animate: true});
}

function BrowserTryToCloseWindow()
{
  if (WindowIsClosing())
    window.close();     // WindowIsClosing does all the necessary checks
}

function loadURI(uri, referrer, postData, allowThirdPartyFixup) {
  if (postData === undefined)
    postData = null;

  var flags = nsIWebNavigation.LOAD_FLAGS_NONE;
  if (allowThirdPartyFixup)
    flags |= nsIWebNavigation.LOAD_FLAGS_ALLOW_THIRD_PARTY_FIXUP;

  try {
    gBrowser.loadURIWithFlags(uri, flags, referrer, null, postData);
  } catch (e) {}
}

function getShortcutOrURIAndPostData(aURL) {
  return Task.spawn(function() {
    let mayInheritPrincipal = false;
    let postData = null;
    let shortcutURL = null;
    let keyword = aURL;
    let param = "";

    let offset = aURL.indexOf(" ");
    if (offset > 0) {
      keyword = aURL.substr(0, offset);
      param = aURL.substr(offset + 1);
    }

    let engine = Services.search.getEngineByAlias(keyword);
    if (engine) {
      let submission = engine.getSubmission(param);
      postData = submission.postData;
      throw new Task.Result({ postData: submission.postData,
                              url: submission.uri.spec,
                              mayInheritPrincipal: mayInheritPrincipal });
    }

    [shortcutURL, postData] =
      PlacesUtils.getURLAndPostDataForKeyword(keyword);

    if (!shortcutURL)
      throw new Task.Result({ postData: postData, url: aURL,
                              mayInheritPrincipal: mayInheritPrincipal });

    let escapedPostData = "";
    if (postData)
      escapedPostData = unescape(postData);

    if (/%s/i.test(shortcutURL) || /%s/i.test(escapedPostData)) {
      let charset = "";
      const re = /^(.*)\&mozcharset=([a-zA-Z][_\-a-zA-Z0-9]+)\s*$/;
      let matches = shortcutURL.match(re);
      if (matches)
        [, shortcutURL, charset] = matches;
      else {
        // Try to get the saved character-set.
        try {
          // makeURI throws if URI is invalid.
          // Will return an empty string if character-set is not found.
          charset = yield PlacesUtils.getCharsetForURI(makeURI(shortcutURL));
        } catch (e) {}
      }

      // encodeURIComponent produces UTF-8, and cannot be used for other charsets.
      // escape() works in those cases, but it doesn't uri-encode +, @, and /.
      // Therefore we need to manually replace these ASCII characters by their
      // encodeURIComponent result, to match the behavior of nsEscape() with
      // url_XPAlphas
      let encodedParam = "";
      if (charset && charset != "UTF-8")
        encodedParam = escape(convertFromUnicode(charset, param)).
                       replace(/[+@\/]+/g, encodeURIComponent);
      else // Default charset is UTF-8
        encodedParam = encodeURIComponent(param);

      shortcutURL = shortcutURL.replace(/%s/g, encodedParam).replace(/%S/g, param);

      if (/%s/i.test(escapedPostData)) // POST keyword
        postData = getPostDataStream(escapedPostData, param, encodedParam,
                                               "application/x-www-form-urlencoded");
    }
    else if (param) {
      // This keyword doesn't take a parameter, but one was provided. Just return
      // the original URL.
      postData = null;

      throw new Task.Result({ postData: postData, url: aURL,
                              mayInheritPrincipal: mayInheritPrincipal });
    }

    // This URL came from a bookmark, so it's safe to let it inherit the current
    // document's principal.
    mayInheritPrincipal = true;

    throw new Task.Result({ postData: postData, url: shortcutURL,
                            mayInheritPrincipal: mayInheritPrincipal });
  });
}

function getPostDataStream(aStringData, aKeyword, aEncKeyword, aType) {
  var dataStream = Cc["@mozilla.org/io/string-input-stream;1"].
                   createInstance(Ci.nsIStringInputStream);
  aStringData = aStringData.replace(/%s/g, aEncKeyword).replace(/%S/g, aKeyword);
  dataStream.data = aStringData;

  var mimeStream = Cc["@mozilla.org/network/mime-input-stream;1"].
                   createInstance(Ci.nsIMIMEInputStream);
  mimeStream.addHeader("Content-Type", aType);
  mimeStream.addContentLength = true;
  mimeStream.setData(dataStream);
  return mimeStream.QueryInterface(Ci.nsIInputStream);
}

function getLoadContext() {
  return window.QueryInterface(Ci.nsIInterfaceRequestor)
               .getInterface(Ci.nsIWebNavigation)
               .QueryInterface(Ci.nsILoadContext);
}

function readFromClipboard()
{
  var url;

  try {
    // Create transferable that will transfer the text.
    var trans = Components.classes["@mozilla.org/widget/transferable;1"]
                          .createInstance(Components.interfaces.nsITransferable);
    trans.init(getLoadContext());

    trans.addDataFlavor("text/unicode");

    // If available, use selection clipboard, otherwise global one
    if (Services.clipboard.supportsSelectionClipboard())
      Services.clipboard.getData(trans, Services.clipboard.kSelectionClipboard);
    else
      Services.clipboard.getData(trans, Services.clipboard.kGlobalClipboard);

    var data = {};
    var dataLen = {};
    trans.getTransferData("text/unicode", data, dataLen);

    if (data) {
      data = data.value.QueryInterface(Components.interfaces.nsISupportsString);
      url = data.data.substring(0, dataLen.value / 2);
    }
  } catch (ex) {
  }

  return url;
}

function BrowserViewSourceOfDocument(aDocument)
{
  var pageCookie;
  var webNav;

  // Get the document charset
  var docCharset = "charset=" + aDocument.characterSet;

  // Get the nsIWebNavigation associated with the document
  try {
      var win;
      var ifRequestor;

      // Get the DOMWindow for the requested document.  If the DOMWindow
      // cannot be found, then just use the content window...
      //
      // XXX:  This is a bit of a hack...
      win = aDocument.defaultView;
      if (win == window) {
        win = content;
      }
      ifRequestor = win.QueryInterface(Components.interfaces.nsIInterfaceRequestor);

      webNav = ifRequestor.getInterface(nsIWebNavigation);
  } catch(err) {
      // If nsIWebNavigation cannot be found, just get the one for the whole
      // window...
      webNav = gBrowser.webNavigation;
  }
  //
  // Get the 'PageDescriptor' for the current document. This allows the
  // view-source to access the cached copy of the content rather than
  // refetching it from the network...
  //
  try{
    var PageLoader = webNav.QueryInterface(Components.interfaces.nsIWebPageDescriptor);

    pageCookie = PageLoader.currentDescriptor;
  } catch(err) {
    // If no page descriptor is available, just use the view-source URL...
  }

  top.gViewSourceUtils.viewSource(webNav.currentURI.spec, pageCookie, aDocument);
}

// doc - document to use for source, or null for this window's document
// initialTab - name of the initial tab to display, or null for the first tab
// imageElement - image to load in the Media Tab of the Page Info window; can be null/omitted
function BrowserPageInfo(doc, initialTab, imageElement) {
  var args = {doc: doc, initialTab: initialTab, imageElement: imageElement};
  var windows = Services.wm.getEnumerator("Browser:page-info");

  var documentURL = doc ? doc.location : window.content.document.location;

  // Check for windows matching the url
  while (windows.hasMoreElements()) {
    var currentWindow = windows.getNext();
    if (currentWindow.closed) {
      continue;
    }
    if (currentWindow.document.documentElement.getAttribute("relatedUrl") == documentURL) {
      currentWindow.focus();
      currentWindow.resetPageInfo(args);
      return currentWindow;
    }
  }

  // We didn't find a matching window, so open a new one.
  return openDialog("chrome://browser/content/pageinfo/pageInfo.xul", "",
                    "chrome,toolbar,dialog=no,resizable", args);
}

function URLBarSetURI(aURI) {
  var value = gBrowser.userTypedValue;
  var valid = false;

  if (value == null) {
    let uri = aURI || gBrowser.currentURI;
    // Strip off "wyciwyg://" and passwords for the location bar
    try {
      uri = Services.uriFixup.createExposableURI(uri);
    } catch (e) {}

    // Replace initial page URIs with an empty string
    // only if there's no opener (bug 370555).
    // Bug 863515 - Make content.opener checks work in electrolysis.
    if (gInitialPages.indexOf(uri.spec) != -1)
      value = !gMultiProcessBrowser && content.opener ? uri.spec : "";
    else
      value = losslessDecodeURI(uri);

    valid = !isBlankPageURL(uri.spec);
  }

  gURLBar.value = value;
  gURLBar.valueIsTyped = !valid;
  SetPageProxyState(valid ? "valid" : "invalid");
}

function losslessDecodeURI(aURI) {
  var value = aURI.spec;
  // Try to decode as UTF-8 if there's no encoding sequence that we would break.
  if (!/%25(?:3B|2F|3F|3A|40|26|3D|2B|24|2C|23)/i.test(value))
    try {
      value = decodeURI(value)
                // 1. decodeURI decodes %25 to %, which creates unintended
                //    encoding sequences. Re-encode it, unless it's part of
                //    a sequence that survived decodeURI, i.e. one for:
                //    ';', '/', '?', ':', '@', '&', '=', '+', '$', ',', '#'
                //    (RFC 3987 section 3.2)
                // 2. Re-encode whitespace so that it doesn't get eaten away
                //    by the location bar (bug 410726).
                .replace(/%(?!3B|2F|3F|3A|40|26|3D|2B|24|2C|23)|[\r\n\t]/ig,
                         encodeURIComponent);
    } catch (e) {}

  // Encode invisible characters (C0/C1 control characters, U+007F [DEL],
  // U+00A0 [no-break space], line and paragraph separator,
  // object replacement character) (bug 452979, bug 909264)
  value = value.replace(/[\u0000-\u001f\u007f-\u00a0\u2028\u2029\ufffc]/g,
                        encodeURIComponent);

  // Encode default ignorable characters (bug 546013)
  // except ZWNJ (U+200C) and ZWJ (U+200D) (bug 582186).
  // This includes all bidirectional formatting characters.
  // (RFC 3987 sections 3.2 and 4.1 paragraph 6)
  value = value.replace(/[\u00ad\u034f\u115f-\u1160\u17b4-\u17b5\u180b-\u180d\u200b\u200e-\u200f\u202a-\u202e\u2060-\u206f\u3164\ufe00-\ufe0f\ufeff\uffa0\ufff0-\ufff8]|\ud834[\udd73-\udd7a]|[\udb40-\udb43][\udc00-\udfff]/g,
                        encodeURIComponent);
  return value;
}

function UpdateUrlbarSearchSplitterState()
{
  var splitter = document.getElementById("urlbar-search-splitter");
  var urlbar = document.getElementById("urlbar-container");
  var searchbar = document.getElementById("search-container");

  // If the splitter is already in the right place, we don't need to do anything:
  if (splitter &&
      ((splitter.nextSibling == searchbar && splitter.previousSibling == urlbar) ||
       (splitter.nextSibling == urlbar && splitter.previousSibling == searchbar))) {
    return;
  }

  var ibefore = null;
  if (urlbar && searchbar) {
    if (urlbar.nextSibling == searchbar)
      ibefore = searchbar;
    else if (searchbar.nextSibling == urlbar)
      ibefore = urlbar;
  }

  if (ibefore) {
    if (!splitter) {
      splitter = document.createElement("splitter");
      splitter.id = "urlbar-search-splitter";
      splitter.setAttribute("resizebefore", "flex");
      splitter.setAttribute("resizeafter", "flex");
      splitter.setAttribute("skipintoolbarset", "true");
      splitter.setAttribute("nooverflow", "true");
      splitter.className = "chromeclass-toolbar-additional";
    }
    urlbar.parentNode.insertBefore(splitter, ibefore);
  } else if (splitter)
    splitter.parentNode.removeChild(splitter);
}

function UpdatePageProxyState()
{
  if (gURLBar && gURLBar.value != gLastValidURLStr)
    SetPageProxyState("invalid");
}

function SetPageProxyState(aState)
{
  BookmarkingUI.onPageProxyStateChanged(aState);

  if (!gURLBar)
    return;

  if (!gProxyFavIcon)
    gProxyFavIcon = document.getElementById("page-proxy-favicon");

  gURLBar.setAttribute("pageproxystate", aState);
  gProxyFavIcon.setAttribute("pageproxystate", aState);

  // the page proxy state is set to valid via OnLocationChange, which
  // gets called when we switch tabs.
  if (aState == "valid") {
    gLastValidURLStr = gURLBar.value;
    gURLBar.addEventListener("input", UpdatePageProxyState, false);
  } else if (aState == "invalid") {
    gURLBar.removeEventListener("input", UpdatePageProxyState, false);
  }
}

function PageProxyClickHandler(aEvent)
{
  if (aEvent.button == 1 && gPrefService.getBoolPref("middlemouse.paste"))
    middleMousePaste(aEvent);
}

/**
 * Handle command events bubbling up from error page content
 * or from about:newtab
 */
let BrowserOnClick = {
  handleEvent: function BrowserOnClick_handleEvent(aEvent) {
    if (!aEvent.isTrusted || // Don't trust synthetic events
        aEvent.button == 2) {
      return;
    }

    let originalTarget = aEvent.originalTarget;
    let ownerDoc = originalTarget.ownerDocument;

    // If the event came from an ssl error page, it is probably either the "Add
    // Exception…" or "Get me out of here!" button
    if (ownerDoc.documentURI.startsWith("about:certerror")) {
      this.onAboutCertError(originalTarget, ownerDoc);
    }
    else if (ownerDoc.documentURI.startsWith("about:blocked")) {
      this.onAboutBlocked(originalTarget, ownerDoc);
    }
    else if (ownerDoc.documentURI.startsWith("about:neterror")) {
      this.onAboutNetError(originalTarget, ownerDoc);
    }
    else if (gMultiProcessBrowser &&
             ownerDoc.documentURI.toLowerCase() == "about:newtab") {
      this.onE10sAboutNewTab(aEvent, ownerDoc);
    }
    else if (ownerDoc.documentURI.startsWith("about:tabcrashed")) {
      this.onAboutTabCrashed(aEvent, ownerDoc);
    }
  },

  onAboutCertError: function BrowserOnClick_onAboutCertError(aTargetElm, aOwnerDoc) {
    let elmId = aTargetElm.getAttribute("id");
    let secHistogram = Services.telemetry.getHistogramById("SECURITY_UI");
    let isTopFrame = (aOwnerDoc.defaultView.parent === aOwnerDoc.defaultView);

    switch (elmId) {
      case "exceptionDialogButton":
        if (isTopFrame) {
          secHistogram.add(Ci.nsISecurityUITelemetry.WARNING_BAD_CERT_TOP_CLICK_ADD_EXCEPTION);
        }
        let params = { exceptionAdded : false };

        try {
          switch (Services.prefs.getIntPref("browser.ssl_override_behavior")) {
            case 2 : // Pre-fetch & pre-populate
              params.prefetchCert = true;
            case 1 : // Pre-populate
              params.location = aOwnerDoc.location.href;
          }
        } catch (e) {
          Components.utils.reportError("Couldn't get ssl_override pref: " + e);
        }

        window.openDialog('chrome://pippki/content/exceptionDialog.xul',
                          '','chrome,centerscreen,modal', params);

        // If the user added the exception cert, attempt to reload the page
        if (params.exceptionAdded) {
          aOwnerDoc.location.reload();
        }
        break;

      case "getMeOutOfHereButton":
        if (isTopFrame) {
          secHistogram.add(Ci.nsISecurityUITelemetry.WARNING_BAD_CERT_TOP_GET_ME_OUT_OF_HERE);
        }
        getMeOutOfHere();
        break;

      case "technicalContent":
        if (isTopFrame) {
          secHistogram.add(Ci.nsISecurityUITelemetry.WARNING_BAD_CERT_TOP_TECHNICAL_DETAILS);
        }
        break;

      case "expertContent":
        if (isTopFrame) {
          secHistogram.add(Ci.nsISecurityUITelemetry.WARNING_BAD_CERT_TOP_UNDERSTAND_RISKS);
        }
        break;

    }
  },

  onAboutBlocked: function BrowserOnClick_onAboutBlocked(aTargetElm, aOwnerDoc) {
    let elmId = aTargetElm.getAttribute("id");
    let secHistogram = Services.telemetry.getHistogramById("SECURITY_UI");

    // The event came from a button on a malware/phishing block page
    // First check whether it's malware or phishing, so that we can
    // use the right strings/links
    let isMalware = /e=malwareBlocked/.test(aOwnerDoc.documentURI);
    let bucketName = isMalware ? "WARNING_MALWARE_PAGE_":"WARNING_PHISHING_PAGE_";
    let nsISecTel = Ci.nsISecurityUITelemetry;
    let isIframe = (aOwnerDoc.defaultView.parent === aOwnerDoc.defaultView);
    bucketName += isIframe ? "TOP_" : "FRAME_";

    switch (elmId) {
      case "getMeOutButton":
        secHistogram.add(nsISecTel[bucketName + "GET_ME_OUT_OF_HERE"]);
        getMeOutOfHere();
        break;

      case "reportButton":
        // This is the "Why is this site blocked" button.  For malware,
        // we can fetch a site-specific report, for phishing, we redirect
        // to the generic page describing phishing protection.

        // We log even if malware/phishing info URL couldn't be found:
        // the measurement is for how many users clicked the WHY BLOCKED button
        secHistogram.add(nsISecTel[bucketName + "WHY_BLOCKED"]);

        if (isMalware) {
          // Get the stop badware "why is this blocked" report url,
          // append the current url, and go there.
          try {
            let reportURL = formatURL("browser.safebrowsing.malware.reportURL", true);
            reportURL += aOwnerDoc.location.href;
            content.location = reportURL;
          } catch (e) {
            Components.utils.reportError("Couldn't get malware report URL: " + e);
          }
        }
        else { // It's a phishing site, not malware
          try {
            content.location = formatURL("browser.safebrowsing.warning.infoURL", true);
          } catch (e) {
            Components.utils.reportError("Couldn't get phishing info URL: " + e);
          }
        }
        break;

      case "ignoreWarningButton":
        secHistogram.add(nsISecTel[bucketName + "IGNORE_WARNING"]);
        this.ignoreWarningButton(isMalware);
        break;
    }
  },

  /**
   * This functions prevents navigation from happening directly through the <a>
   * link in about:newtab (which is loaded in the parent and therefore would load
   * the next page also in the parent) and instructs the browser to open the url
   * in the current tab which will make it update the remoteness of the tab.
   */
  onE10sAboutNewTab: function(aEvent, aOwnerDoc) {
    let isTopFrame = (aOwnerDoc.defaultView.parent === aOwnerDoc.defaultView);
    if (!isTopFrame) {
      return;
    }

    let anchorTarget = aEvent.originalTarget.parentNode;

    if (anchorTarget instanceof HTMLAnchorElement &&
        anchorTarget.classList.contains("newtab-link")) {
      aEvent.preventDefault();
      openUILinkIn(anchorTarget.href, "current");
    }
  },

  /**
   * The about:tabcrashed can't do window.reload() because that
   * would reload the page but not use a remote browser.
   */
  onAboutTabCrashed: function(aEvent, aOwnerDoc) {
    let isTopFrame = (aOwnerDoc.defaultView.parent === aOwnerDoc.defaultView);
    if (!isTopFrame) {
      return;
    }

    let button = aEvent.originalTarget;
    if (button.id == "tryAgain") {
#ifdef MOZ_CRASHREPORTER
      if (aOwnerDoc.getElementById("checkSendReport").checked) {
        let browser = gBrowser.getBrowserForDocument(aOwnerDoc);
        TabCrashReporter.submitCrashReport(browser);
      }
#endif
      openUILinkIn(button.getAttribute("url"), "current");
    }
  },

  ignoreWarningButton: function BrowserOnClick_ignoreWarningButton(aIsMalware) {
    // Allow users to override and continue through to the site,
    // but add a notify bar as a reminder, so that they don't lose
    // track after, e.g., tab switching.
    gBrowser.loadURIWithFlags(content.location.href,
                              nsIWebNavigation.LOAD_FLAGS_BYPASS_CLASSIFIER,
                              null, null, null);

    Services.perms.add(makeURI(content.location.href), "safe-browsing",
                       Ci.nsIPermissionManager.ALLOW_ACTION,
                       Ci.nsIPermissionManager.EXPIRE_SESSION);

    let buttons = [{
      label: gNavigatorBundle.getString("safebrowsing.getMeOutOfHereButton.label"),
      accessKey: gNavigatorBundle.getString("safebrowsing.getMeOutOfHereButton.accessKey"),
      callback: function() { getMeOutOfHere(); }
    }];

    let title;
    if (aIsMalware) {
      title = gNavigatorBundle.getString("safebrowsing.reportedAttackSite");
      buttons[1] = {
        label: gNavigatorBundle.getString("safebrowsing.notAnAttackButton.label"),
        accessKey: gNavigatorBundle.getString("safebrowsing.notAnAttackButton.accessKey"),
        callback: function() {
          openUILinkIn(gSafeBrowsing.getReportURL('MalwareError'), 'tab');
        }
      };
    } else {
      title = gNavigatorBundle.getString("safebrowsing.reportedWebForgery");
      buttons[1] = {
        label: gNavigatorBundle.getString("safebrowsing.notAForgeryButton.label"),
        accessKey: gNavigatorBundle.getString("safebrowsing.notAForgeryButton.accessKey"),
        callback: function() {
          openUILinkIn(gSafeBrowsing.getReportURL('Error'), 'tab');
        }
      };
    }

    let notificationBox = gBrowser.getNotificationBox();
    let value = "blocked-badware-page";

    let previousNotification = notificationBox.getNotificationWithValue(value);
    if (previousNotification) {
      notificationBox.removeNotification(previousNotification);
    }

    let notification = notificationBox.appendNotification(
      title,
      value,
      "chrome://global/skin/icons/blacklist_favicon.png",
      notificationBox.PRIORITY_CRITICAL_HIGH,
      buttons
    );
    // Persist the notification until the user removes so it
    // doesn't get removed on redirects.
    notification.persistence = -1;
  },

  onAboutNetError: function BrowserOnClick_onAboutNetError(aTargetElm, aOwnerDoc) {
    let elmId = aTargetElm.getAttribute("id");
    if (elmId != "errorTryAgain" || !/e=netOffline/.test(aOwnerDoc.documentURI))
      return;
    Services.io.offline = false;
  },
};

/**
 * Re-direct the browser to a known-safe page.  This function is
 * used when, for example, the user browses to a known malware page
 * and is presented with about:blocked.  The "Get me out of here!"
 * button should take the user to the default start page so that even
 * when their own homepage is infected, we can get them somewhere safe.
 */
function getMeOutOfHere() {
  // Get the start page from the *default* pref branch, not the user's
  var prefs = Services.prefs.getDefaultBranch(null);
  var url = BROWSER_NEW_TAB_URL;
  try {
    url = prefs.getComplexValue("browser.startup.homepage",
                                Ci.nsIPrefLocalizedString).data;
    // If url is a pipe-delimited set of pages, just take the first one.
    if (url.contains("|"))
      url = url.split("|")[0];
  } catch(e) {
    Components.utils.reportError("Couldn't get homepage pref: " + e);
  }
  content.location = url;
}

function BrowserFullScreen()
{
  window.fullScreen = !window.fullScreen;
}

function onFullScreen(event) {
  FullScreen.toggle(event);
}

function onMozEnteredDomFullscreen(event) {
  FullScreen.enterDomFullscreen(event);
}

function getWebNavigation()
{
  return gBrowser.webNavigation;
}

function BrowserReloadWithFlags(reloadFlags) {
  let url = gBrowser.currentURI.spec;
  if (gBrowser._updateBrowserRemoteness(gBrowser.selectedBrowser,
                                        gBrowser._shouldBrowserBeRemote(url))) {
    // If the remoteness has changed, the new browser doesn't have any
    // information of what was loaded before, so we need to load the previous
    // URL again.
    gBrowser.loadURIWithFlags(url, reloadFlags);
    return;
  }

  /* First, we'll try to use the session history object to reload so
   * that framesets are handled properly. If we're in a special
   * window (such as view-source) that has no session history, fall
   * back on using the web navigation's reload method.
   */

  var webNav = gBrowser.webNavigation;
  try {
    var sh = webNav.sessionHistory;
    if (sh)
      webNav = sh.QueryInterface(nsIWebNavigation);
  } catch (e) {
  }

  try {
    webNav.reload(reloadFlags);
  } catch (e) {
  }
}

var PrintPreviewListener = {
  _printPreviewTab: null,
  _tabBeforePrintPreview: null,

  getPrintPreviewBrowser: function () {
    if (!this._printPreviewTab) {
      this._tabBeforePrintPreview = gBrowser.selectedTab;
      this._printPreviewTab = gBrowser.loadOneTab("about:blank",
                                                  { inBackground: false });
      gBrowser.selectedTab = this._printPreviewTab;
    }
    return gBrowser.getBrowserForTab(this._printPreviewTab);
  },
  getSourceBrowser: function () {
    return this._tabBeforePrintPreview ?
      this._tabBeforePrintPreview.linkedBrowser : gBrowser.selectedBrowser;
  },
  getNavToolbox: function () {
    return gNavToolbox;
  },
  onEnter: function () {
    gInPrintPreviewMode = true;
    this._toggleAffectedChrome();
  },
  onExit: function () {
    gBrowser.selectedTab = this._tabBeforePrintPreview;
    this._tabBeforePrintPreview = null;
    gInPrintPreviewMode = false;
    this._toggleAffectedChrome();
    gBrowser.removeTab(this._printPreviewTab);
    this._printPreviewTab = null;
  },
  _toggleAffectedChrome: function () {
    gNavToolbox.collapsed = gInPrintPreviewMode;

    if (gInPrintPreviewMode)
      this._hideChrome();
    else
      this._showChrome();

    if (this._chromeState.sidebarOpen)
      toggleSidebar(this._sidebarCommand);

    TabsInTitlebar.allowedBy("print-preview", !gInPrintPreviewMode);
  },
  _hideChrome: function () {
    this._chromeState = {};

    var sidebar = document.getElementById("sidebar-box");
    this._chromeState.sidebarOpen = !sidebar.hidden;
    this._sidebarCommand = sidebar.getAttribute("sidebarcommand");

    var notificationBox = gBrowser.getNotificationBox();
    this._chromeState.notificationsOpen = !notificationBox.notificationsHidden;
    notificationBox.notificationsHidden = true;

    document.getElementById("sidebar").setAttribute("src", "about:blank");
    gBrowser.updateWindowResizers();

    this._chromeState.findOpen = gFindBarInitialized && !gFindBar.hidden;
    if (gFindBarInitialized)
      gFindBar.close();

    var globalNotificationBox = document.getElementById("global-notificationbox");
    this._chromeState.globalNotificationsOpen = !globalNotificationBox.notificationsHidden;
    globalNotificationBox.notificationsHidden = true;

    this._chromeState.syncNotificationsOpen = false;
    var syncNotifications = document.getElementById("sync-notifications");
    if (syncNotifications) {
      this._chromeState.syncNotificationsOpen = !syncNotifications.notificationsHidden;
      syncNotifications.notificationsHidden = true;
    }
  },
  _showChrome: function () {
    if (this._chromeState.notificationsOpen)
      gBrowser.getNotificationBox().notificationsHidden = false;

    if (this._chromeState.findOpen)
      gFindBar.open();

    if (this._chromeState.globalNotificationsOpen)
      document.getElementById("global-notificationbox").notificationsHidden = false;

    if (this._chromeState.syncNotificationsOpen)
      document.getElementById("sync-notifications").notificationsHidden = false;
  }
}

function getMarkupDocumentViewer()
{
  return gBrowser.markupDocumentViewer;
}

// This function is obsolete. Newer code should use <tooltip page="true"/> instead.
function FillInHTMLTooltip(tipElement)
{
  document.getElementById("aHTMLTooltip").fillInPageTooltip(tipElement);
}

var browserDragAndDrop = {
  canDropLink: function (aEvent) Services.droppedLinkHandler.canDropLink(aEvent, true),

  dragOver: function (aEvent)
  {
    if (this.canDropLink(aEvent)) {
      aEvent.preventDefault();
    }
  },

  drop: function (aEvent, aName, aDisallowInherit) {
    return Services.droppedLinkHandler.dropLink(aEvent, aName, aDisallowInherit);
  }
};

var homeButtonObserver = {
  onDrop: function (aEvent)
    {
      // disallow setting home pages that inherit the principal
      let url = browserDragAndDrop.drop(aEvent, {}, true);
      setTimeout(openHomeDialog, 0, url);
    },

  onDragOver: function (aEvent)
    {
      browserDragAndDrop.dragOver(aEvent);
      aEvent.dropEffect = "link";
    },
  onDragExit: function (aEvent)
    {
    }
}

function openHomeDialog(aURL)
{
  var promptTitle = gNavigatorBundle.getString("droponhometitle");
  var promptMsg   = gNavigatorBundle.getString("droponhomemsg");
  var pressedVal  = Services.prompt.confirmEx(window, promptTitle, promptMsg,
                          Services.prompt.STD_YES_NO_BUTTONS,
                          null, null, null, null, {value:0});

  if (pressedVal == 0) {
    try {
      var str = Components.classes["@mozilla.org/supports-string;1"]
                          .createInstance(Components.interfaces.nsISupportsString);
      str.data = aURL;
      gPrefService.setComplexValue("browser.startup.homepage",
                                   Components.interfaces.nsISupportsString, str);
    } catch (ex) {
      dump("Failed to set the home page.\n"+ex+"\n");
    }
  }
}

var newTabButtonObserver = {
  onDragOver: function (aEvent)
  {
    browserDragAndDrop.dragOver(aEvent);
  },

  onDragExit: function (aEvent)
  {
  },

  onDrop: function (aEvent)
  {
    let url = browserDragAndDrop.drop(aEvent, { });
    Task.spawn(function() {
      let data = yield getShortcutOrURIAndPostData(url);
      if (data.url) {
        // allow third-party services to fixup this URL
        openNewTabWith(data.url, null, data.postData, aEvent, true);
      }
    });
  }
}

var newWindowButtonObserver = {
  onDragOver: function (aEvent)
  {
    browserDragAndDrop.dragOver(aEvent);
  },
  onDragExit: function (aEvent)
  {
  },
  onDrop: function (aEvent)
  {
    let url = browserDragAndDrop.drop(aEvent, { });
    Task.spawn(function() {
      let data = yield getShortcutOrURIAndPostData(url);
      if (data.url) {
        // allow third-party services to fixup this URL
        openNewWindowWith(data.url, null, data.postData, true);
      }
    });
  }
}

const DOMLinkHandler = {
  handleEvent: function (event) {
    switch (event.type) {
      case "DOMLinkAdded":
        this.onLinkAdded(event);
        break;
    }
  },
  getLinkIconURI: function(aLink) {
    let targetDoc = aLink.ownerDocument;
    var uri = makeURI(aLink.href, targetDoc.characterSet);

    // Verify that the load of this icon is legal.
    // Some error or special pages can load their favicon.
    // To be on the safe side, only allow chrome:// favicons.
    var isAllowedPage = [
      /^about:neterror\?/,
      /^about:blocked\?/,
      /^about:certerror\?/,
      /^about:home$/,
    ].some(function (re) re.test(targetDoc.documentURI));

    if (!isAllowedPage || !uri.schemeIs("chrome")) {
      var ssm = Services.scriptSecurityManager;
      try {
        ssm.checkLoadURIWithPrincipal(targetDoc.nodePrincipal, uri,
                                      Ci.nsIScriptSecurityManager.DISALLOW_SCRIPT);
      } catch(e) {
        return null;
      }
    }

    try {
      var contentPolicy = Cc["@mozilla.org/layout/content-policy;1"].
                          getService(Ci.nsIContentPolicy);
    } catch(e) {
      return null; // Refuse to load if we can't do a security check.
    }

    // Security says okay, now ask content policy
    if (contentPolicy.shouldLoad(Ci.nsIContentPolicy.TYPE_IMAGE,
                                 uri, targetDoc.documentURIObject,
                                 aLink, aLink.type, null)
                                 != Ci.nsIContentPolicy.ACCEPT)
      return null;

    try {
      uri.userPass = "";
    } catch(e) {
      // some URIs are immutable
    }
    return uri;
  },
  onLinkAdded: function (event) {
    var link = event.originalTarget;
    var rel = link.rel && link.rel.toLowerCase();
    if (!link || !link.ownerDocument || !rel || !link.href)
      return;

    var feedAdded = false;
    var iconAdded = false;
    var searchAdded = false;
    var rels = {};
    for (let relString of rel.split(/\s+/))
      rels[relString] = true;

    for (let relVal in rels) {
      switch (relVal) {
        case "feed":
        case "alternate":
          if (!feedAdded) {
            if (!rels.feed && rels.alternate && rels.stylesheet)
              break;

            if (isValidFeed(link, link.ownerDocument.nodePrincipal, rels.feed)) {
              FeedHandler.addFeed(link, link.ownerDocument);
              feedAdded = true;
            }
          }
          break;
        case "icon":
          if (!iconAdded) {
            if (!gPrefService.getBoolPref("browser.chrome.site_icons"))
              break;

            var uri = this.getLinkIconURI(link);
            if (!uri)
              break;

            if (gBrowser.isFailedIcon(uri))
              break;

            var browserIndex = gBrowser.getBrowserIndexForDocument(link.ownerDocument);
            // no browser? no favicon.
            if (browserIndex == -1)
              break;

            let tab = gBrowser.tabs[browserIndex];
            gBrowser.setIcon(tab, uri.spec);
            iconAdded = true;
          }
          break;
        case "search":
          if (!searchAdded) {
            var type = link.type && link.type.toLowerCase();
            type = type.replace(/^\s+|\s*(?:;.*)?$/g, "");

            if (type == "application/opensearchdescription+xml" && link.title &&
                /^(?:https?|ftp):/i.test(link.href)) {
              var engine = { title: link.title, href: link.href };
              BrowserSearch.addEngine(engine, link.ownerDocument);
              searchAdded = true;
            }
          }
          break;
      }
    }
  }
}

const BrowserSearch = {
  addEngine: function(engine, targetDoc) {
    if (!this.searchBar)
      return;

    var browser = gBrowser.getBrowserForDocument(targetDoc);
    // ignore search engines from subframes (see bug 479408)
    if (!browser)
      return;

    // Check to see whether we've already added an engine with this title
    if (browser.engines) {
      if (browser.engines.some(function (e) e.title == engine.title))
        return;
    }

    // Append the URI and an appropriate title to the browser data.
    // Use documentURIObject in the check for shouldLoadFavIcon so that we
    // do the right thing with about:-style error pages.  Bug 453442
    var iconURL = null;
    if (gBrowser.shouldLoadFavIcon(targetDoc.documentURIObject))
      iconURL = targetDoc.documentURIObject.prePath + "/favicon.ico";

    var hidden = false;
    // If this engine (identified by title) is already in the list, add it
    // to the list of hidden engines rather than to the main list.
    // XXX This will need to be changed when engines are identified by URL;
    // see bug 335102.
    if (Services.search.getEngineByName(engine.title))
      hidden = true;

    var engines = (hidden ? browser.hiddenEngines : browser.engines) || [];

    engines.push({ uri: engine.href,
                   title: engine.title,
                   icon: iconURL });

    if (hidden)
      browser.hiddenEngines = engines;
    else
      browser.engines = engines;
  },

  /**
   * Gives focus to the search bar, if it is present on the toolbar, or loads
   * the default engine's search form otherwise. For Mac, opens a new window
   * or focuses an existing window, if necessary.
   */
  webSearch: function BrowserSearch_webSearch() {
#ifdef XP_MACOSX
    if (window.location.href != getBrowserURL()) {
      var win = getTopWin();
      if (win) {
        // If there's an open browser window, it should handle this command
        win.focus();
        win.BrowserSearch.webSearch();
      } else {
        // If there are no open browser windows, open a new one
        var observer = function observer(subject, topic, data) {
          if (subject == win) {
            BrowserSearch.webSearch();
            Services.obs.removeObserver(observer, "browser-delayed-startup-finished");
          }
        }
        win = window.openDialog(getBrowserURL(), "_blank",
                                "chrome,all,dialog=no", "about:blank");
        Services.obs.addObserver(observer, "browser-delayed-startup-finished", false);
      }
      return;
    }
#endif
    var searchBar = this.searchBar;
    if (searchBar && window.fullScreen)
      FullScreen.mouseoverToggle(true);
    if (searchBar)
      searchBar.select();
    if (!searchBar || document.activeElement != searchBar.textbox.inputField)
      openUILinkIn(Services.search.defaultEngine.searchForm, "current");
  },

  /**
   * Loads a search results page, given a set of search terms. Uses the current
   * engine if the search bar is visible, or the default engine otherwise.
   *
   * @param searchText
   *        The search terms to use for the search.
   *
   * @param useNewTab
   *        Boolean indicating whether or not the search should load in a new
   *        tab.
   *
   * @param purpose [optional]
   *        A string meant to indicate the context of the search request. This
   *        allows the search service to provide a different nsISearchSubmission
   *        depending on e.g. where the search is triggered in the UI.
   *
   * @return string Name of the search engine used to perform a search or null
   *         if a search was not performed.
   */
  loadSearch: function BrowserSearch_search(searchText, useNewTab, purpose) {
    var engine;

    // If the search bar is visible, use the current engine, otherwise, fall
    // back to the default engine.
    if (isElementVisible(this.searchBar))
      engine = Services.search.currentEngine;
    else
      engine = Services.search.defaultEngine;

    var submission = engine.getSubmission(searchText, null, purpose); // HTML response

    // getSubmission can return null if the engine doesn't have a URL
    // with a text/html response type.  This is unlikely (since
    // SearchService._addEngineToStore() should fail for such an engine),
    // but let's be on the safe side.
    if (!submission) {
      return null;
    }

    let inBackground = Services.prefs.getBoolPref("browser.search.context.loadInBackground");
    openLinkIn(submission.uri.spec,
               useNewTab ? "tab" : "current",
               { postData: submission.postData,
                 inBackground: inBackground,
                 relatedToCurrent: true });

    return engine.name;
  },

  /**
   * Perform a search initiated from the context menu.
   *
   * This should only be called from the context menu. See
   * BrowserSearch.loadSearch for the preferred API.
   */
  loadSearchFromContext: function (terms) {
    let engine = BrowserSearch.loadSearch(terms, true, "contextmenu");
    if (engine) {
      BrowserSearch.recordSearchInHealthReport(engine, "contextmenu");
    }
  },

  /**
   * Returns the search bar element if it is present in the toolbar, null otherwise.
   */
  get searchBar() {
    return document.getElementById("searchbar");
  },

  loadAddEngines: function BrowserSearch_loadAddEngines() {
    var newWindowPref = gPrefService.getIntPref("browser.link.open_newwindow");
    var where = newWindowPref == 3 ? "tab" : "window";
    var searchEnginesURL = formatURL("browser.search.searchEnginesURL", true);
    openUILinkIn(searchEnginesURL, where);
  },

  /**
   * Helper to record a search with Firefox Health Report.
   *
   * FHR records only search counts and nothing pertaining to the search itself.
   *
   * @param engine
   *        (string) The name of the engine used to perform the search. This
   *        is typically nsISearchEngine.name.
   * @param source
   *        (string) Where the search originated from. See the FHR
   *        SearchesProvider for allowed values.
   */
  recordSearchInHealthReport: function (engine, source) {
#ifdef MOZ_SERVICES_HEALTHREPORT
    let reporter = Cc["@mozilla.org/datareporting/service;1"]
                     .getService()
                     .wrappedJSObject
                     .healthReporter;

    // This can happen if the FHR component of the data reporting service is
    // disabled. This is controlled by a pref that most will never use.
    if (!reporter) {
      return;
    }

    reporter.onInit().then(function record() {
      try {
        reporter.getProvider("org.mozilla.searches").recordSearch(engine, source);
      } catch (ex) {
        Cu.reportError(ex);
      }
    });
#endif
  },
};

function FillHistoryMenu(aParent) {
  // Lazily add the hover listeners on first showing and never remove them
  if (!aParent.hasStatusListener) {
    // Show history item's uri in the status bar when hovering, and clear on exit
    aParent.addEventListener("DOMMenuItemActive", function(aEvent) {
      // Only the current page should have the checked attribute, so skip it
      if (!aEvent.target.hasAttribute("checked"))
        XULBrowserWindow.setOverLink(aEvent.target.getAttribute("uri"));
    }, false);
    aParent.addEventListener("DOMMenuItemInactive", function() {
      XULBrowserWindow.setOverLink("");
    }, false);

    aParent.hasStatusListener = true;
  }

  // Remove old entries if any
  var children = aParent.childNodes;
  for (var i = children.length - 1; i >= 0; --i) {
    if (children[i].hasAttribute("index"))
      aParent.removeChild(children[i]);
  }

  var webNav = gBrowser.webNavigation;
  var sessionHistory = webNav.sessionHistory;

  var count = sessionHistory.count;
  if (count <= 1) // don't display the popup for a single item
    return false;

  const MAX_HISTORY_MENU_ITEMS = 15;
  var index = sessionHistory.index;
  var half_length = Math.floor(MAX_HISTORY_MENU_ITEMS / 2);
  var start = Math.max(index - half_length, 0);
  var end = Math.min(start == 0 ? MAX_HISTORY_MENU_ITEMS : index + half_length + 1, count);
  if (end == count)
    start = Math.max(count - MAX_HISTORY_MENU_ITEMS, 0);

  var tooltipBack = gNavigatorBundle.getString("tabHistory.goBack");
  var tooltipCurrent = gNavigatorBundle.getString("tabHistory.current");
  var tooltipForward = gNavigatorBundle.getString("tabHistory.goForward");

  for (var j = end - 1; j >= start; j--) {
    let item = document.createElement("menuitem");
    let entry = sessionHistory.getEntryAtIndex(j, false);
    let uri = entry.URI.spec;

    item.setAttribute("uri", uri);
    item.setAttribute("label", entry.title || uri);
    item.setAttribute("index", j);

    if (j != index) {
      PlacesUtils.favicons.getFaviconURLForPage(entry.URI, function (aURI) {
        if (aURI) {
          let iconURL = PlacesUtils.favicons.getFaviconLinkForIcon(aURI).spec;
          item.style.listStyleImage = "url(" + iconURL + ")";
        }
      });
    }

    if (j < index) {
      item.className = "unified-nav-back menuitem-iconic menuitem-with-favicon";
      item.setAttribute("tooltiptext", tooltipBack);
    } else if (j == index) {
      item.setAttribute("type", "radio");
      item.setAttribute("checked", "true");
      item.className = "unified-nav-current";
      item.setAttribute("tooltiptext", tooltipCurrent);
    } else {
      item.className = "unified-nav-forward menuitem-iconic menuitem-with-favicon";
      item.setAttribute("tooltiptext", tooltipForward);
    }

    aParent.appendChild(item);
  }
  return true;
}

function addToUrlbarHistory(aUrlToAdd) {
  if (!PrivateBrowsingUtils.isWindowPrivate(window) &&
      aUrlToAdd &&
      !aUrlToAdd.contains(" ") &&
      !/[\x00-\x1F]/.test(aUrlToAdd))
    PlacesUIUtils.markPageAsTyped(aUrlToAdd);
}

function toJavaScriptConsole()
{
  toOpenWindowByType("global:console", "chrome://global/content/console.xul");
}

function BrowserDownloadsUI()
{
  Cc["@mozilla.org/download-manager-ui;1"].
  getService(Ci.nsIDownloadManagerUI).show(window);
}

function toOpenWindowByType(inType, uri, features)
{
  var topWindow = Services.wm.getMostRecentWindow(inType);

  if (topWindow)
    topWindow.focus();
  else if (features)
    window.open(uri, "_blank", features);
  else
    window.open(uri, "_blank", "chrome,extrachrome,menubar,resizable,scrollbars,status,toolbar");
}

function OpenBrowserWindow(options)
{
  var telemetryObj = {};
  TelemetryStopwatch.start("FX_NEW_WINDOW_MS", telemetryObj);

  function newDocumentShown(doc, topic, data) {
    if (topic == "document-shown" &&
        doc != document &&
        doc.defaultView == win) {
      Services.obs.removeObserver(newDocumentShown, "document-shown");
      TelemetryStopwatch.finish("FX_NEW_WINDOW_MS", telemetryObj);
    }
  };
  Services.obs.addObserver(newDocumentShown, "document-shown", false);

  var charsetArg = new String();
  var handler = Components.classes["@mozilla.org/browser/clh;1"]
                          .getService(Components.interfaces.nsIBrowserHandler);
  var defaultArgs = handler.defaultArgs;
  var wintype = document.documentElement.getAttribute('windowtype');

  var extraFeatures = "";
  if (options && options.private) {
    extraFeatures = ",private";
    if (!PrivateBrowsingUtils.permanentPrivateBrowsing) {
      // Force the new window to load about:privatebrowsing instead of the default home page
      defaultArgs = "about:privatebrowsing";
    }
  } else {
    extraFeatures = ",non-private";
  }

  // if and only if the current window is a browser window and it has a document with a character
  // set, then extract the current charset menu setting from the current document and use it to
  // initialize the new browser window...
  var win;
  if (window && (wintype == "navigator:browser") && window.content && window.content.document)
  {
    var DocCharset = window.content.document.characterSet;
    charsetArg = "charset="+DocCharset;

    //we should "inherit" the charset menu setting in a new window
    win = window.openDialog("chrome://browser/content/", "_blank", "chrome,all,dialog=no" + extraFeatures, defaultArgs, charsetArg);
  }
  else // forget about the charset information.
  {
    win = window.openDialog("chrome://browser/content/", "_blank", "chrome,all,dialog=no" + extraFeatures, defaultArgs);
  }

  return win;
}

//XXXunf Are these still useful to keep around?
function BrowserCustomizeToolbar() {
  gCustomizeMode.enter();
}

function BrowserToolboxCustomizeDone(aToolboxChanged) {
  gCustomizeMode.exit(aToolboxChanged);
}

function BrowserToolboxCustomizeChange(aType) {
  gHomeButton.updatePersonalToolbarStyle();
  BookmarksMenuButton.customizeChange();
}

/**
 * Update the global flag that tracks whether or not any edit UI (the Edit menu,
 * edit-related items in the context menu, and edit-related toolbar buttons
 * is visible, then update the edit commands' enabled state accordingly.  We use
 * this flag to skip updating the edit commands on focus or selection changes
 * when no UI is visible to improve performance (including pageload performance,
 * since focus changes when you load a new page).
 *
 * If UI is visible, we use goUpdateGlobalEditMenuItems to set the commands'
 * enabled state so the UI will reflect it appropriately.
 *
 * If the UI isn't visible, we enable all edit commands so keyboard shortcuts
 * still work and just lazily disable them as needed when the user presses a
 * shortcut.
 *
 * This doesn't work on Mac, since Mac menus flash when users press their
 * keyboard shortcuts, so edit UI is essentially always visible on the Mac,
 * and we need to always update the edit commands.  Thus on Mac this function
 * is a no op.
 */
function updateEditUIVisibility()
{
#ifndef XP_MACOSX
  let editMenuPopupState = document.getElementById("menu_EditPopup").state;
  let contextMenuPopupState = document.getElementById("contentAreaContextMenu").state;
  let placesContextMenuPopupState = document.getElementById("placesContext").state;

  // The UI is visible if the Edit menu is opening or open, if the context menu
  // is open, or if the toolbar has been customized to include the Cut, Copy,
  // or Paste toolbar buttons.
  gEditUIVisible = editMenuPopupState == "showing" ||
                   editMenuPopupState == "open" ||
                   contextMenuPopupState == "showing" ||
                   contextMenuPopupState == "open" ||
                   placesContextMenuPopupState == "showing" ||
                   placesContextMenuPopupState == "open" ||
                   document.getElementById("edit-controls") ? true : false;

  // If UI is visible, update the edit commands' enabled state to reflect
  // whether or not they are actually enabled for the current focus/selection.
  if (gEditUIVisible)
    goUpdateGlobalEditMenuItems();

  // Otherwise, enable all commands, so that keyboard shortcuts still work,
  // then lazily determine their actual enabled state when the user presses
  // a keyboard shortcut.
  else {
    goSetCommandEnabled("cmd_undo", true);
    goSetCommandEnabled("cmd_redo", true);
    goSetCommandEnabled("cmd_cut", true);
    goSetCommandEnabled("cmd_copy", true);
    goSetCommandEnabled("cmd_paste", true);
    goSetCommandEnabled("cmd_selectAll", true);
    goSetCommandEnabled("cmd_delete", true);
    goSetCommandEnabled("cmd_switchTextDirection", true);
  }
#endif
}

/**
 * Makes the Character Encoding menu enabled or disabled as appropriate.
 * To be called when the View menu or the app menu is opened.
 */
function updateCharacterEncodingMenuState()
{
  let charsetMenu = document.getElementById("charsetMenu");
  // gBrowser is null on Mac when the menubar shows in the context of
  // non-browser windows. The above elements may be null depending on
  // what parts of the menubar are present. E.g. no app menu on Mac.
  if (gBrowser &&
      gBrowser.docShell &&
      gBrowser.docShell.mayEnableCharacterEncodingMenu) {
    if (charsetMenu) {
      charsetMenu.removeAttribute("disabled");
    }
  } else {
    if (charsetMenu) {
      charsetMenu.setAttribute("disabled", "true");
    }
  }
}

/**
 * Returns true if |aMimeType| is text-based, false otherwise.
 *
 * @param aMimeType
 *        The MIME type to check.
 *
 * If adding types to this function, please also check the similar
 * function in findbar.xml
 */
function mimeTypeIsTextBased(aMimeType)
{
  return aMimeType.startsWith("text/") ||
         aMimeType.endsWith("+xml") ||
         aMimeType == "application/x-javascript" ||
         aMimeType == "application/javascript" ||
         aMimeType == "application/json" ||
         aMimeType == "application/xml" ||
         aMimeType == "mozilla.application/cached-xul";
}

var XULBrowserWindow = {
  // Stored Status, Link and Loading values
  status: "",
  defaultStatus: "",
  overLink: "",
  startTime: 0,
  statusText: "",
  isBusy: false,
  // Left here for add-on compatibility, see bug 752434
  inContentWhitelist: [],

  QueryInterface: function (aIID) {
    if (aIID.equals(Ci.nsIWebProgressListener) ||
        aIID.equals(Ci.nsIWebProgressListener2) ||
        aIID.equals(Ci.nsISupportsWeakReference) ||
        aIID.equals(Ci.nsIXULBrowserWindow) ||
        aIID.equals(Ci.nsISupports))
      return this;
    throw Cr.NS_NOINTERFACE;
  },

  get stopCommand () {
    delete this.stopCommand;
    return this.stopCommand = document.getElementById("Browser:Stop");
  },
  get reloadCommand () {
    delete this.reloadCommand;
    return this.reloadCommand = document.getElementById("Browser:Reload");
  },
  get statusTextField () {
    return gBrowser.getStatusPanel();
  },
  get isImage () {
    delete this.isImage;
    return this.isImage = document.getElementById("isImage");
  },

  init: function () {
    // Initialize the security button's state and tooltip text.
    var securityUI = gBrowser.securityUI;
    this.onSecurityChange(null, null, securityUI.state);
  },

  setJSStatus: function () {
    // unsupported
  },

  setDefaultStatus: function (status) {
    this.defaultStatus = status;
    this.updateStatusField();
  },

  setOverLink: function (url, anchorElt) {
    // Encode bidirectional formatting characters.
    // (RFC 3987 sections 3.2 and 4.1 paragraph 6)
    url = url.replace(/[\u200e\u200f\u202a\u202b\u202c\u202d\u202e]/g,
                      encodeURIComponent);

    if (gURLBar && gURLBar._mayTrimURLs /* corresponds to browser.urlbar.trimURLs */)
      url = trimURL(url);

    this.overLink = url;
    LinkTargetDisplay.update();
  },

  updateStatusField: function () {
    var text, type, types = ["overLink"];
    if (this._busyUI)
      types.push("status");
    types.push("defaultStatus");
    for (type of types) {
      text = this[type];
      if (text)
        break;
    }

    // check the current value so we don't trigger an attribute change
    // and cause needless (slow!) UI updates
    if (this.statusText != text) {
      let field = this.statusTextField;
      field.setAttribute("previoustype", field.getAttribute("type"));
      field.setAttribute("type", type);
      field.label = text;
      field.setAttribute("crop", type == "overLink" ? "center" : "end");
      this.statusText = text;
    }
  },

  // Called before links are navigated to to allow us to retarget them if needed.
  onBeforeLinkTraversal: function(originalTarget, linkURI, linkNode, isAppTab) {
    let target = this._onBeforeLinkTraversal(originalTarget, linkURI, linkNode, isAppTab);
    SocialUI.closeSocialPanelForLinkTraversal(target, linkNode);
    return target;
  },

  _onBeforeLinkTraversal: function(originalTarget, linkURI, linkNode, isAppTab) {
    // Don't modify non-default targets or targets that aren't in top-level app
    // tab docshells (isAppTab will be false for app tab subframes).
    if (originalTarget != "" || !isAppTab)
      return originalTarget;

    // External links from within app tabs should always open in new tabs
    // instead of replacing the app tab's page (Bug 575561)
    let linkHost;
    let docHost;
    try {
      linkHost = linkURI.host;
      docHost = linkNode.ownerDocument.documentURIObject.host;
    } catch(e) {
      // nsIURI.host can throw for non-nsStandardURL nsIURIs.
      // If we fail to get either host, just return originalTarget.
      return originalTarget;
    }

    if (docHost == linkHost)
      return originalTarget;

    // Special case: ignore "www" prefix if it is part of host string
    let [longHost, shortHost] =
      linkHost.length > docHost.length ? [linkHost, docHost] : [docHost, linkHost];
    if (longHost == "www." + shortHost)
      return originalTarget;

    return "_blank";
  },

  onProgressChange: function (aWebProgress, aRequest,
                              aCurSelfProgress, aMaxSelfProgress,
                              aCurTotalProgress, aMaxTotalProgress) {
    // Do nothing.
  },

  onProgressChange64: function (aWebProgress, aRequest,
                                aCurSelfProgress, aMaxSelfProgress,
                                aCurTotalProgress, aMaxTotalProgress) {
    return this.onProgressChange(aWebProgress, aRequest,
      aCurSelfProgress, aMaxSelfProgress, aCurTotalProgress,
      aMaxTotalProgress);
  },

  // This function fires only for the currently selected tab.
  onStateChange: function (aWebProgress, aRequest, aStateFlags, aStatus) {
    const nsIWebProgressListener = Ci.nsIWebProgressListener;
    const nsIChannel = Ci.nsIChannel;

    if (aStateFlags & nsIWebProgressListener.STATE_START &&
        aStateFlags & nsIWebProgressListener.STATE_IS_NETWORK) {

      if (aRequest && aWebProgress.isTopLevel) {
        // clear out feed data
        gBrowser.selectedBrowser.feeds = null;

        // clear out search-engine data
        gBrowser.selectedBrowser.engines = null;
      }

      this.isBusy = true;

      if (!(aStateFlags & nsIWebProgressListener.STATE_RESTORING)) {
        this._busyUI = true;

        // XXX: This needs to be based on window activity...
        this.stopCommand.removeAttribute("disabled");
        CombinedStopReload.switchToStop();
      }
    }
    else if (aStateFlags & nsIWebProgressListener.STATE_STOP) {
      // This (thanks to the filter) is a network stop or the last
      // request stop outside of loading the document, stop throbbers
      // and progress bars and such
      if (aRequest) {
        let msg = "";
        let location;
        // Get the URI either from a channel or a pseudo-object
        if (aRequest instanceof nsIChannel || "URI" in aRequest) {
          location = aRequest.URI;

          // For keyword URIs clear the user typed value since they will be changed into real URIs
          if (location.scheme == "keyword" && aWebProgress.isTopLevel)
            gBrowser.userTypedValue = null;

          if (location.spec != "about:blank") {
            switch (aStatus) {
              case Components.results.NS_ERROR_NET_TIMEOUT:
                msg = gNavigatorBundle.getString("nv_timeout");
                break;
            }
          }
        }

        this.status = "";
        this.setDefaultStatus(msg);

        // Disable menu entries for images, enable otherwise
        if (!gMultiProcessBrowser && content.document && mimeTypeIsTextBased(content.document.contentType))
          this.isImage.removeAttribute('disabled');
        else
          this.isImage.setAttribute('disabled', 'true');
      }

      this.isBusy = false;

      if (this._busyUI) {
        this._busyUI = false;

        this.stopCommand.setAttribute("disabled", "true");
        CombinedStopReload.switchToReload(aRequest instanceof Ci.nsIRequest);
      }
    }
  },

  onLocationChange: function (aWebProgress, aRequest, aLocationURI, aFlags) {
    var location = aLocationURI ? aLocationURI.spec : "";

    // Hide the form invalid popup.
    if (gFormSubmitObserver.panel) {
      gFormSubmitObserver.panel.hidePopup();
    }

    let pageTooltip = document.getElementById("aHTMLTooltip");
    let tooltipNode = pageTooltip.triggerNode;
    if (tooltipNode) {
      // Optimise for the common case
      if (aWebProgress.isTopLevel) {
        pageTooltip.hidePopup();
      }
      else {
        for (let tooltipWindow = tooltipNode.ownerDocument.defaultView;
             tooltipWindow != tooltipWindow.parent;
             tooltipWindow = tooltipWindow.parent) {
          if (tooltipWindow == aWebProgress.DOMWindow) {
            pageTooltip.hidePopup();
            break;
          }
        }
      }
    }

    // Disable menu entries for images, enable otherwise
    if (!gMultiProcessBrowser && content.document && mimeTypeIsTextBased(content.document.contentType))
      this.isImage.removeAttribute('disabled');
    else
      this.isImage.setAttribute('disabled', 'true');

    this.hideOverLinkImmediately = true;
    this.setOverLink("", null);
    this.hideOverLinkImmediately = false;

    // We should probably not do this if the value has changed since the user
    // searched
    // Update urlbar only if a new page was loaded on the primary content area
    // Do not update urlbar if there was a subframe navigation

    var browser = gBrowser.selectedBrowser;
    if (aWebProgress.isTopLevel) {
      if ((location == "about:blank" && (gMultiProcessBrowser || !content.opener)) ||
          location == "") {  // Second condition is for new tabs, otherwise
                             // reload function is enabled until tab is refreshed.
        this.reloadCommand.setAttribute("disabled", "true");
      } else {
        this.reloadCommand.removeAttribute("disabled");
      }

      if (gURLBar) {
        URLBarSetURI(aLocationURI);

        // Update starring UI
        BookmarkingUI.updateStarState();
        SocialUI.updateState();
      }

      // Utility functions for disabling find
      var shouldDisableFind = function shouldDisableFind(aDocument) {
        let docElt = aDocument.documentElement;
        return docElt && docElt.getAttribute("disablefastfind") == "true";
      }

      var disableFindCommands = function disableFindCommands(aDisable) {
        let findCommands = [document.getElementById("cmd_find"),
                            document.getElementById("cmd_findAgain"),
                            document.getElementById("cmd_findPrevious")];
        for (let elt of findCommands) {
          if (aDisable)
            elt.setAttribute("disabled", "true");
          else
            elt.removeAttribute("disabled");
        }
      }

      var onContentRSChange = function onContentRSChange(e) {
        if (e.target.readyState != "interactive" && e.target.readyState != "complete")
          return;

        e.target.removeEventListener("readystatechange", onContentRSChange);
        disableFindCommands(shouldDisableFind(e.target));
      }

      // Disable find commands in documents that ask for them to be disabled.
      if (!gMultiProcessBrowser && aLocationURI &&
          (aLocationURI.schemeIs("about") || aLocationURI.schemeIs("chrome"))) {
        // Don't need to re-enable/disable find commands for same-document location changes
        // (e.g. the replaceStates in about:addons)
        if (!(aFlags & Ci.nsIWebProgressListener.LOCATION_CHANGE_SAME_DOCUMENT)) {
          if (content.document.readyState == "interactive" || content.document.readyState == "complete")
            disableFindCommands(shouldDisableFind(content.document));
          else {
            content.document.addEventListener("readystatechange", onContentRSChange);
          }
        }
      } else
        disableFindCommands(false);

      // Try not to instantiate gCustomizeMode as much as possible,
      // so don't use CustomizeMode.jsm to check for URI or customizing.
      let customizingURI = "about:customizing";
      if (location == customizingURI &&
          !CustomizationHandler.isCustomizing()) {
        gCustomizeMode.enter();
      } else if (location != customizingURI &&
                 CustomizationHandler.isCustomizing()) {
        gCustomizeMode.exit();
      }
    }
    UpdateBackForwardCommands(gBrowser.webNavigation);

    gGestureSupport.restoreRotationState();

    // See bug 358202, when tabs are switched during a drag operation,
    // timers don't fire on windows (bug 203573)
    if (aRequest)
      setTimeout(function () { XULBrowserWindow.asyncUpdateUI(); }, 0);
    else
      this.asyncUpdateUI();
  },

  asyncUpdateUI: function () {
    FeedHandler.updateFeeds();
  },

  // Left here for add-on compatibility, see bug 752434
  hideChromeForLocation: function() {},

  onStatusChange: function (aWebProgress, aRequest, aStatus, aMessage) {
    this.status = aMessage;
    this.updateStatusField();
  },

  // Properties used to cache security state used to update the UI
  _state: null,
  _lastLocation: null,

  onSecurityChange: function (aWebProgress, aRequest, aState) {
    // Don't need to do anything if the data we use to update the UI hasn't
    // changed
    let uri = gBrowser.currentURI;
    let spec = uri.spec;
    if (this._state == aState &&
        this._lastLocation == spec)
      return;
    this._state = aState;
    this._lastLocation = spec;

    // aState is defined as a bitmask that may be extended in the future.
    // We filter out any unknown bits before testing for known values.
    const wpl = Components.interfaces.nsIWebProgressListener;
    const wpl_security_bits = wpl.STATE_IS_SECURE |
                              wpl.STATE_IS_BROKEN |
                              wpl.STATE_IS_INSECURE;
    var level;

    switch (this._state & wpl_security_bits) {
      case wpl.STATE_IS_SECURE:
        level = "high";
        break;
      case wpl.STATE_IS_BROKEN:
        level = "broken";
        break;
    }

    if (level) {
      // We don't style the Location Bar based on the the 'level' attribute
      // anymore, but still set it for third-party themes.
      if (gURLBar)
        gURLBar.setAttribute("level", level);
    } else {
      if (gURLBar)
        gURLBar.removeAttribute("level");
    }

    try {
      uri = Services.uriFixup.createExposableURI(uri);
    } catch (e) {}
    gIdentityHandler.checkIdentity(this._state, uri);
  },

  // simulate all change notifications after switching tabs
  onUpdateCurrentBrowser: function XWB_onUpdateCurrentBrowser(aStateFlags, aStatus, aMessage, aTotalProgress) {
    if (FullZoom.updateBackgroundTabs)
      FullZoom.onLocationChange(gBrowser.currentURI, true);
    var nsIWebProgressListener = Components.interfaces.nsIWebProgressListener;
    var loadingDone = aStateFlags & nsIWebProgressListener.STATE_STOP;
    // use a pseudo-object instead of a (potentially nonexistent) channel for getting
    // a correct error message - and make sure that the UI is always either in
    // loading (STATE_START) or done (STATE_STOP) mode
    this.onStateChange(
      gBrowser.webProgress,
      { URI: gBrowser.currentURI },
      loadingDone ? nsIWebProgressListener.STATE_STOP : nsIWebProgressListener.STATE_START,
      aStatus
    );
    // status message and progress value are undefined if we're done with loading
    if (loadingDone)
      return;
    this.onStatusChange(gBrowser.webProgress, null, 0, aMessage);
  }
};

var LinkTargetDisplay = {
  get DELAY_SHOW() {
     delete this.DELAY_SHOW;
     return this.DELAY_SHOW = Services.prefs.getIntPref("browser.overlink-delay");
  },

  DELAY_HIDE: 250,
  _timer: 0,

  get _isVisible () XULBrowserWindow.statusTextField.label != "",

  update: function () {
    clearTimeout(this._timer);
    window.removeEventListener("mousemove", this, true);

    if (!XULBrowserWindow.overLink) {
      if (XULBrowserWindow.hideOverLinkImmediately)
        this._hide();
      else
        this._timer = setTimeout(this._hide.bind(this), this.DELAY_HIDE);
      return;
    }

    if (this._isVisible) {
      XULBrowserWindow.updateStatusField();
    } else {
      // Let the display appear when the mouse doesn't move within the delay
      this._showDelayed();
      window.addEventListener("mousemove", this, true);
    }
  },

  handleEvent: function (event) {
    switch (event.type) {
      case "mousemove":
        // Restart the delay since the mouse was moved
        clearTimeout(this._timer);
        this._showDelayed();
        break;
    }
  },

  _showDelayed: function () {
    this._timer = setTimeout(function (self) {
      XULBrowserWindow.updateStatusField();
      window.removeEventListener("mousemove", self, true);
    }, this.DELAY_SHOW, this);
  },

  _hide: function () {
    clearTimeout(this._timer);

    XULBrowserWindow.updateStatusField();
  }
};

var CombinedStopReload = {
  init: function () {
    if (this._initialized)
      return;

    let reload = document.getElementById("urlbar-reload-button");
    let stop = document.getElementById("urlbar-stop-button");
    if (!stop || !reload || reload.nextSibling != stop)
      return;

    this._initialized = true;
    if (XULBrowserWindow.stopCommand.getAttribute("disabled") != "true")
      reload.setAttribute("displaystop", "true");
    stop.addEventListener("click", this, false);
    this.reload = reload;
    this.stop = stop;
  },

  uninit: function () {
    if (!this._initialized)
      return;

    this._cancelTransition();
    this._initialized = false;
    this.stop.removeEventListener("click", this, false);
    this.reload = null;
    this.stop = null;
  },

  handleEvent: function (event) {
    // the only event we listen to is "click" on the stop button
    if (event.button == 0 &&
        !this.stop.disabled)
      this._stopClicked = true;
  },

  switchToStop: function () {
    if (!this._initialized)
      return;

    this._cancelTransition();
    this.reload.setAttribute("displaystop", "true");
  },

  switchToReload: function (aDelay) {
    if (!this._initialized)
      return;

    this.reload.removeAttribute("displaystop");

    if (!aDelay || this._stopClicked) {
      this._stopClicked = false;
      this._cancelTransition();
      this.reload.disabled = XULBrowserWindow.reloadCommand
                                             .getAttribute("disabled") == "true";
      return;
    }

    if (this._timer)
      return;

    // Temporarily disable the reload button to prevent the user from
    // accidentally reloading the page when intending to click the stop button
    this.reload.disabled = true;
    this._timer = setTimeout(function (self) {
      self._timer = 0;
      self.reload.disabled = XULBrowserWindow.reloadCommand
                                             .getAttribute("disabled") == "true";
    }, 650, this);
  },

  _cancelTransition: function () {
    if (this._timer) {
      clearTimeout(this._timer);
      this._timer = 0;
    }
  }
};

var TabsProgressListener = {
  onStateChange: function (aBrowser, aWebProgress, aRequest, aStateFlags, aStatus) {
#ifdef MOZ_CRASHREPORTER
    if (aRequest instanceof Ci.nsIChannel &&
        aStateFlags & Ci.nsIWebProgressListener.STATE_START &&
        aStateFlags & Ci.nsIWebProgressListener.STATE_IS_DOCUMENT &&
        gCrashReporter.enabled) {
      gCrashReporter.annotateCrashReport("URL", aRequest.URI.spec);
    }
#endif

    // Collect telemetry data about tab load times.
    if (aWebProgress.isTopLevel) {
      if (aStateFlags & Ci.nsIWebProgressListener.STATE_IS_WINDOW) {
        if (aStateFlags & Ci.nsIWebProgressListener.STATE_START)
          TelemetryStopwatch.start("FX_PAGE_LOAD_MS", aBrowser);
        else if (aStateFlags & Ci.nsIWebProgressListener.STATE_STOP)
          TelemetryStopwatch.finish("FX_PAGE_LOAD_MS", aBrowser);
      } else if (aStateFlags & Ci.nsIWebProgressListener.STATE_STOP &&
                 aStatus == Cr.NS_BINDING_ABORTED) {
        TelemetryStopwatch.cancel("FX_PAGE_LOAD_MS", aBrowser);
      }
    }

    // Attach a listener to watch for "click" events bubbling up from error
    // pages and other similar pages (like about:newtab). This lets us fix bugs
    // like 401575 which require error page UI to do privileged things, without
    // letting error pages have any privilege themselves.
    // We can't look for this during onLocationChange since at that point the
    // document URI is not yet the about:-uri of the error page.

    let isRemoteBrowser = aBrowser.isRemoteBrowser;
    // We check isRemoteBrowser here to avoid requesting the doc CPOW
    let doc = isRemoteBrowser ? null : aWebProgress.DOMWindow.document;

    if (!isRemoteBrowser &&
        aStateFlags & Ci.nsIWebProgressListener.STATE_STOP &&
        Components.isSuccessCode(aStatus) &&
        doc.documentURI.startsWith("about:") &&
        !doc.documentURI.toLowerCase().startsWith("about:blank") &&
        !doc.documentURI.toLowerCase().startsWith("about:home") &&
        !doc.documentElement.hasAttribute("hasBrowserHandlers")) {
      // STATE_STOP may be received twice for documents, thus store an
      // attribute to ensure handling it just once.
      doc.documentElement.setAttribute("hasBrowserHandlers", "true");
      aBrowser.addEventListener("click", BrowserOnClick, true);
      aBrowser.addEventListener("pagehide", function onPageHide(event) {
        if (event.target.defaultView.frameElement)
          return;
        aBrowser.removeEventListener("click", BrowserOnClick, true);
        aBrowser.removeEventListener("pagehide", onPageHide, true);
        if (event.target.documentElement)
          event.target.documentElement.removeAttribute("hasBrowserHandlers");
      }, true);

#ifdef MOZ_CRASHREPORTER
      if (doc.documentURI.startsWith("about:tabcrashed"))
        TabCrashReporter.onAboutTabCrashedLoad(aBrowser);
#endif
    }
  },

  onLocationChange: function (aBrowser, aWebProgress, aRequest, aLocationURI,
                              aFlags) {
    // Filter out location changes caused by anchor navigation
    // or history.push/pop/replaceState.
    if (aFlags & Ci.nsIWebProgressListener.LOCATION_CHANGE_SAME_DOCUMENT)
      return;

    // Only need to call locationChange if the PopupNotifications object
    // for this window has already been initialized (i.e. its getter no
    // longer exists)
    if (!Object.getOwnPropertyDescriptor(window, "PopupNotifications").get)
      PopupNotifications.locationChange(aBrowser);

    gBrowser.getNotificationBox(aBrowser).removeTransientNotifications();

    // Filter out location changes in sub documents.
    if (aWebProgress.isTopLevel) {
      FullZoom.onLocationChange(aLocationURI, false, aBrowser);
    }
  },

  onRefreshAttempted: function (aBrowser, aWebProgress, aURI, aDelay, aSameURI) {
    if (gPrefService.getBoolPref("accessibility.blockautorefresh")) {
      let brandBundle = document.getElementById("bundle_brand");
      let brandShortName = brandBundle.getString("brandShortName");
      let refreshButtonText =
        gNavigatorBundle.getString("refreshBlocked.goButton");
      let refreshButtonAccesskey =
        gNavigatorBundle.getString("refreshBlocked.goButton.accesskey");
      let message =
        gNavigatorBundle.getFormattedString(aSameURI ? "refreshBlocked.refreshLabel"
                                                     : "refreshBlocked.redirectLabel",
                                            [brandShortName]);
      let docShell = aWebProgress.DOMWindow
                                 .QueryInterface(Ci.nsIInterfaceRequestor)
                                 .getInterface(Ci.nsIWebNavigation)
                                 .QueryInterface(Ci.nsIDocShell);
      let notificationBox = gBrowser.getNotificationBox(aBrowser);
      let notification = notificationBox.getNotificationWithValue("refresh-blocked");
      if (notification) {
        notification.label = message;
        notification.refreshURI = aURI;
        notification.delay = aDelay;
        notification.docShell = docShell;
      } else {
        let buttons = [{
          label: refreshButtonText,
          accessKey: refreshButtonAccesskey,
          callback: function (aNotification, aButton) {
            var refreshURI = aNotification.docShell
                                          .QueryInterface(Ci.nsIRefreshURI);
            refreshURI.forceRefreshURI(aNotification.refreshURI,
                                       aNotification.delay, true);
          }
        }];
        notification =
          notificationBox.appendNotification(message, "refresh-blocked",
                                             "chrome://browser/skin/Info.png",
                                             notificationBox.PRIORITY_INFO_MEDIUM,
                                             buttons);
        notification.refreshURI = aURI;
        notification.delay = aDelay;
        notification.docShell = docShell;
      }
      return false;
    }
    return true;
  }
}

function nsBrowserAccess() { }

nsBrowserAccess.prototype = {
  QueryInterface: XPCOMUtils.generateQI([Ci.nsIBrowserDOMWindow, Ci.nsISupports]),

  _openURIInNewTab: function(aURI, aOpener, aIsExternal) {
    let win, needToFocusWin;

    // try the current window.  if we're in a popup, fall back on the most recent browser window
    if (window.toolbar.visible)
      win = window;
    else {
      let isPrivate = PrivateBrowsingUtils.isWindowPrivate(aOpener || window);
      win = RecentWindow.getMostRecentBrowserWindow({private: isPrivate});
      needToFocusWin = true;
    }

    if (!win) {
      // we couldn't find a suitable window, a new one needs to be opened.
      return null;
    }

    if (aIsExternal && (!aURI || aURI.spec == "about:blank")) {
      win.BrowserOpenTab(); // this also focuses the location bar
      win.focus();
      return win.gBrowser.selectedBrowser;
    }

    let loadInBackground = gPrefService.getBoolPref("browser.tabs.loadDivertedInBackground");
    let referrer = aOpener ? makeURI(aOpener.location.href) : null;

    let tab = win.gBrowser.loadOneTab(aURI ? aURI.spec : "about:blank", {
                                      referrerURI: referrer,
                                      fromExternal: aIsExternal,
                                      inBackground: loadInBackground});
    let browser = win.gBrowser.getBrowserForTab(tab);

    if (needToFocusWin || (!loadInBackground && aIsExternal))
      win.focus();

    return browser;
  },

  openURI: function (aURI, aOpener, aWhere, aContext) {
    var newWindow = null;
    var isExternal = (aContext == Ci.nsIBrowserDOMWindow.OPEN_EXTERNAL);

    if (isExternal && aURI && aURI.schemeIs("chrome")) {
      dump("use -chrome command-line option to load external chrome urls\n");
      return null;
    }

    if (aWhere == Ci.nsIBrowserDOMWindow.OPEN_DEFAULTWINDOW) {
      if (isExternal &&
          gPrefService.prefHasUserValue("browser.link.open_newwindow.override.external"))
        aWhere = gPrefService.getIntPref("browser.link.open_newwindow.override.external");
      else
        aWhere = gPrefService.getIntPref("browser.link.open_newwindow");
    }
    switch (aWhere) {
      case Ci.nsIBrowserDOMWindow.OPEN_NEWWINDOW :
        // FIXME: Bug 408379. So how come this doesn't send the
        // referrer like the other loads do?
        var url = aURI ? aURI.spec : "about:blank";
        // Pass all params to openDialog to ensure that "url" isn't passed through
        // loadOneOrMoreURIs, which splits based on "|"
        newWindow = openDialog(getBrowserURL(), "_blank", "all,dialog=no", url, null, null, null);
        break;
      case Ci.nsIBrowserDOMWindow.OPEN_NEWTAB :
        let browser = this._openURIInNewTab(aURI, aOpener, isExternal);
        if (browser)
          newWindow = browser.contentWindow;
        break;
      default : // OPEN_CURRENTWINDOW or an illegal value
        newWindow = content;
        if (aURI) {
          let referrer = aOpener ? makeURI(aOpener.location.href) : null;
          let loadflags = isExternal ?
                            Ci.nsIWebNavigation.LOAD_FLAGS_FROM_EXTERNAL :
                            Ci.nsIWebNavigation.LOAD_FLAGS_NONE;
          gBrowser.loadURIWithFlags(aURI.spec, loadflags, referrer, null, null);
        }
        if (!gPrefService.getBoolPref("browser.tabs.loadDivertedInBackground"))
          window.focus();
    }
    return newWindow;
  },

  openURIInFrame: function browser_openURIInFrame(aURI, aOpener, aWhere, aContext) {
    if (aWhere != Ci.nsIBrowserDOMWindow.OPEN_NEWTAB) {
      dump("Error: openURIInFrame can only open in new tabs");
      return null;
    }

    var isExternal = (aContext == Ci.nsIBrowserDOMWindow.OPEN_EXTERNAL);
    let browser = this._openURIInNewTab(aURI, aOpener, isExternal);
    if (browser)
      return browser.QueryInterface(Ci.nsIFrameLoaderOwner);

    return null;
  },

  isTabContentWindow: function (aWindow) {
    return gBrowser.browsers.some(function (browser) browser.contentWindow == aWindow);
  },

  get contentWindow() {
    return gBrowser.contentWindow;
  }
}

function onViewToolbarsPopupShowing(aEvent, aInsertPoint) {
  var popup = aEvent.target;
  if (popup != aEvent.currentTarget)
    return;

  // Empty the menu
  for (var i = popup.childNodes.length-1; i >= 0; --i) {
    var deadItem = popup.childNodes[i];
    if (deadItem.hasAttribute("toolbarId"))
      popup.removeChild(deadItem);
  }

  var firstMenuItem = aInsertPoint || popup.firstChild;

  let toolbarNodes = Array.slice(gNavToolbox.childNodes);

  for (let toolbar of toolbarNodes) {
    let toolbarName = toolbar.getAttribute("toolbarname");
    if (toolbarName) {
      let menuItem = document.createElement("menuitem");
      let hidingAttribute = toolbar.getAttribute("type") == "menubar" ?
                            "autohide" : "collapsed";
      menuItem.setAttribute("id", "toggle_" + toolbar.id);
      menuItem.setAttribute("toolbarId", toolbar.id);
      menuItem.setAttribute("type", "checkbox");
      menuItem.setAttribute("label", toolbarName);
      menuItem.setAttribute("checked", toolbar.getAttribute(hidingAttribute) != "true");
      menuItem.setAttribute("accesskey", toolbar.getAttribute("accesskey"));
      if (popup.id != "toolbar-context-menu")
        menuItem.setAttribute("key", toolbar.getAttribute("key"));

      popup.insertBefore(menuItem, firstMenuItem);

      menuItem.addEventListener("command", onViewToolbarCommand, false);
    }
  }
}

function onViewToolbarCommand(aEvent) {
  var toolbarId = aEvent.originalTarget.getAttribute("toolbarId");
  var toolbar = document.getElementById(toolbarId);
  var isVisible = aEvent.originalTarget.getAttribute("checked") == "true";
  setToolbarVisibility(toolbar, isVisible);
}

function setToolbarVisibility(toolbar, isVisible) {
  var hidingAttribute = toolbar.getAttribute("type") == "menubar" ?
                        "autohide" : "collapsed";

  toolbar.setAttribute(hidingAttribute, !isVisible);
  document.persist(toolbar.id, hidingAttribute);
  let eventParams = {
    detail: {
      visible: isVisible
    },
    bubbles: true
  };
  let event = new CustomEvent("toolbarvisibilitychange", eventParams);
  toolbar.dispatchEvent(event);

  PlacesToolbarHelper.init();
  BookmarkingUI.onToolbarVisibilityChange();
  gBrowser.updateWindowResizers();
}

var TabsInTitlebar = {
  init: function () {
#ifdef CAN_DRAW_IN_TITLEBAR
    this._readPref();
    Services.prefs.addObserver(this._prefName, this, false);

    // We need to update the appearance of the titlebar when the menu changes
    // from the active to the inactive state. We can't, however, rely on
    // DOMMenuBarInactive, because the menu fires this event and then removes
    // the inactive attribute after an event-loop spin.
    //
    // Because updating the appearance involves sampling the heights and margins
    // of various elements, it's important that the layout be more or less
    // settled before updating the titlebar. So instead of listening to
    // DOMMenuBarActive and DOMMenuBarInactive, we use a MutationObserver to
    // watch the "invalid" attribute directly.
    let menu = document.getElementById("toolbar-menubar");
    this._menuObserver = new MutationObserver(this._onMenuMutate);
    this._menuObserver.observe(menu, {attributes: true});

    gNavToolbox.addEventListener("customization-transitionend", this);
    this._initialized = true;
#endif
  },

  allowedBy: function (condition, allow) {
#ifdef CAN_DRAW_IN_TITLEBAR
    if (allow) {
      if (condition in this._disallowed) {
        delete this._disallowed[condition];
        this._update(true);
      }
    } else {
      if (!(condition in this._disallowed)) {
        this._disallowed[condition] = null;
        this._update(true);
      }
    }
#endif
  },

  updateAppearance: function updateAppearance(aForce) {
#ifdef CAN_DRAW_IN_TITLEBAR
    this._update(aForce);
#endif
  },

  get enabled() {
    return document.documentElement.getAttribute("tabsintitlebar") == "true";
  },

#ifdef CAN_DRAW_IN_TITLEBAR
  observe: function (subject, topic, data) {
    if (topic == "nsPref:changed")
      this._readPref();
  },

  handleEvent: function(ev) {
    if (ev.type == "customization-transitionend") {
      this._update(true);
    }
  },

  _onMenuMutate: function (aMutations) {
    for (let mutation of aMutations) {
      if (mutation.attributeName == "inactive" ||
          mutation.attributeName == "autohide") {
        TabsInTitlebar._update(true);
        return;
      }
    }
  },

  _initialized: false,
  _disallowed: {},
  _prefName: "browser.tabs.drawInTitlebar",
  _lastSizeMode: null,

  _readPref: function () {
    this.allowedBy("pref",
                   Services.prefs.getBoolPref(this._prefName));
  },

  _update: function (aForce=false) {
    function $(id) document.getElementById(id);
    function rect(ele) ele.getBoundingClientRect();
    function verticalMargins(cstyle) parseInt(cstyle.marginBottom, 10) + parseInt(cstyle.marginTop, 10);

    if (!this._initialized || window.fullScreen)
      return;

    let allowed = true;

    if (!aForce) {
      // _update is called on resize events, because the window is not ready
      // after sizemode events. However, we only care about the event when the
      // sizemode is different from the last time we updated the appearance of
      // the tabs in the titlebar.
      let sizemode = document.documentElement.getAttribute("sizemode");
      if (this._lastSizeMode == sizemode) {
        return;
      }
      this._lastSizeMode = sizemode;
    }

    for (let something in this._disallowed) {
      allowed = false;
      break;
    }

    let titlebar = $("titlebar");
    let titlebarContent = $("titlebar-content");
    let menubar = $("toolbar-menubar");

    if (allowed) {
      // We set the tabsintitlebar attribute first so that our CSS for
      // tabsintitlebar manifests before we do our measurements.
      document.documentElement.setAttribute("tabsintitlebar", "true");
      updateTitlebarDisplay();

      // Try to avoid reflows in this code by calculating dimensions first and
      // then later set the properties affecting layout together in a batch.

      // Buttons first:
      let captionButtonsBoxWidth = rect($("titlebar-buttonbox")).width;
#ifdef XP_MACOSX
      let fullscreenButtonWidth = rect($("titlebar-fullscreen-button")).width;
      // No need to look up the menubar stuff on OS X:
      let menuHeight = 0;
      let fullMenuHeight = 0;
#else
      // Otherwise, get the height and margins separately for the menubar
      let menuHeight = rect(menubar).height;
      let menuStyles = window.getComputedStyle(menubar);
      let fullMenuHeight = verticalMargins(menuStyles) + menuHeight;
#endif
      // Get the full height of the tabs toolbar:
      let tabsToolbar = $("TabsToolbar");
      let tabsStyles = window.getComputedStyle(tabsToolbar);
      let fullTabsHeight = rect(tabsToolbar).height + verticalMargins(tabsStyles);

      // If the navbar overlaps the tabbar using negative margins, we need to take those into
      // account so we don't overlap it
      let navbarMarginTop = parseInt(window.getComputedStyle($("nav-bar")).marginTop, 10);
      navbarMarginTop = Math.min(navbarMarginTop, 0);

      // And get the height of what's in the titlebar:
      let titlebarContentHeight = rect(titlebarContent).height;

      // Padding surrounds the tab-view-deck when we are in customization mode,
      // so take that into account:
      let areCustomizing = document.documentElement.hasAttribute("customizing") ||
                           document.documentElement.hasAttribute("customize-exiting");
      let customizePadding = 0;
      if (areCustomizing) {
        let deckStyle = window.getComputedStyle($("tab-view-deck"));
        customizePadding = parseInt(deckStyle.paddingTop, 10);
      }

      // Begin setting CSS properties which will cause a reflow

      // If the menubar is around (menuHeight is non-zero), try to adjust
      // its full height (i.e. including margins) to match the titlebar,
      // by changing the menubar's bottom padding
      if (menuHeight) {
        // Calculate the difference between the titlebar's height and that of the menubar
        let menuTitlebarDelta = titlebarContentHeight - fullMenuHeight;
        let paddingBottom;
        // The titlebar is bigger:
        if (menuTitlebarDelta > 0) {
          fullMenuHeight += menuTitlebarDelta;
          // If there is already padding on the menubar, we need to add that
          // to the difference so the total padding is correct:
          if ((paddingBottom = menuStyles.paddingBottom)) {
            menuTitlebarDelta += parseInt(paddingBottom, 10);
          }
          menubar.style.paddingBottom = menuTitlebarDelta + "px";
        // The menubar is bigger, but has bottom padding we can remove:
        } else if (menuTitlebarDelta < 0 && (paddingBottom = menuStyles.paddingBottom)) {
          let existingPadding = parseInt(paddingBottom, 10);
          // menuTitlebarDelta is negative; work out what's left, but don't set negative padding:
          let desiredPadding = Math.max(0, existingPadding + menuTitlebarDelta);
          menubar.style.paddingBottom = desiredPadding + "px";
          // We've changed the menu height now:
          fullMenuHeight += desiredPadding - existingPadding;
        }
      }

      // Next, we calculate how much we need to stretch the titlebar down to
      // go all the way to the bottom of the tab strip, if necessary.
      let tabAndMenuHeight = fullTabsHeight + fullMenuHeight;
      // Oh, and don't forget customization mode:
      if (areCustomizing) {
        tabAndMenuHeight += customizePadding;
      }

      if (tabAndMenuHeight > titlebarContentHeight) {
        // We need to increase the titlebar content's outer height (ie including margins)
        // to match the tab and menu height:
        let extraMargin = tabAndMenuHeight - titlebarContentHeight;
        // We need to reduce the height by the amount of navbar overlap
        // (this value is 0 or negative):
        extraMargin += navbarMarginTop;
        titlebarContent.style.marginBottom = extraMargin + "px";
        titlebarContentHeight += extraMargin;
      }

      // Then we bring up the titlebar by the same amount, but we add any negative margin:
      titlebar.style.marginBottom = "-" + titlebarContentHeight + "px";


      // Finally, size the placeholders:
#ifdef XP_MACOSX
      this._sizePlaceholder("fullscreen-button", fullscreenButtonWidth);
#endif
      this._sizePlaceholder("caption-buttons", captionButtonsBoxWidth);

      if (!this._draghandles) {
        this._draghandles = {};
        let tmp = {};
        Components.utils.import("resource://gre/modules/WindowDraggingUtils.jsm", tmp);

        let mouseDownCheck = function () {
          return !this._dragBindingAlive && TabsInTitlebar.enabled;
        };

        this._draghandles.tabsToolbar = new tmp.WindowDraggingElement(tabsToolbar);
        this._draghandles.tabsToolbar.mouseDownCheck = mouseDownCheck;

        this._draghandles.navToolbox = new tmp.WindowDraggingElement(gNavToolbox);
        this._draghandles.navToolbox.mouseDownCheck = mouseDownCheck;
      }
    } else {
      document.documentElement.removeAttribute("tabsintitlebar");
      updateTitlebarDisplay();

      // Reset the margins and padding that might have been modified:
      titlebarContent.style.marginBottom = "";
      titlebar.style.marginBottom = "";
      menubar.style.paddingBottom = "";
    }
  },

  _sizePlaceholder: function (type, width) {
    Array.forEach(document.querySelectorAll(".titlebar-placeholder[type='"+ type +"']"),
                  function (node) { node.width = width; });
  },
#endif

  uninit: function () {
#ifdef CAN_DRAW_IN_TITLEBAR
    this._initialized = false;
    Services.prefs.removeObserver(this._prefName, this);
    this._menuObserver.disconnect();
#endif
  }
};

#ifdef CAN_DRAW_IN_TITLEBAR
function updateTitlebarDisplay() {
  document.getElementById("titlebar").hidden = !TabsInTitlebar.enabled;

  if (TabsInTitlebar.enabled)
#ifdef XP_WIN
    document.documentElement.setAttribute("chromemargin", "0,2,2,2");
#else
    document.documentElement.setAttribute("chromemargin", "0,-1,-1,-1");
#endif
  else
    document.documentElement.removeAttribute("chromemargin");
}
#endif

#ifdef CAN_DRAW_IN_TITLEBAR
function onTitlebarMaxClick() {
  if (window.windowState == window.STATE_MAXIMIZED)
    window.restore();
  else
    window.maximize();
}
#endif

function displaySecurityInfo()
{
  BrowserPageInfo(null, "securityTab");
}

/**
 * Opens or closes the sidebar identified by commandID.
 *
 * @param commandID a string identifying the sidebar to toggle; see the
 *                  note below. (Optional if a sidebar is already open.)
 * @param forceOpen boolean indicating whether the sidebar should be
 *                  opened regardless of its current state (optional).
 * @note
 * We expect to find a xul:broadcaster element with the specified ID.
 * The following attributes on that element may be used and/or modified:
 *  - id           (required) the string to match commandID. The convention
 *                 is to use this naming scheme: 'view<sidebar-name>Sidebar'.
 *  - sidebarurl   (required) specifies the URL to load in this sidebar.
 *  - sidebartitle or label (in that order) specify the title to
 *                 display on the sidebar.
 *  - checked      indicates whether the sidebar is currently displayed.
 *                 Note that toggleSidebar updates this attribute when
 *                 it changes the sidebar's visibility.
 *  - group        this attribute must be set to "sidebar".
 */
function toggleSidebar(commandID, forceOpen) {

  var sidebarBox = document.getElementById("sidebar-box");
  if (!commandID)
    commandID = sidebarBox.getAttribute("sidebarcommand");

  var sidebarBroadcaster = document.getElementById(commandID);
  var sidebar = document.getElementById("sidebar"); // xul:browser
  var sidebarTitle = document.getElementById("sidebar-title");
  var sidebarSplitter = document.getElementById("sidebar-splitter");

  if (sidebarBroadcaster.getAttribute("checked") == "true") {
    if (!forceOpen) {
      // Replace the document currently displayed in the sidebar with about:blank
      // so that we can free memory by unloading the page. We need to explicitly
      // create a new content viewer because the old one doesn't get destroyed
      // until about:blank has loaded (which does not happen as long as the
      // element is hidden).
      sidebar.setAttribute("src", "about:blank");
      sidebar.docShell.createAboutBlankContentViewer(null);

      sidebarBroadcaster.removeAttribute("checked");
      sidebarBox.setAttribute("sidebarcommand", "");
      sidebarTitle.value = "";
      sidebarBox.hidden = true;
      sidebarSplitter.hidden = true;
      gBrowser.selectedBrowser.focus();
    } else {
      fireSidebarFocusedEvent();
    }
    return;
  }

  // now we need to show the specified sidebar

  // ..but first update the 'checked' state of all sidebar broadcasters
  var broadcasters = document.getElementsByAttribute("group", "sidebar");
  for (let broadcaster of broadcasters) {
    // skip elements that observe sidebar broadcasters and random
    // other elements
    if (broadcaster.localName != "broadcaster")
      continue;

    if (broadcaster != sidebarBroadcaster)
      broadcaster.removeAttribute("checked");
    else
      sidebarBroadcaster.setAttribute("checked", "true");
  }

  sidebarBox.hidden = false;
  sidebarSplitter.hidden = false;

  var url = sidebarBroadcaster.getAttribute("sidebarurl");
  var title = sidebarBroadcaster.getAttribute("sidebartitle");
  if (!title)
    title = sidebarBroadcaster.getAttribute("label");
  sidebar.setAttribute("src", url); // kick off async load
  sidebarBox.setAttribute("sidebarcommand", sidebarBroadcaster.id);
  sidebarTitle.value = title;

  // We set this attribute here in addition to setting it on the <browser>
  // element itself, because the code in gBrowserInit.onUnload persists this
  // attribute, not the "src" of the <browser id="sidebar">. The reason it
  // does that is that we want to delay sidebar load a bit when a browser
  // window opens. See delayedStartup().
  sidebarBox.setAttribute("src", url);

  if (sidebar.contentDocument.location.href != url)
    sidebar.addEventListener("load", sidebarOnLoad, true);
  else // older code handled this case, so we do it too
    fireSidebarFocusedEvent();
}

function sidebarOnLoad(event) {
  var sidebar = document.getElementById("sidebar");
  sidebar.removeEventListener("load", sidebarOnLoad, true);
  // We're handling the 'load' event before it bubbles up to the usual
  // (non-capturing) event handlers. Let it bubble up before firing the
  // SidebarFocused event.
  setTimeout(fireSidebarFocusedEvent, 0);
}

/**
 * Fire a "SidebarFocused" event on the sidebar's |window| to give the sidebar
 * a chance to adjust focus as needed. An additional event is needed, because
 * we don't want to focus the sidebar when it's opened on startup or in a new
 * window, only when the user opens the sidebar.
 */
function fireSidebarFocusedEvent() {
  var sidebar = document.getElementById("sidebar");
  var event = document.createEvent("Events");
  event.initEvent("SidebarFocused", true, false);
  sidebar.contentWindow.dispatchEvent(event);
}

#ifdef XP_WIN
#ifdef MOZ_METRO
/**
 * Some prefs that have consequences in both Metro and Desktop such as
 * app-update prefs, are automatically pushed from Desktop here for use
 * in Metro.
 */
var gMetroPrefs = {
  prefDomain: ["app.update.auto", "app.update.enabled",
               "app.update.service.enabled",
               "app.update.metro.enabled"],
  observe: function (aSubject, aTopic, aPrefName)
  {
    if (aTopic != "nsPref:changed")
      return;

    this.pushDesktopControlledPrefToMetro(aPrefName);
  },

  /**
   * Writes the pref to HKCU in the registry and adds a pref-observer to keep
   * the registry in sync with changes to the value.
   */
  pushDesktopControlledPrefToMetro: function(aPrefName) {
    let registry = Cc["@mozilla.org/windows-registry-key;1"].
                    createInstance(Ci.nsIWindowsRegKey);
    try {
      var prefType = Services.prefs.getPrefType(aPrefName);
      let prefFunc;
      if (prefType == Components.interfaces.nsIPrefBranch.PREF_INT)
        prefFunc = "getIntPref";
      else if (prefType == Components.interfaces.nsIPrefBranch.PREF_BOOL)
        prefFunc = "getBoolPref";
      else if (prefType == Components.interfaces.nsIPrefBranch.PREF_STRING)
        prefFunc = "getCharPref";
      else
        throw "Unsupported pref type";

      let prefValue = Services.prefs[prefFunc](aPrefName);
      registry.create(Ci.nsIWindowsRegKey.ROOT_KEY_CURRENT_USER,
                    "Software\\Mozilla\\Firefox\\Metro\\Prefs\\" + prefType,
                    Ci.nsIWindowsRegKey.ACCESS_WRITE);
      // Always write as string, but the registry subfolder will determine
      // how Metro interprets that string value.
      registry.writeStringValue(aPrefName, prefValue);
    } catch (ex) {
      Components.utils.reportError("Couldn't push pref " + aPrefName + ": " + ex);
    } finally {
      registry.close();
    }
  }
};
#endif
#endif

var gHomeButton = {
  prefDomain: "browser.startup.homepage",
  observe: function (aSubject, aTopic, aPrefName)
  {
    if (aTopic != "nsPref:changed" || aPrefName != this.prefDomain)
      return;

    this.updateTooltip();
  },

  updateTooltip: function (homeButton)
  {
    if (!homeButton)
      homeButton = document.getElementById("home-button");
    if (homeButton) {
      var homePage = this.getHomePage();
      homePage = homePage.replace(/\|/g,', ');
      if (homePage.toLowerCase() == "about:home")
        homeButton.setAttribute("tooltiptext", homeButton.getAttribute("aboutHomeOverrideTooltip"));
      else
        homeButton.setAttribute("tooltiptext", homePage);
    }
  },

  getHomePage: function ()
  {
    var url;
    try {
      url = gPrefService.getComplexValue(this.prefDomain,
                                Components.interfaces.nsIPrefLocalizedString).data;
    } catch (e) {
    }

    // use this if we can't find the pref
    if (!url) {
      var configBundle = Services.strings
                                 .createBundle("chrome://branding/locale/browserconfig.properties");
      url = configBundle.GetStringFromName(this.prefDomain);
    }

    return url;
  },

  updatePersonalToolbarStyle: function (homeButton)
  {
    if (!homeButton)
      homeButton = document.getElementById("home-button");
    if (homeButton)
      homeButton.className = homeButton.parentNode.id == "PersonalToolbar"
                               || homeButton.parentNode.parentNode.id == "PersonalToolbar" ?
                             homeButton.className.replace("toolbarbutton-1", "bookmark-item") :
                             homeButton.className.replace("bookmark-item", "toolbarbutton-1");
  }
};

/**
 * Gets the selected text in the active browser. Leading and trailing
 * whitespace is removed, and consecutive whitespace is replaced by a single
 * space. A maximum of 150 characters will be returned, regardless of the value
 * of aCharLen.
 *
 * @param aCharLen
 *        The maximum number of characters to return.
 */
function getBrowserSelection(aCharLen) {
  // selections of more than 150 characters aren't useful
  const kMaxSelectionLen = 150;
  const charLen = Math.min(aCharLen || kMaxSelectionLen, kMaxSelectionLen);
  let commandDispatcher = document.commandDispatcher;

  var focusedWindow = commandDispatcher.focusedWindow;
  var selection = focusedWindow.getSelection().toString();
  // try getting a selected text in text input.
  if (!selection) {
    let element = commandDispatcher.focusedElement;
    var isOnTextInput = function isOnTextInput(elem) {
      // we avoid to return a value if a selection is in password field.
      // ref. bug 565717
      return elem instanceof HTMLTextAreaElement ||
             (elem instanceof HTMLInputElement && elem.mozIsTextField(true));
    };

    if (isOnTextInput(element)) {
      selection = element.QueryInterface(Ci.nsIDOMNSEditableElement)
                         .editor.selection.toString();
    }
  }

  if (selection) {
    if (selection.length > charLen) {
      // only use the first charLen important chars. see bug 221361
      var pattern = new RegExp("^(?:\\s*.){0," + charLen + "}");
      pattern.test(selection);
      selection = RegExp.lastMatch;
    }

    selection = selection.trim().replace(/\s+/g, " ");

    if (selection.length > charLen)
      selection = selection.substr(0, charLen);
  }
  return selection;
}

var gWebPanelURI;
function openWebPanel(aTitle, aURI)
{
    // Ensure that the web panels sidebar is open.
    toggleSidebar('viewWebPanelsSidebar', true);

    // Set the title of the panel.
    document.getElementById("sidebar-title").value = aTitle;

    // Tell the Web Panels sidebar to load the bookmark.
    var sidebar = document.getElementById("sidebar");
    if (sidebar.docShell && sidebar.contentDocument && sidebar.contentDocument.getElementById('web-panels-browser')) {
        sidebar.contentWindow.loadWebPanel(aURI);
        if (gWebPanelURI) {
            gWebPanelURI = "";
            sidebar.removeEventListener("load", asyncOpenWebPanel, true);
        }
    }
    else {
        // The panel is still being constructed.  Attach an onload handler.
        if (!gWebPanelURI)
            sidebar.addEventListener("load", asyncOpenWebPanel, true);
        gWebPanelURI = aURI;
    }
}

function asyncOpenWebPanel(event)
{
    var sidebar = document.getElementById("sidebar");
    if (gWebPanelURI && sidebar.contentDocument && sidebar.contentDocument.getElementById('web-panels-browser'))
        sidebar.contentWindow.loadWebPanel(gWebPanelURI);
    gWebPanelURI = "";
    sidebar.removeEventListener("load", asyncOpenWebPanel, true);
}

/*
 * - [ Dependencies ] ---------------------------------------------------------
 *  utilityOverlay.js:
 *    - gatherTextUnder
 */

/**
 * Extracts linkNode and href for the current click target.
 *
 * @param event
 *        The click event.
 * @return [href, linkNode].
 *
 * @note linkNode will be null if the click wasn't on an anchor
 *       element (or XLink).
 */
function hrefAndLinkNodeForClickEvent(event)
{
  function isHTMLLink(aNode)
  {
    // Be consistent with what nsContextMenu.js does.
    return ((aNode instanceof HTMLAnchorElement && aNode.href) ||
            (aNode instanceof HTMLAreaElement && aNode.href) ||
            aNode instanceof HTMLLinkElement);
  }

  let node = event.target;
  while (node && !isHTMLLink(node)) {
    node = node.parentNode;
  }

  if (node)
    return [node.href, node];

  // If there is no linkNode, try simple XLink.
  let href, baseURI;
  node = event.target;
  while (node && !href) {
    if (node.nodeType == Node.ELEMENT_NODE) {
      href = node.getAttributeNS("http://www.w3.org/1999/xlink", "href");
      if (href)
        baseURI = node.baseURI;
    }
    node = node.parentNode;
  }

  // In case of XLink, we don't return the node we got href from since
  // callers expect <a>-like elements.
  return [href ? makeURLAbsolute(baseURI, href) : null, null];
}

/**
 * Called whenever the user clicks in the content area.
 *
 * @param event
 *        The click event.
 * @param isPanelClick
 *        Whether the event comes from a web panel.
 * @note default event is prevented if the click is handled.
 */
function contentAreaClick(event, isPanelClick)
{
  if (!event.isTrusted || event.defaultPrevented || event.button == 2)
    return;

  let [href, linkNode] = hrefAndLinkNodeForClickEvent(event);
  if (!href) {
    // Not a link, handle middle mouse navigation.
    if (event.button == 1 &&
        gPrefService.getBoolPref("middlemouse.contentLoadURL") &&
        !gPrefService.getBoolPref("general.autoScroll")) {
      middleMousePaste(event);
      event.preventDefault();
    }
    return;
  }

  // This code only applies if we have a linkNode (i.e. clicks on real anchor
  // elements, as opposed to XLink).
  if (linkNode && event.button == 0 &&
      !event.ctrlKey && !event.shiftKey && !event.altKey && !event.metaKey) {
    // A Web panel's links should target the main content area.  Do this
    // if no modifier keys are down and if there's no target or the target
    // equals _main (the IE convention) or _content (the Mozilla convention).
    let target = linkNode.target;
    let mainTarget = !target || target == "_content" || target  == "_main";
    if (isPanelClick && mainTarget) {
      // javascript and data links should be executed in the current browser.
      if (linkNode.getAttribute("onclick") ||
          href.startsWith("javascript:") ||
          href.startsWith("data:"))
        return;

      try {
        urlSecurityCheck(href, linkNode.ownerDocument.nodePrincipal);
      }
      catch(ex) {
        // Prevent loading unsecure destinations.
        event.preventDefault();
        return;
      }

      loadURI(href, null, null, false);
      event.preventDefault();
      return;
    }

    if (linkNode.getAttribute("rel") == "sidebar") {
      // This is the Opera convention for a special link that, when clicked,
      // allows to add a sidebar panel.  The link's title attribute contains
      // the title that should be used for the sidebar panel.
      PlacesUIUtils.showBookmarkDialog({ action: "add"
                                       , type: "bookmark"
                                       , uri: makeURI(href)
                                       , title: linkNode.getAttribute("title")
                                       , loadBookmarkInSidebar: true
                                       , hiddenRows: [ "description"
                                                     , "location"
                                                     , "keyword" ]
                                       }, window);
      event.preventDefault();
      return;
    }
  }

  handleLinkClick(event, href, linkNode);

  // Mark the page as a user followed link.  This is done so that history can
  // distinguish automatic embed visits from user activated ones.  For example
  // pages loaded in frames are embed visits and lost with the session, while
  // visits across frames should be preserved.
  try {
    if (!PrivateBrowsingUtils.isWindowPrivate(window))
      PlacesUIUtils.markPageAsFollowedLink(href);
  } catch (ex) { /* Skip invalid URIs. */ }
}

/**
 * Handles clicks on links.
 *
 * @return true if the click event was handled, false otherwise.
 */
function handleLinkClick(event, href, linkNode) {
  if (event.button == 2) // right click
    return false;

  var where = whereToOpenLink(event);
  if (where == "current")
    return false;

  var doc = event.target.ownerDocument;

  if (where == "save") {
    saveURL(href, linkNode ? gatherTextUnder(linkNode) : "", null, true,
            true, doc.documentURIObject, doc);
    event.preventDefault();
    return true;
  }

  urlSecurityCheck(href, doc.nodePrincipal);
  openLinkIn(href, where, { referrerURI: doc.documentURIObject,
                            charset: doc.characterSet });
  event.preventDefault();
  return true;
}

function middleMousePaste(event) {
  let clipboard = readFromClipboard();
  if (!clipboard)
    return;

  // Strip embedded newlines and surrounding whitespace, to match the URL
  // bar's behavior (stripsurroundingwhitespace)
  clipboard = clipboard.replace(/\s*\n\s*/g, "");

  // if it's not the current tab, we don't need to do anything because the 
  // browser doesn't exist.
  let where = whereToOpenLink(event, true, false);
  let lastLocationChange;
  if (where == "current") {
    lastLocationChange = gBrowser.selectedBrowser.lastLocationChange;
  }

  Task.spawn(function() {
    let data = yield getShortcutOrURIAndPostData(clipboard);
    try {
      makeURI(data.url);
    } catch (ex) {
      // Not a valid URI.
      return;
    }

    try {
      addToUrlbarHistory(data.url);
    } catch (ex) {
      // Things may go wrong when adding url to session history,
      // but don't let that interfere with the loading of the url.
      Cu.reportError(ex);
    }

    if (where != "current" ||
        lastLocationChange == gBrowser.selectedBrowser.lastLocationChange) {
      openUILink(data.url, event,
                 { ignoreButton: true,
                   disallowInheritPrincipal: !data.mayInheritPrincipal });
    }
  });

  event.stopPropagation();
}

function handleDroppedLink(event, url, name)
{
  let lastLocationChange = gBrowser.selectedBrowser.lastLocationChange;

  Task.spawn(function() {
    let data = yield getShortcutOrURIAndPostData(url);
    if (data.url &&
        lastLocationChange == gBrowser.selectedBrowser.lastLocationChange)
      loadURI(data.url, null, data.postData, false);
  });

  // Keep the event from being handled by the dragDrop listeners
  // built-in to gecko if they happen to be above us.
  event.preventDefault();
};

function MultiplexHandler(event)
{ try {
    var node = event.target;
    var name = node.getAttribute('name');

    if (name == 'detectorGroup') {
        BrowserCharsetReload();
        SelectDetector(event, false);
    } else if (name == 'charsetGroup') {
        var charset = node.getAttribute('id');
        charset = charset.substring('charset.'.length, charset.length)
        BrowserSetForcedCharacterSet(charset);
    } else if (name == 'charsetCustomize') {
        //do nothing - please remove this else statement, once the charset prefs moves to the pref window
    } else {
        BrowserSetForcedCharacterSet(node.getAttribute('id'));
    }
    } catch(ex) { alert(ex); }
}

function SelectDetector(event, doReload)
{
    var uri =  event.target.getAttribute("id");
    var prefvalue = uri.substring('chardet.'.length, uri.length);
    if ("off" == prefvalue) { // "off" is special value to turn off the detectors
        prefvalue = "";
    }

    try {
        var str =  Cc["@mozilla.org/supports-string;1"].
                   createInstance(Ci.nsISupportsString);

        str.data = prefvalue;
        gPrefService.setComplexValue("intl.charset.detector", Ci.nsISupportsString, str);
        if (doReload)
          window.content.location.reload();
    }
    catch (ex) {
        dump("Failed to set the intl.charset.detector preference.\n");
    }
}

function BrowserSetForcedCharacterSet(aCharset)
{
  gBrowser.docShell.gatherCharsetMenuTelemetry();
  gBrowser.docShell.charset = aCharset;
  // Save the forced character-set
  if (!PrivateBrowsingUtils.isWindowPrivate(window))
    PlacesUtils.setCharsetForURI(getWebNavigation().currentURI, aCharset);
  BrowserCharsetReload();
}

function BrowserCharsetReload()
{
  BrowserReloadWithFlags(nsIWebNavigation.LOAD_FLAGS_CHARSET_CHANGE);
}

function charsetMenuGetElement(parent, id) {
  return parent.getElementsByAttribute("id", id)[0];
}

function UpdateCurrentCharset(target) {
    // extract the charset from DOM
    var wnd = document.commandDispatcher.focusedWindow;
    if ((window == wnd) || (wnd == null)) wnd = window.content;

    // Uncheck previous item
    if (gPrevCharset) {
        var pref_item = charsetMenuGetElement(target, "charset." + gPrevCharset);
        if (pref_item)
          pref_item.setAttribute('checked', 'false');
    }

    var menuitem = charsetMenuGetElement(target, "charset." + wnd.document.characterSet);
    if (menuitem) {
        menuitem.setAttribute('checked', 'true');
    }
}

function UpdateCharsetDetector(target) {
  var prefvalue;

  try {
    prefvalue = gPrefService.getComplexValue("intl.charset.detector", Ci.nsIPrefLocalizedString).data;
  }
  catch (ex) {}

  if (!prefvalue)
    prefvalue = "off";

  var menuitem = charsetMenuGetElement(target, "chardet." + prefvalue);
  if (menuitem)
    menuitem.setAttribute("checked", "true");
}

function UpdateMenus(event) {
  UpdateCurrentCharset(event.target);
  UpdateCharsetDetector(event.target);
}

function CreateMenu(node) {
  Services.obs.notifyObservers(null, "charsetmenu-selected", node);
}

function charsetLoadListener() {
  var charset = window.content.document.characterSet;

  if (charset.length > 0 && (charset != gLastBrowserCharset)) {
    if (!gCharsetMenu)
      gCharsetMenu = Cc['@mozilla.org/rdf/datasource;1?name=charset-menu'].getService(Ci.nsICurrentCharsetListener);
    gCharsetMenu.SetCurrentCharset(charset);
    gPrevCharset = gLastBrowserCharset;
    gLastBrowserCharset = charset;
  }
}

var gPageStyleMenu = {

  _getAllStyleSheets: function (frameset) {
    var styleSheetsArray = Array.slice(frameset.document.styleSheets);
    for (let i = 0; i < frameset.frames.length; i++) {
      let frameSheets = this._getAllStyleSheets(frameset.frames[i]);
      styleSheetsArray = styleSheetsArray.concat(frameSheets);
    }
    return styleSheetsArray;
  },

  fillPopup: function (menuPopup) {
    var noStyle = menuPopup.firstChild;
    var persistentOnly = noStyle.nextSibling;
    var sep = persistentOnly.nextSibling;
    while (sep.nextSibling)
      menuPopup.removeChild(sep.nextSibling);

    var styleSheets = this._getAllStyleSheets(window.content);
    var currentStyleSheets = {};
    var styleDisabled = getMarkupDocumentViewer().authorStyleDisabled;
    var haveAltSheets = false;
    var altStyleSelected = false;

    for (let currentStyleSheet of styleSheets) {
      if (!currentStyleSheet.title)
        continue;

      // Skip any stylesheets whose media attribute doesn't match.
      if (currentStyleSheet.media.length > 0) {
        let mediaQueryList = currentStyleSheet.media.mediaText;
        if (!window.content.matchMedia(mediaQueryList).matches)
          continue;
      }

      if (!currentStyleSheet.disabled)
        altStyleSelected = true;

      haveAltSheets = true;

      let lastWithSameTitle = null;
      if (currentStyleSheet.title in currentStyleSheets)
        lastWithSameTitle = currentStyleSheets[currentStyleSheet.title];

      if (!lastWithSameTitle) {
        let menuItem = document.createElement("menuitem");
        menuItem.setAttribute("type", "radio");
        menuItem.setAttribute("label", currentStyleSheet.title);
        menuItem.setAttribute("data", currentStyleSheet.title);
        menuItem.setAttribute("checked", !currentStyleSheet.disabled && !styleDisabled);
        menuItem.setAttribute("oncommand", "gPageStyleMenu.switchStyleSheet(this.getAttribute('data'));");
        menuPopup.appendChild(menuItem);
        currentStyleSheets[currentStyleSheet.title] = menuItem;
      } else if (currentStyleSheet.disabled) {
        lastWithSameTitle.removeAttribute("checked");
      }
    }

    noStyle.setAttribute("checked", styleDisabled);
    persistentOnly.setAttribute("checked", !altStyleSelected && !styleDisabled);
    persistentOnly.hidden = (window.content.document.preferredStyleSheetSet) ? haveAltSheets : false;
    sep.hidden = (noStyle.hidden && persistentOnly.hidden) || !haveAltSheets;
  },

  _stylesheetInFrame: function (frame, title) {
    return Array.some(frame.document.styleSheets,
                      function (stylesheet) stylesheet.title == title);
  },

  _stylesheetSwitchFrame: function (frame, title) {
    var docStyleSheets = frame.document.styleSheets;

    for (let i = 0; i < docStyleSheets.length; ++i) {
      let docStyleSheet = docStyleSheets[i];

      if (docStyleSheet.title)
        docStyleSheet.disabled = (docStyleSheet.title != title);
      else if (docStyleSheet.disabled)
        docStyleSheet.disabled = false;
    }
  },

  _stylesheetSwitchAll: function (frameset, title) {
    if (!title || this._stylesheetInFrame(frameset, title))
      this._stylesheetSwitchFrame(frameset, title);

    for (let i = 0; i < frameset.frames.length; i++)
      this._stylesheetSwitchAll(frameset.frames[i], title);
  },

  switchStyleSheet: function (title, contentWindow) {
    getMarkupDocumentViewer().authorStyleDisabled = false;
    this._stylesheetSwitchAll(contentWindow || content, title);
  },

  disableStyle: function () {
    getMarkupDocumentViewer().authorStyleDisabled = true;
  },
};

/* Legacy global page-style functions */
var getAllStyleSheets   = gPageStyleMenu._getAllStyleSheets.bind(gPageStyleMenu);
var stylesheetFillPopup = gPageStyleMenu.fillPopup.bind(gPageStyleMenu);
function stylesheetSwitchAll(contentWindow, title) {
  gPageStyleMenu.switchStyleSheet(title, contentWindow);
}
function setStyleDisabled(disabled) {
  if (disabled)
    gPageStyleMenu.disableStyle();
}


var BrowserOffline = {
  _inited: false,

  /////////////////////////////////////////////////////////////////////////////
  // BrowserOffline Public Methods
  init: function ()
  {
    if (!this._uiElement)
      this._uiElement = document.getElementById("workOfflineMenuitemState");

    Services.obs.addObserver(this, "network:offline-status-changed", false);

    this._updateOfflineUI(Services.io.offline);

    this._inited = true;
  },

  uninit: function ()
  {
    if (this._inited) {
      Services.obs.removeObserver(this, "network:offline-status-changed");
    }
  },

  toggleOfflineStatus: function ()
  {
    var ioService = Services.io;

    // Stop automatic management of the offline status
    try {
      ioService.manageOfflineStatus = false;
    } catch (ex) {
    }

    if (!ioService.offline && !this._canGoOffline()) {
      this._updateOfflineUI(false);
      return;
    }

    ioService.offline = !ioService.offline;
  },

  /////////////////////////////////////////////////////////////////////////////
  // nsIObserver
  observe: function (aSubject, aTopic, aState)
  {
    if (aTopic != "network:offline-status-changed")
      return;

    this._updateOfflineUI(aState == "offline");
  },

  /////////////////////////////////////////////////////////////////////////////
  // BrowserOffline Implementation Methods
  _canGoOffline: function ()
  {
    try {
      var cancelGoOffline = Cc["@mozilla.org/supports-PRBool;1"].createInstance(Ci.nsISupportsPRBool);
      Services.obs.notifyObservers(cancelGoOffline, "offline-requested", null);

      // Something aborted the quit process.
      if (cancelGoOffline.data)
        return false;
    }
    catch (ex) {
    }

    return true;
  },

  _uiElement: null,
  _updateOfflineUI: function (aOffline)
  {
    var offlineLocked = gPrefService.prefIsLocked("network.online");
    if (offlineLocked)
      this._uiElement.setAttribute("disabled", "true");

    this._uiElement.setAttribute("checked", aOffline);
  }
};

var OfflineApps = {
  /////////////////////////////////////////////////////////////////////////////
  // OfflineApps Public Methods
  init: function ()
  {
    Services.obs.addObserver(this, "offline-cache-update-completed", false);
  },

  uninit: function ()
  {
    Services.obs.removeObserver(this, "offline-cache-update-completed");
  },

  handleEvent: function(event) {
    if (event.type == "MozApplicationManifest") {
      this.offlineAppRequested(event.originalTarget.defaultView);
    }
  },

  /////////////////////////////////////////////////////////////////////////////
  // OfflineApps Implementation Methods

  // XXX: _getBrowserWindowForContentWindow and _getBrowserForContentWindow
  // were taken from browser/components/feeds/src/WebContentConverter.
  _getBrowserWindowForContentWindow: function(aContentWindow) {
    return aContentWindow.QueryInterface(Ci.nsIInterfaceRequestor)
                         .getInterface(Ci.nsIWebNavigation)
                         .QueryInterface(Ci.nsIDocShellTreeItem)
                         .rootTreeItem
                         .QueryInterface(Ci.nsIInterfaceRequestor)
                         .getInterface(Ci.nsIDOMWindow)
                         .wrappedJSObject;
  },

  _getBrowserForContentWindow: function(aBrowserWindow, aContentWindow) {
    // This depends on pseudo APIs of browser.js and tabbrowser.xml
    aContentWindow = aContentWindow.top;
    var browsers = aBrowserWindow.gBrowser.browsers;
    for (let browser of browsers) {
      if (browser.contentWindow == aContentWindow)
        return browser;
    }
    // handle other browser/iframe elements that may need popupnotifications
    let browser = aContentWindow
                          .QueryInterface(Ci.nsIInterfaceRequestor)
                          .getInterface(Ci.nsIWebNavigation)
                          .QueryInterface(Ci.nsIDocShell)
                          .chromeEventHandler;
    if (browser.getAttribute("popupnotificationanchor"))
      return browser;
    return null;
  },

  _getManifestURI: function(aWindow) {
    if (!aWindow.document.documentElement)
      return null;

    var attr = aWindow.document.documentElement.getAttribute("manifest");
    if (!attr)
      return null;

    try {
      var contentURI = makeURI(aWindow.location.href, null, null);
      return makeURI(attr, aWindow.document.characterSet, contentURI);
    } catch (e) {
      return null;
    }
  },

  // A cache update isn't tied to a specific window.  Try to find
  // the best browser in which to warn the user about space usage
  _getBrowserForCacheUpdate: function(aCacheUpdate) {
    // Prefer the current browser
    var uri = this._getManifestURI(content);
    if (uri && uri.equals(aCacheUpdate.manifestURI)) {
      return gBrowser.selectedBrowser;
    }

    var browsers = gBrowser.browsers;
    for (let browser of browsers) {
      uri = this._getManifestURI(browser.contentWindow);
      if (uri && uri.equals(aCacheUpdate.manifestURI)) {
        return browser;
      }
    }

    // is this from a non-tab browser/iframe?
    browsers = document.querySelectorAll("iframe[popupnotificationanchor] | browser[popupnotificationanchor]");
    for (let browser of browsers) {
      uri = this._getManifestURI(browser.contentWindow);
      if (uri && uri.equals(aCacheUpdate.manifestURI)) {
        return browser;
      }
    }

    return null;
  },

  _warnUsage: function(aBrowser, aURI) {
    if (!aBrowser)
      return;

    let mainAction = {
      label: gNavigatorBundle.getString("offlineApps.manageUsage"),
      accessKey: gNavigatorBundle.getString("offlineApps.manageUsageAccessKey"),
      callback: OfflineApps.manage
    };

    let warnQuota = gPrefService.getIntPref("offline-apps.quota.warn");
    let message = gNavigatorBundle.getFormattedString("offlineApps.usage",
                                                      [ aURI.host,
                                                        warnQuota / 1024 ]);

    let anchorID = "indexedDB-notification-icon";
    PopupNotifications.show(aBrowser, "offline-app-usage", message,
                            anchorID, mainAction);

    // Now that we've warned once, prevent the warning from showing up
    // again.
    Services.perms.add(aURI, "offline-app",
                       Ci.nsIOfflineCacheUpdateService.ALLOW_NO_WARN);
  },

  // XXX: duplicated in preferences/advanced.js
  _getOfflineAppUsage: function (host, groups)
  {
    var cacheService = Cc["@mozilla.org/network/application-cache-service;1"].
                       getService(Ci.nsIApplicationCacheService);
    if (!groups)
      groups = cacheService.getGroups();

    var usage = 0;
    for (let group of groups) {
      var uri = Services.io.newURI(group, null, null);
      if (uri.asciiHost == host) {
        var cache = cacheService.getActiveCache(group);
        usage += cache.usage;
      }
    }

    return usage;
  },

  _checkUsage: function(aURI) {
    // if the user has already allowed excessive usage, don't bother checking
    if (Services.perms.testExactPermission(aURI, "offline-app") !=
        Ci.nsIOfflineCacheUpdateService.ALLOW_NO_WARN) {
      var usage = this._getOfflineAppUsage(aURI.asciiHost);
      var warnQuota = gPrefService.getIntPref("offline-apps.quota.warn");
      if (usage >= warnQuota * 1024) {
        return true;
      }
    }

    return false;
  },

  offlineAppRequested: function(aContentWindow) {
    if (!gPrefService.getBoolPref("browser.offline-apps.notify")) {
      return;
    }

    let browserWindow = this._getBrowserWindowForContentWindow(aContentWindow);
    let browser = this._getBrowserForContentWindow(browserWindow,
                                                   aContentWindow);

    let currentURI = aContentWindow.document.documentURIObject;

    // don't bother showing UI if the user has already made a decision
    if (Services.perms.testExactPermission(currentURI, "offline-app") != Services.perms.UNKNOWN_ACTION)
      return;

    try {
      if (gPrefService.getBoolPref("offline-apps.allow_by_default")) {
        // all pages can use offline capabilities, no need to ask the user
        return;
      }
    } catch(e) {
      // this pref isn't set by default, ignore failures
    }

    let host = currentURI.asciiHost;
    let notificationID = "offline-app-requested-" + host;
    let notification = PopupNotifications.getNotification(notificationID, browser);

    if (notification) {
      notification.options.documents.push(aContentWindow.document);
    } else {
      let mainAction = {
        label: gNavigatorBundle.getString("offlineApps.allow"),
        accessKey: gNavigatorBundle.getString("offlineApps.allowAccessKey"),
        callback: function() {
          for (let document of notification.options.documents) {
            OfflineApps.allowSite(document);
          }
        }
      };
      let secondaryActions = [{
        label: gNavigatorBundle.getString("offlineApps.never"),
        accessKey: gNavigatorBundle.getString("offlineApps.neverAccessKey"),
        callback: function() {
          for (let document of notification.options.documents) {
            OfflineApps.disallowSite(document);
          }
        }
      }];
      let message = gNavigatorBundle.getFormattedString("offlineApps.available",
                                                        [ host ]);
      let anchorID = "indexedDB-notification-icon";
      let options= {
        documents : [ aContentWindow.document ]
      };
      notification = PopupNotifications.show(browser, notificationID, message,
                                             anchorID, mainAction,
                                             secondaryActions, options);
    }
  },

  allowSite: function(aDocument) {
    Services.perms.add(aDocument.documentURIObject, "offline-app", Services.perms.ALLOW_ACTION);

    // When a site is enabled while loading, manifest resources will
    // start fetching immediately.  This one time we need to do it
    // ourselves.
    this._startFetching(aDocument);
  },

  disallowSite: function(aDocument) {
    Services.perms.add(aDocument.documentURIObject, "offline-app", Services.perms.DENY_ACTION);
  },

  manage: function() {
    openAdvancedPreferences("networkTab");
  },

  _startFetching: function(aDocument) {
    if (!aDocument.documentElement)
      return;

    var manifest = aDocument.documentElement.getAttribute("manifest");
    if (!manifest)
      return;

    var manifestURI = makeURI(manifest, aDocument.characterSet,
                              aDocument.documentURIObject);

    var updateService = Cc["@mozilla.org/offlinecacheupdate-service;1"].
                        getService(Ci.nsIOfflineCacheUpdateService);
    updateService.scheduleUpdate(manifestURI, aDocument.documentURIObject, window);
  },

  /////////////////////////////////////////////////////////////////////////////
  // nsIObserver
  observe: function (aSubject, aTopic, aState)
  {
    if (aTopic == "offline-cache-update-completed") {
      var cacheUpdate = aSubject.QueryInterface(Ci.nsIOfflineCacheUpdate);

      var uri = cacheUpdate.manifestURI;
      if (OfflineApps._checkUsage(uri)) {
        var browser = this._getBrowserForCacheUpdate(cacheUpdate);
        if (browser) {
          OfflineApps._warnUsage(browser, cacheUpdate.manifestURI);
        }
      }
    }
  }
};

var IndexedDBPromptHelper = {
  _permissionsPrompt: "indexedDB-permissions-prompt",
  _permissionsResponse: "indexedDB-permissions-response",

  _quotaPrompt: "indexedDB-quota-prompt",
  _quotaResponse: "indexedDB-quota-response",
  _quotaCancel: "indexedDB-quota-cancel",

  _notificationIcon: "indexedDB-notification-icon",

  init:
  function IndexedDBPromptHelper_init() {
    Services.obs.addObserver(this, this._permissionsPrompt, false);
    Services.obs.addObserver(this, this._quotaPrompt, false);
    Services.obs.addObserver(this, this._quotaCancel, false);
  },

  uninit:
  function IndexedDBPromptHelper_uninit() {
    Services.obs.removeObserver(this, this._permissionsPrompt);
    Services.obs.removeObserver(this, this._quotaPrompt);
    Services.obs.removeObserver(this, this._quotaCancel);
  },

  observe:
  function IndexedDBPromptHelper_observe(subject, topic, data) {
    if (topic != this._permissionsPrompt &&
        topic != this._quotaPrompt &&
        topic != this._quotaCancel) {
      throw new Error("Unexpected topic!");
    }

    var requestor = subject.QueryInterface(Ci.nsIInterfaceRequestor);

    var contentWindow = requestor.getInterface(Ci.nsIDOMWindow);
    var contentDocument = contentWindow.document;
    var browserWindow =
      OfflineApps._getBrowserWindowForContentWindow(contentWindow);

    if (browserWindow != window) {
      // Must belong to some other window.
      return;
    }

    var browser =
      OfflineApps._getBrowserForContentWindow(browserWindow, contentWindow);

    var host = contentDocument.documentURIObject.asciiHost;

    var message;
    var responseTopic;
    if (topic == this._permissionsPrompt) {
      message = gNavigatorBundle.getFormattedString("offlineApps.available",
                                                    [ host ]);
      responseTopic = this._permissionsResponse;
    }
    else if (topic == this._quotaPrompt) {
      message = gNavigatorBundle.getFormattedString("indexedDB.usage",
                                                    [ host, data ]);
      responseTopic = this._quotaResponse;
    }
    else if (topic == this._quotaCancel) {
      responseTopic = this._quotaResponse;
    }

    const hiddenTimeoutDuration = 30000; // 30 seconds
    const firstTimeoutDuration = 300000; // 5 minutes

    var timeoutId;

    var observer = requestor.getInterface(Ci.nsIObserver);

    var mainAction = {
      label: gNavigatorBundle.getString("offlineApps.allow"),
      accessKey: gNavigatorBundle.getString("offlineApps.allowAccessKey"),
      callback: function() {
        clearTimeout(timeoutId);
        observer.observe(null, responseTopic,
                         Ci.nsIPermissionManager.ALLOW_ACTION);
      }
    };

    var secondaryActions = [
      {
        label: gNavigatorBundle.getString("offlineApps.never"),
        accessKey: gNavigatorBundle.getString("offlineApps.neverAccessKey"),
        callback: function() {
          clearTimeout(timeoutId);
          observer.observe(null, responseTopic,
                           Ci.nsIPermissionManager.DENY_ACTION);
        }
      }
    ];

    // This will be set to the result of PopupNotifications.show() below, or to
    // the result of PopupNotifications.getNotification() if this is a
    // quotaCancel notification.
    var notification;

    function timeoutNotification() {
      // Remove the notification.
      if (notification) {
        notification.remove();
      }

      // Clear all of our timeout stuff. We may be called directly, not just
      // when the timeout actually elapses.
      clearTimeout(timeoutId);

      // And tell the page that the popup timed out.
      observer.observe(null, responseTopic,
                       Ci.nsIPermissionManager.UNKNOWN_ACTION);
    }

    var options = {
      eventCallback: function(state) {
        // Don't do anything if the timeout has not been set yet.
        if (!timeoutId) {
          return;
        }

        // If the popup is being dismissed start the short timeout.
        if (state == "dismissed") {
          clearTimeout(timeoutId);
          timeoutId = setTimeout(timeoutNotification, hiddenTimeoutDuration);
          return;
        }

        // If the popup is being re-shown then clear the timeout allowing
        // unlimited waiting.
        if (state == "shown") {
          clearTimeout(timeoutId);
        }
      }
    };

    if (topic == this._quotaCancel) {
      notification = PopupNotifications.getNotification(this._quotaPrompt,
                                                        browser);
      timeoutNotification();
      return;
    }

    notification = PopupNotifications.show(browser, topic, message,
                                           this._notificationIcon, mainAction,
                                           secondaryActions, options);

    // Set the timeoutId after the popup has been created, and use the long
    // timeout value. If the user doesn't notice the popup after this amount of
    // time then it is most likely not visible and we want to alert the page.
    timeoutId = setTimeout(timeoutNotification, firstTimeoutDuration);
  }
};

function WindowIsClosing()
{
  if (TabView.isVisible()) {
    TabView.hide();
    return false;
  }

  if (!closeWindow(false, warnAboutClosingWindow))
    return false;

  for (let browser of gBrowser.browsers) {
    let ds = browser.docShell;
    if (ds.contentViewer && !ds.contentViewer.permitUnload())
      return false;
  }

  return true;
}

/**
 * Checks if this is the last full *browser* window around. If it is, this will
 * be communicated like quitting. Otherwise, we warn about closing multiple tabs.
 * @returns true if closing can proceed, false if it got cancelled.
 */
function warnAboutClosingWindow() {
  // Popups aren't considered full browser windows.
  let isPBWindow = PrivateBrowsingUtils.isWindowPrivate(window);
  if (!isPBWindow && !toolbar.visible)
    return gBrowser.warnAboutClosingTabs(gBrowser.closingTabsEnum.ALL);

  // Figure out if there's at least one other browser window around.
  let e = Services.wm.getEnumerator("navigator:browser");
  let otherPBWindowExists = false;
  let nonPopupPresent = false;
  while (e.hasMoreElements()) {
    let win = e.getNext();
    if (!win.closed && win != window) {
      if (isPBWindow && PrivateBrowsingUtils.isWindowPrivate(win))
        otherPBWindowExists = true;
      if (win.toolbar.visible)
        nonPopupPresent = true;
      // If the current window is not in private browsing mode we don't need to 
      // look for other pb windows, we can leave the loop when finding the 
      // first non-popup window. If however the current window is in private 
      // browsing mode then we need at least one other pb and one non-popup 
      // window to break out early.
      if ((!isPBWindow || otherPBWindowExists) && nonPopupPresent)
        break;
    }
  }

  if (isPBWindow && !otherPBWindowExists) {
    let exitingCanceled = Cc["@mozilla.org/supports-PRBool;1"].
                          createInstance(Ci.nsISupportsPRBool);
    exitingCanceled.data = false;
    Services.obs.notifyObservers(exitingCanceled,
                                 "last-pb-context-exiting",
                                 null);
    if (exitingCanceled.data)
      return false;
  }

  if (nonPopupPresent) {
    return isPBWindow || gBrowser.warnAboutClosingTabs(gBrowser.closingTabsEnum.ALL);
  }

  let os = Services.obs;

  let closingCanceled = Cc["@mozilla.org/supports-PRBool;1"].
                        createInstance(Ci.nsISupportsPRBool);
  os.notifyObservers(closingCanceled,
                     "browser-lastwindow-close-requested", null);
  if (closingCanceled.data)
    return false;

  os.notifyObservers(null, "browser-lastwindow-close-granted", null);

#ifdef XP_MACOSX
  // OS X doesn't quit the application when the last window is closed, but keeps
  // the session alive. Hence don't prompt users to save tabs, but warn about
  // closing multiple tabs.
  return isPBWindow || gBrowser.warnAboutClosingTabs(gBrowser.closingTabsEnum.ALL);
#else
  return true;
#endif
}

var MailIntegration = {
  sendLinkForWindow: function (aWindow) {
    this.sendMessage(aWindow.location.href,
                     aWindow.document.title);
  },

  sendMessage: function (aBody, aSubject) {
    // generate a mailto url based on the url and the url's title
    var mailtoUrl = "mailto:";
    if (aBody) {
      mailtoUrl += "?body=" + encodeURIComponent(aBody);
      mailtoUrl += "&subject=" + encodeURIComponent(aSubject);
    }

    var uri = makeURI(mailtoUrl);

    // now pass this uri to the operating system
    this._launchExternalUrl(uri);
  },

  // a generic method which can be used to pass arbitrary urls to the operating
  // system.
  // aURL --> a nsIURI which represents the url to launch
  _launchExternalUrl: function (aURL) {
    var extProtocolSvc =
       Cc["@mozilla.org/uriloader/external-protocol-service;1"]
         .getService(Ci.nsIExternalProtocolService);
    if (extProtocolSvc)
      extProtocolSvc.loadUrl(aURL);
  }
};

function BrowserOpenAddonsMgr(aView) {
  if (aView) {
    let emWindow;
    let browserWindow;

    var receivePong = function receivePong(aSubject, aTopic, aData) {
      let browserWin = aSubject.QueryInterface(Ci.nsIInterfaceRequestor)
                               .getInterface(Ci.nsIWebNavigation)
                               .QueryInterface(Ci.nsIDocShellTreeItem)
                               .rootTreeItem
                               .QueryInterface(Ci.nsIInterfaceRequestor)
                               .getInterface(Ci.nsIDOMWindow);
      if (!emWindow || browserWin == window /* favor the current window */) {
        emWindow = aSubject;
        browserWindow = browserWin;
      }
    }
    Services.obs.addObserver(receivePong, "EM-pong", false);
    Services.obs.notifyObservers(null, "EM-ping", "");
    Services.obs.removeObserver(receivePong, "EM-pong");

    if (emWindow) {
      emWindow.loadView(aView);
      browserWindow.gBrowser.selectedTab =
        browserWindow.gBrowser._getTabForContentWindow(emWindow);
      emWindow.focus();
      return;
    }
  }

  var newLoad = !switchToTabHavingURI("about:addons", true);

  if (aView) {
    // This must be a new load, else the ping/pong would have
    // found the window above.
    Services.obs.addObserver(function observer(aSubject, aTopic, aData) {
      Services.obs.removeObserver(observer, aTopic);
      aSubject.loadView(aView);
    }, "EM-loaded", false);
  }
}

function GetSearchFieldBookmarkData(node) {
  var charset = node.ownerDocument.characterSet;

  var formBaseURI = makeURI(node.form.baseURI,
                            charset);

  var formURI = makeURI(node.form.getAttribute("action"),
                        charset,
                        formBaseURI);

  var spec = formURI.spec;

  var isURLEncoded =
               (node.form.method.toUpperCase() == "POST"
                && (node.form.enctype == "application/x-www-form-urlencoded" ||
                    node.form.enctype == ""));

  var title = gNavigatorBundle.getFormattedString("addKeywordTitleAutoFill",
                                                  [node.ownerDocument.title]);
  var description = PlacesUIUtils.getDescriptionFromDocument(node.ownerDocument);

  var formData = [];

  function escapeNameValuePair(aName, aValue, aIsFormUrlEncoded) {
    if (aIsFormUrlEncoded)
      return escape(aName + "=" + aValue);
    else
      return escape(aName) + "=" + escape(aValue);
  }

  for (let el of node.form.elements) {
    if (!el.type) // happens with fieldsets
      continue;

    if (el == node) {
      formData.push((isURLEncoded) ? escapeNameValuePair(el.name, "%s", true) :
                                     // Don't escape "%s", just append
                                     escapeNameValuePair(el.name, "", false) + "%s");
      continue;
    }

    let type = el.type.toLowerCase();

    if (((el instanceof HTMLInputElement && el.mozIsTextField(true)) ||
        type == "hidden" || type == "textarea") ||
        ((type == "checkbox" || type == "radio") && el.checked)) {
      formData.push(escapeNameValuePair(el.name, el.value, isURLEncoded));
    } else if (el instanceof HTMLSelectElement && el.selectedIndex >= 0) {
      for (var j=0; j < el.options.length; j++) {
        if (el.options[j].selected)
          formData.push(escapeNameValuePair(el.name, el.options[j].value,
                                            isURLEncoded));
      }
    }
  }

  var postData;

  if (isURLEncoded)
    postData = formData.join("&");
  else
    spec += "?" + formData.join("&");

  return {
    spec: spec,
    title: title,
    description: description,
    postData: postData,
    charSet: charset
  };
}


function AddKeywordForSearchField() {
  bookmarkData = GetSearchFieldBookmarkData(document.popupNode);

  PlacesUIUtils.showBookmarkDialog({ action: "add"
                                   , type: "bookmark"
                                   , uri: makeURI(bookmarkData.spec)
                                   , title: bookmarkData.title
                                   , description: bookmarkData.description
                                   , keyword: ""
                                   , postData: bookmarkData.postData
                                   , charSet: bookmarkData.charset
                                   , hiddenRows: [ "location"
                                                 , "description"
                                                 , "tags"
                                                 , "loadInSidebar" ]
                                   }, window);
}

function SwitchDocumentDirection(aWindow) {
  // document.dir can also be "auto", in which case it won't change
  if (aWindow.document.dir == "ltr" || aWindow.document.dir == "") {
    aWindow.document.dir = "rtl";
  } else if (aWindow.document.dir == "rtl") {
    aWindow.document.dir = "ltr";
  }
  for (var run = 0; run < aWindow.frames.length; run++)
    SwitchDocumentDirection(aWindow.frames[run]);
}

function convertFromUnicode(charset, str)
{
  try {
    var unicodeConverter = Components
       .classes["@mozilla.org/intl/scriptableunicodeconverter"]
       .createInstance(Components.interfaces.nsIScriptableUnicodeConverter);
    unicodeConverter.charset = charset;
    str = unicodeConverter.ConvertFromUnicode(str);
    return str + unicodeConverter.Finish();
  } catch(ex) {
    return null;
  }
}

/**
 * Re-open a closed tab.
 * @param aIndex
 *        The index of the tab (via SessionStore.getClosedTabData)
 * @returns a reference to the reopened tab.
 */
function undoCloseTab(aIndex) {
  // wallpaper patch to prevent an unnecessary blank tab (bug 343895)
  var blankTabToRemove = null;
  if (gBrowser.tabs.length == 1 && isTabEmpty(gBrowser.selectedTab))
    blankTabToRemove = gBrowser.selectedTab;

  let numberOfTabsToUndoClose = 0;
  let index = Number(aIndex);


  if (isNaN(index)) {
    index = 0;
    numberOfTabsToUndoClose = SessionStore.getNumberOfTabsClosedLast(window);
  } else {
    if (0 > index || index >= SessionStore.getClosedTabCount(window))
      return null;
    numberOfTabsToUndoClose = 1;
  }

  let tab = null;
  while (numberOfTabsToUndoClose > 0 &&
         numberOfTabsToUndoClose--) {
    TabView.prepareUndoCloseTab(blankTabToRemove);
    tab = SessionStore.undoCloseTab(window, index);
    TabView.afterUndoCloseTab();
    if (blankTabToRemove) {
      gBrowser.removeTab(blankTabToRemove);
      blankTabToRemove = null;
    }
  }

  // Reset the number of tabs closed last time to the default.
  SessionStore.setNumberOfTabsClosedLast(window, 1);
  return tab;
}

/**
 * Re-open a closed window.
 * @param aIndex
 *        The index of the window (via SessionStore.getClosedWindowData)
 * @returns a reference to the reopened window.
 */
function undoCloseWindow(aIndex) {
  let window = null;
  if (SessionStore.getClosedWindowCount() > (aIndex || 0))
    window = SessionStore.undoCloseWindow(aIndex || 0);

  return window;
}

/*
 * Determines if a tab is "empty", usually used in the context of determining
 * if it's ok to close the tab.
 */
function isTabEmpty(aTab) {
  if (aTab.hasAttribute("busy"))
    return false;

  let browser = aTab.linkedBrowser;
  if (!isBlankPageURL(browser.currentURI.spec))
    return false;

  // Bug 863515 - Make content.opener checks work in electrolysis.
  if (!gMultiProcessBrowser && browser.contentWindow.opener)
    return false;

  if (browser.sessionHistory && browser.sessionHistory.count >= 2)
    return false;

  return true;
}

#ifdef MOZ_SERVICES_SYNC
function BrowserOpenSyncTabs() {
  switchToTabHavingURI("about:sync-tabs", true);
}
#endif

/**
 * Format a URL
 * eg:
 * echo formatURL("https://addons.mozilla.org/%LOCALE%/%APP%/%VERSION%/");
 * > https://addons.mozilla.org/en-US/firefox/3.0a1/
 *
 * Currently supported built-ins are LOCALE, APP, and any value from nsIXULAppInfo, uppercased.
 */
function formatURL(aFormat, aIsPref) {
  var formatter = Cc["@mozilla.org/toolkit/URLFormatterService;1"].getService(Ci.nsIURLFormatter);
  return aIsPref ? formatter.formatURLPref(aFormat) : formatter.formatURL(aFormat);
}

/**
 * Utility object to handle manipulations of the identity indicators in the UI
 */
var gIdentityHandler = {
  // Mode strings used to control CSS display
  IDENTITY_MODE_IDENTIFIED                             : "verifiedIdentity", // High-quality identity information
  IDENTITY_MODE_DOMAIN_VERIFIED                        : "verifiedDomain",   // Minimal SSL CA-signed domain verification
  IDENTITY_MODE_UNKNOWN                                : "unknownIdentity",  // No trusted identity information
  IDENTITY_MODE_MIXED_DISPLAY_LOADED                   : "unknownIdentity mixedContent mixedDisplayContent",  // SSL with unauthenticated display content
  IDENTITY_MODE_MIXED_ACTIVE_LOADED                    : "unknownIdentity mixedContent mixedActiveContent",  // SSL with unauthenticated active (and perhaps also display) content
  IDENTITY_MODE_MIXED_DISPLAY_LOADED_ACTIVE_BLOCKED    : "unknownIdentity mixedContent mixedDisplayContentLoadedActiveBlocked",  // SSL with unauthenticated display content; unauthenticated active content is blocked.
  IDENTITY_MODE_CHROMEUI                               : "chromeUI",         // Part of the product's UI

  // Cache the most recent SSLStatus and Location seen in checkIdentity
  _lastStatus : null,
  _lastUri : null,
  _mode : "unknownIdentity",

  // smart getters
  get _encryptionLabel () {
    delete this._encryptionLabel;
    this._encryptionLabel = {};
    this._encryptionLabel[this.IDENTITY_MODE_DOMAIN_VERIFIED] =
      gNavigatorBundle.getString("identity.encrypted2");
    this._encryptionLabel[this.IDENTITY_MODE_IDENTIFIED] =
      gNavigatorBundle.getString("identity.encrypted2");
    this._encryptionLabel[this.IDENTITY_MODE_UNKNOWN] =
      gNavigatorBundle.getString("identity.unencrypted");
    this._encryptionLabel[this.IDENTITY_MODE_MIXED_DISPLAY_LOADED] =
      gNavigatorBundle.getString("identity.mixed_display_loaded");
    this._encryptionLabel[this.IDENTITY_MODE_MIXED_ACTIVE_LOADED] =
      gNavigatorBundle.getString("identity.mixed_active_loaded2");
    this._encryptionLabel[this.IDENTITY_MODE_MIXED_DISPLAY_LOADED_ACTIVE_BLOCKED] =
      gNavigatorBundle.getString("identity.mixed_display_loaded");
    return this._encryptionLabel;
  },
  get _identityPopup () {
    delete this._identityPopup;
    return this._identityPopup = document.getElementById("identity-popup");
  },
  get _identityBox () {
    delete this._identityBox;
    return this._identityBox = document.getElementById("identity-box");
  },
  get _identityPopupContentBox () {
    delete this._identityPopupContentBox;
    return this._identityPopupContentBox =
      document.getElementById("identity-popup-content-box");
  },
  get _identityPopupChromeLabel () {
    delete this._identityPopupChromeLabel;
    return this._identityPopupChromeLabel =
      document.getElementById("identity-popup-chromeLabel");
  },
  get _identityPopupContentHost () {
    delete this._identityPopupContentHost;
    return this._identityPopupContentHost =
      document.getElementById("identity-popup-content-host");
  },
  get _identityPopupContentOwner () {
    delete this._identityPopupContentOwner;
    return this._identityPopupContentOwner =
      document.getElementById("identity-popup-content-owner");
  },
  get _identityPopupContentSupp () {
    delete this._identityPopupContentSupp;
    return this._identityPopupContentSupp =
      document.getElementById("identity-popup-content-supplemental");
  },
  get _identityPopupContentVerif () {
    delete this._identityPopupContentVerif;
    return this._identityPopupContentVerif =
      document.getElementById("identity-popup-content-verifier");
  },
  get _identityPopupEncLabel () {
    delete this._identityPopupEncLabel;
    return this._identityPopupEncLabel =
      document.getElementById("identity-popup-encryption-label");
  },
  get _identityIconLabel () {
    delete this._identityIconLabel;
    return this._identityIconLabel = document.getElementById("identity-icon-label");
  },
  get _overrideService () {
    delete this._overrideService;
    return this._overrideService = Cc["@mozilla.org/security/certoverride;1"]
                                     .getService(Ci.nsICertOverrideService);
  },
  get _identityIconCountryLabel () {
    delete this._identityIconCountryLabel;
    return this._identityIconCountryLabel = document.getElementById("identity-icon-country-label");
  },
  get _identityIcon () {
    delete this._identityIcon;
    return this._identityIcon = document.getElementById("page-proxy-favicon");
  },
  get _permissionsContainer () {
    delete this._permissionsContainer;
    return this._permissionsContainer = document.getElementById("identity-popup-permissions");
  },
  get _permissionList () {
    delete this._permissionList;
    return this._permissionList = document.getElementById("identity-popup-permission-list");
  },

  /**
   * Rebuild cache of the elements that may or may not exist depending
   * on whether there's a location bar.
   */
  _cacheElements : function() {
    delete this._identityBox;
    delete this._identityIconLabel;
    delete this._identityIconCountryLabel;
    delete this._identityIcon;
    delete this._permissionsContainer;
    delete this._permissionList;
    this._identityBox = document.getElementById("identity-box");
    this._identityIconLabel = document.getElementById("identity-icon-label");
    this._identityIconCountryLabel = document.getElementById("identity-icon-country-label");
    this._identityIcon = document.getElementById("page-proxy-favicon");
    this._permissionsContainer = document.getElementById("identity-popup-permissions");
    this._permissionList = document.getElementById("identity-popup-permission-list");
  },

  /**
   * Handler for mouseclicks on the "More Information" button in the
   * "identity-popup" panel.
   */
  handleMoreInfoClick : function(event) {
    displaySecurityInfo();
    event.stopPropagation();
    this._identityPopup.hidePopup();
  },

  /**
   * Helper to parse out the important parts of _lastStatus (of the SSL cert in
   * particular) for use in constructing identity UI strings
  */
  getIdentityData : function() {
    var result = {};
    var status = this._lastStatus.QueryInterface(Components.interfaces.nsISSLStatus);
    var cert = status.serverCert;

    // Human readable name of Subject
    result.subjectOrg = cert.organization;

    // SubjectName fields, broken up for individual access
    if (cert.subjectName) {
      result.subjectNameFields = {};
      cert.subjectName.split(",").forEach(function(v) {
        var field = v.split("=");
        this[field[0]] = field[1];
      }, result.subjectNameFields);

      // Call out city, state, and country specifically
      result.city = result.subjectNameFields.L;
      result.state = result.subjectNameFields.ST;
      result.country = result.subjectNameFields.C;
    }

    // Human readable name of Certificate Authority
    result.caOrg =  cert.issuerOrganization || cert.issuerCommonName;
    result.cert = cert;

    return result;
  },

  /**
   * Determine the identity of the page being displayed by examining its SSL cert
   * (if available) and, if necessary, update the UI to reflect this.  Intended to
   * be called by onSecurityChange
   *
   * @param PRUint32 state
   * @param nsIURI uri The address for which the UI should be updated.
   */
  checkIdentity : function(state, uri) {
    var currentStatus = gBrowser.securityUI
                                .QueryInterface(Components.interfaces.nsISSLStatusProvider)
                                .SSLStatus;
    this._lastStatus = currentStatus;
    this._lastUri = uri;

    let nsIWebProgressListener = Ci.nsIWebProgressListener;

    // For some URIs like data: we can't get a host and so can't do
    // anything useful here. Chrome URIs however get special treatment.
    let unknown = false;
    try {
      uri.host;
    } catch (e) { unknown = true; }

    if ((uri.scheme == "chrome" || uri.scheme == "about") &&
        uri.spec !== "about:blank") {
      this.setMode(this.IDENTITY_MODE_CHROMEUI);
    } else if (unknown) {
      this.setMode(this.IDENTITY_MODE_UNKNOWN);
    } else if (state & nsIWebProgressListener.STATE_IDENTITY_EV_TOPLEVEL) {
      this.setMode(this.IDENTITY_MODE_IDENTIFIED);
    } else if (state & nsIWebProgressListener.STATE_IS_SECURE) {
      this.setMode(this.IDENTITY_MODE_DOMAIN_VERIFIED);
    } else if (state & nsIWebProgressListener.STATE_IS_BROKEN) {
      if ((state & nsIWebProgressListener.STATE_LOADED_MIXED_ACTIVE_CONTENT) &&
          gPrefService.getBoolPref("security.mixed_content.block_active_content")) {
        this.setMode(this.IDENTITY_MODE_MIXED_ACTIVE_LOADED);
      } else if ((state & nsIWebProgressListener.STATE_BLOCKED_MIXED_ACTIVE_CONTENT) &&
                gPrefService.getBoolPref("security.mixed_content.block_active_content")) {
        this.setMode(this.IDENTITY_MODE_MIXED_DISPLAY_LOADED_ACTIVE_BLOCKED);
      } else {
        this.setMode(this.IDENTITY_MODE_MIXED_DISPLAY_LOADED);
      }
    } else {
      this.setMode(this.IDENTITY_MODE_UNKNOWN);
    }

    // Ensure the doorhanger is shown when mixed active content is blocked.
    if (state & nsIWebProgressListener.STATE_BLOCKED_MIXED_ACTIVE_CONTENT)
      this.showMixedContentDoorhanger();
  },

  /**
   * Display the Mixed Content Blocker doohanger, providing an option
   * to the user to override mixed content blocking
   */
  showMixedContentDoorhanger : function() {
    // If we've already got an active notification, bail out to avoid showing it repeatedly.
    if (PopupNotifications.getNotification("mixed-content-blocked", gBrowser.selectedBrowser))
      return;

    let helplink = document.getElementById("mixed-content-blocked-helplink");
    helplink.setAttribute("onclick", "openHelpLink('mixed-content');");

    let brandBundle = document.getElementById("bundle_brand");
    let brandShortName = brandBundle.getString("brandShortName");
    let messageString = gNavigatorBundle.getFormattedString("mixedContentBlocked.message", [brandShortName]);
    let action = {
      label: gNavigatorBundle.getString("mixedContentBlocked.keepBlockingButton.label"),
      accessKey: gNavigatorBundle.getString("mixedContentBlocked.keepBlockingButton.accesskey"),
      callback: function() { /* NOP */ }
    };
    let secondaryActions = [
      {
        label: gNavigatorBundle.getString("mixedContentBlocked.unblock.label"),
        accessKey: gNavigatorBundle.getString("mixedContentBlocked.unblock.accesskey"),
        callback: function() {
          // Use telemetry to measure how often unblocking happens
          const kMIXED_CONTENT_UNBLOCK_EVENT = 2;
          let histogram =
            Services.telemetry.getHistogramById("MIXED_CONTENT_UNBLOCK_COUNTER");
          histogram.add(kMIXED_CONTENT_UNBLOCK_EVENT);
          // Reload the page with the content unblocked
          BrowserReloadWithFlags(nsIWebNavigation.LOAD_FLAGS_ALLOW_MIXED_CONTENT);
        }
      }
    ];
    let options = {
      dismissed: true,
    };
    PopupNotifications.show(gBrowser.selectedBrowser, "mixed-content-blocked",
                            messageString, "mixed-content-blocked-notification-icon",
                            action, secondaryActions, options);
  },

  /**
   * Return the eTLD+1 version of the current hostname
   */
  getEffectiveHost : function() {
    if (!this._IDNService)
      this._IDNService = Cc["@mozilla.org/network/idn-service;1"]
                         .getService(Ci.nsIIDNService);
    try {
      let baseDomain =
        Services.eTLD.getBaseDomainFromHost(this._lastUri.host);
      return this._IDNService.convertToDisplayIDN(baseDomain, {});
    } catch (e) {
      // If something goes wrong (e.g. host is an IP address) just fail back
      // to the full domain.
      return this._lastUri.host;
    }
  },

  /**
   * Update the UI to reflect the specified mode, which should be one of the
   * IDENTITY_MODE_* constants.
   */
  setMode : function(newMode) {
    if (!this._identityBox) {
      // No identity box means the identity box is not visible, in which
      // case there's nothing to do.
      return;
    }

    this._identityPopup.className = newMode;
    this._identityBox.className = newMode;
    this.setIdentityMessages(newMode);

    // Update the popup too, if it's open
    if (this._identityPopup.state == "open")
      this.setPopupMessages(newMode);

    this._mode = newMode;
  },

  /**
   * Set up the messages for the primary identity UI based on the specified mode,
   * and the details of the SSL cert, where applicable
   *
   * @param newMode The newly set identity mode.  Should be one of the IDENTITY_MODE_* constants.
   */
  setIdentityMessages : function(newMode) {
    let icon_label = "";
    let tooltip = "";
    let icon_country_label = "";
    let icon_labels_dir = "ltr";

    switch (newMode) {
    case this.IDENTITY_MODE_DOMAIN_VERIFIED: {
      let iData = this.getIdentityData();

      // Verifier is either the CA Org, for a normal cert, or a special string
      // for certs that are trusted because of a security exception.
      tooltip = gNavigatorBundle.getFormattedString("identity.identified.verifier",
                                                    [iData.caOrg]);

      // This can't throw, because URI's with a host that throw don't end up in this case.
      let host = this._lastUri.host;
      let port = 443;
      try {
        if (this._lastUri.port > 0)
          port = this._lastUri.port;
      } catch (e) {}

      if (this._overrideService.hasMatchingOverride(host, port, iData.cert, {}, {}))
        tooltip = gNavigatorBundle.getString("identity.identified.verified_by_you");

      break; }
    case this.IDENTITY_MODE_IDENTIFIED: {
      // If it's identified, then we can populate the dialog with credentials
      let iData = this.getIdentityData();
      tooltip = gNavigatorBundle.getFormattedString("identity.identified.verifier",
                                                    [iData.caOrg]);
      icon_label = iData.subjectOrg;
      if (iData.country)
        icon_country_label = "(" + iData.country + ")";

      // If the organization name starts with an RTL character, then
      // swap the positions of the organization and country code labels.
      // The Unicode ranges reflect the definition of the UCS2_CHAR_IS_BIDI
      // macro in intl/unicharutil/util/nsBidiUtils.h. When bug 218823 gets
      // fixed, this test should be replaced by one adhering to the
      // Unicode Bidirectional Algorithm proper (at the paragraph level).
      icon_labels_dir = /^[\u0590-\u08ff\ufb1d-\ufdff\ufe70-\ufefc]/.test(icon_label) ?
                        "rtl" : "ltr";
      break; }
    case this.IDENTITY_MODE_CHROMEUI:
      let brandBundle = document.getElementById("bundle_brand");
      icon_label = brandBundle.getString("brandShortName");
      break;
    default:
      tooltip = gNavigatorBundle.getString("identity.unknown.tooltip");
    }

    // Push the appropriate strings out to the UI
    this._identityBox.tooltipText = tooltip;
    this._identityIconLabel.value = icon_label;
    this._identityIconCountryLabel.value = icon_country_label;
    // Set cropping and direction
    this._identityIconLabel.crop = icon_country_label ? "end" : "center";
    this._identityIconLabel.parentNode.style.direction = icon_labels_dir;
    // Hide completely if the organization label is empty
    this._identityIconLabel.parentNode.collapsed = icon_label ? false : true;
  },

  /**
   * Set up the title and content messages for the identity message popup,
   * based on the specified mode, and the details of the SSL cert, where
   * applicable
   *
   * @param newMode The newly set identity mode.  Should be one of the IDENTITY_MODE_* constants.
   */
  setPopupMessages : function(newMode) {

    this._identityPopup.className = newMode;
    this._identityPopupContentBox.className = newMode;

    // Set the static strings up front
    this._identityPopupEncLabel.textContent = this._encryptionLabel[newMode];

    // Initialize the optional strings to empty values
    let supplemental = "";
    let verifier = "";
    let host = "";
    let owner = "";

    switch (newMode) {
    case this.IDENTITY_MODE_DOMAIN_VERIFIED:
      host = this.getEffectiveHost();
      owner = gNavigatorBundle.getString("identity.ownerUnknown2");
      verifier = this._identityBox.tooltipText;
      break;
    case this.IDENTITY_MODE_IDENTIFIED: {
      // If it's identified, then we can populate the dialog with credentials
      let iData = this.getIdentityData();
      host = this.getEffectiveHost();
      owner = iData.subjectOrg;
      verifier = this._identityBox.tooltipText;

      // Build an appropriate supplemental block out of whatever location data we have
      if (iData.city)
        supplemental += iData.city + "\n";
      if (iData.state && iData.country)
        supplemental += gNavigatorBundle.getFormattedString("identity.identified.state_and_country",
                                                            [iData.state, iData.country]);
      else if (iData.state) // State only
        supplemental += iData.state;
      else if (iData.country) // Country only
        supplemental += iData.country;
      break; }
    case this.IDENTITY_MODE_CHROMEUI: {
      let brandBundle = document.getElementById("bundle_brand");
      let brandShortName = brandBundle.getString("brandShortName");
      this._identityPopupChromeLabel.textContent = gNavigatorBundle.getFormattedString("identity.chrome",
                                                                                       [brandShortName]);
      break; }
    }

    // Push the appropriate strings out to the UI
    this._identityPopupContentHost.textContent = host;
    this._identityPopupContentOwner.textContent = owner;
    this._identityPopupContentSupp.textContent = supplemental;
    this._identityPopupContentVerif.textContent = verifier;
  },

  /**
   * Click handler for the identity-box element in primary chrome.
   */
  handleIdentityButtonEvent : function(event) {
    TelemetryStopwatch.start("FX_IDENTITY_POPUP_OPEN_MS");
    event.stopPropagation();

    if ((event.type == "click" && event.button != 0) ||
        (event.type == "keypress" && event.charCode != KeyEvent.DOM_VK_SPACE &&
         event.keyCode != KeyEvent.DOM_VK_RETURN)) {
      TelemetryStopwatch.cancel("FX_IDENTITY_POPUP_OPEN_MS");
      return; // Left click, space or enter only
    }

    // Don't allow left click, space or enter if the location has been modified.
    if (gURLBar.getAttribute("pageproxystate") != "valid") {
      TelemetryStopwatch.cancel("FX_IDENTITY_POPUP_OPEN_MS");
      return;
    }

    // Make sure that the display:none style we set in xul is removed now that
    // the popup is actually needed
    this._identityPopup.hidden = false;

    // Update the popup strings
    this.setPopupMessages(this._identityBox.className);

    this.updateSitePermissions();

    // Add the "open" attribute to the identity box for styling
    this._identityBox.setAttribute("open", "true");
    var self = this;
    this._identityPopup.addEventListener("popuphidden", function onPopupHidden(e) {
      e.currentTarget.removeEventListener("popuphidden", onPopupHidden, false);
      self._identityBox.removeAttribute("open");
    }, false);

    // Now open the popup, anchored off the primary chrome element
    this._identityPopup.openPopup(this._identityIcon, "bottomcenter topleft");
  },

  onPopupShown : function(event) {
    TelemetryStopwatch.finish("FX_IDENTITY_POPUP_OPEN_MS");

    document.getElementById('identity-popup-more-info-button').focus();

    this._identityPopup.addEventListener("blur", this, true);
    this._identityPopup.addEventListener("popuphidden", this);
  },

  onDragStart: function (event) {
    if (gURLBar.getAttribute("pageproxystate") != "valid")
      return;

    var value = content.location.href;
    var urlString = value + "\n" + content.document.title;
    var htmlString = "<a href=\"" + value + "\">" + value + "</a>";

    var dt = event.dataTransfer;
    dt.setData("text/x-moz-url", urlString);
    dt.setData("text/uri-list", value);
    dt.setData("text/plain", value);
    dt.setData("text/html", htmlString);
    dt.setDragImage(gProxyFavIcon, 16, 16);
  },
 
  handleEvent: function (event) {
    switch (event.type) {
      case "blur":
        // Focus hasn't moved yet, need to wait until after the blur event.
        setTimeout(() => {
          if (document.activeElement &&
              document.activeElement.compareDocumentPosition(this._identityPopup) &
                Node.DOCUMENT_POSITION_CONTAINS)
            return;

          this._identityPopup.hidePopup();
        }, 0);
        break;
      case "popuphidden":
        this._identityPopup.removeEventListener("blur", this, true);
        this._identityPopup.removeEventListener("popuphidden", this);
        break;
    }
  },

  updateSitePermissions: function () {
    while (this._permissionList.hasChildNodes())
      this._permissionList.removeChild(this._permissionList.lastChild);

    let uri = gBrowser.currentURI;

    for (let permission of SitePermissions.listPermissions()) {
      let state = SitePermissions.get(uri, permission);

      if (state == SitePermissions.UNKNOWN)
        continue;

      let item = this._createPermissionItem(permission, state);
      this._permissionList.appendChild(item);
    }

    this._permissionsContainer.hidden = !this._permissionList.hasChildNodes();
  },

  setPermission: function (aPermission, aState) {
    if (aState == SitePermissions.getDefault(aPermission))
      SitePermissions.remove(gBrowser.currentURI, aPermission);
    else
      SitePermissions.set(gBrowser.currentURI, aPermission, aState);
  },

  _createPermissionItem: function (aPermission, aState) {
    let menulist = document.createElement("menulist");
    let menupopup = document.createElement("menupopup");
    for (let state of SitePermissions.getAvailableStates(aPermission)) {
      let menuitem = document.createElement("menuitem");
      menuitem.setAttribute("value", state);
      menuitem.setAttribute("label", SitePermissions.getStateLabel(aPermission, state));
      menupopup.appendChild(menuitem);
    }
    menulist.appendChild(menupopup);
    menulist.setAttribute("value", aState);
    menulist.setAttribute("oncommand", "gIdentityHandler.setPermission('" +
                                       aPermission + "', this.value)");
    menulist.setAttribute("id", "identity-popup-permission:" + aPermission);

    let label = document.createElement("label");
    label.setAttribute("flex", "1");
    label.setAttribute("control", menulist.getAttribute("id"));
    label.setAttribute("value", SitePermissions.getPermissionLabel(aPermission));

    let container = document.createElement("hbox");
    container.setAttribute("align", "center");
    container.appendChild(label);
    container.appendChild(menulist);
    return container;
  }
};

function getNotificationBox(aWindow) {
  var foundBrowser = gBrowser.getBrowserForDocument(aWindow.document);
  if (foundBrowser)
    return gBrowser.getNotificationBox(foundBrowser)
  return null;
};

function getTabModalPromptBox(aWindow) {
  var foundBrowser = gBrowser.getBrowserForDocument(aWindow.document);
  if (foundBrowser)
    return gBrowser.getTabModalPromptBox(foundBrowser);
  return null;
};

/* DEPRECATED */
function getBrowser() gBrowser;
function getNavToolbox() gNavToolbox;

let gPrivateBrowsingUI = {
  init: function PBUI_init() {
    // Do nothing for normal windows
    if (!PrivateBrowsingUtils.isWindowPrivate(window)) {
      return;
    }

    // Disable the Clear Recent History... menu item when in PB mode
    // temporary fix until bug 463607 is fixed
    document.getElementById("Tools:Sanitize").setAttribute("disabled", "true");

    if (window.location.href == getBrowserURL()) {
      // Adjust the window's title
      let docElement = document.documentElement;
      if (!PrivateBrowsingUtils.permanentPrivateBrowsing) {
        docElement.setAttribute("title",
          docElement.getAttribute("title_privatebrowsing"));
        docElement.setAttribute("titlemodifier",
          docElement.getAttribute("titlemodifier_privatebrowsing"));
      }
      docElement.setAttribute("privatebrowsingmode",
        PrivateBrowsingUtils.permanentPrivateBrowsing ? "permanent" : "temporary");
      gBrowser.updateTitlebar();

      if (PrivateBrowsingUtils.permanentPrivateBrowsing) {
        // Adjust the New Window menu entries
        [
          { normal: "menu_newNavigator", private: "menu_newPrivateWindow" },
        ].forEach(function(menu) {
          let newWindow = document.getElementById(menu.normal);
          let newPrivateWindow = document.getElementById(menu.private);
          if (newWindow && newPrivateWindow) {
            newPrivateWindow.hidden = true;
            newWindow.label = newPrivateWindow.label;
            newWindow.accessKey = newPrivateWindow.accessKey;
            newWindow.command = newPrivateWindow.command;
          }
        });
      }
    }

    if (gURLBar &&
        !PrivateBrowsingUtils.permanentPrivateBrowsing) {
      // Disable switch to tab autocompletion for private windows 
      // (not for "Always use private browsing" mode)
      gURLBar.setAttribute("autocompletesearchparam", "");
    }
  }
};


/**
 * Switch to a tab that has a given URI, and focusses its browser window.
 * If a matching tab is in this window, it will be switched to. Otherwise, other
 * windows will be searched.
 *
 * @param aURI
 *        URI to search for
 * @param aOpenNew
 *        True to open a new tab and switch to it, if no existing tab is found.
 *        If no suitable window is found, a new one will be opened.
 * @return True if an existing tab was found, false otherwise
 */
function switchToTabHavingURI(aURI, aOpenNew) {
  // This will switch to the tab in aWindow having aURI, if present.
  function switchIfURIInWindow(aWindow) {
    // Only switch to the tab if neither the source and desination window are
    // private and they are not in permanent private borwsing mode
    if ((PrivateBrowsingUtils.isWindowPrivate(window) ||
        PrivateBrowsingUtils.isWindowPrivate(aWindow)) &&
        !PrivateBrowsingUtils.permanentPrivateBrowsing) {
      return false;
    }

    let browsers = aWindow.gBrowser.browsers;
    for (let i = 0; i < browsers.length; i++) {
      let browser = browsers[i];
      if (browser.currentURI.equals(aURI)) {
        // Focus the matching window & tab
        aWindow.focus();
        aWindow.gBrowser.tabContainer.selectedIndex = i;
        return true;
      }
    }
    return false;
  }

  // This can be passed either nsIURI or a string.
  if (!(aURI instanceof Ci.nsIURI))
    aURI = Services.io.newURI(aURI, null, null);

  let isBrowserWindow = !!window.gBrowser;

  // Prioritise this window.
  if (isBrowserWindow && switchIfURIInWindow(window))
    return true;

  let winEnum = Services.wm.getEnumerator("navigator:browser");
  while (winEnum.hasMoreElements()) {
    let browserWin = winEnum.getNext();
    // Skip closed (but not yet destroyed) windows,
    // and the current window (which was checked earlier).
    if (browserWin.closed || browserWin == window)
      continue;
    if (switchIfURIInWindow(browserWin))
      return true;
  }

  // No opened tab has that url.
  if (aOpenNew) {
    if (isBrowserWindow && isTabEmpty(gBrowser.selectedTab))
      gBrowser.selectedBrowser.loadURI(aURI.spec);
    else
      openUILinkIn(aURI.spec, "tab");
  }

  return false;
}

function restoreLastSession() {
  SessionStore.restoreLastSession();
}

var TabContextMenu = {
  contextTab: null,
  updateContextMenu: function updateContextMenu(aPopupMenu) {
    this.contextTab = aPopupMenu.triggerNode.localName == "tab" ?
                      aPopupMenu.triggerNode : gBrowser.selectedTab;
    let disabled = gBrowser.tabs.length == 1;

    // Enable the "Close Tab" menuitem when the window doesn't close with the last tab.
    document.getElementById("context_closeTab").disabled =
      disabled && gBrowser.tabContainer._closeWindowWithLastTab;

    var menuItems = aPopupMenu.getElementsByAttribute("tbattr", "tabbrowser-multiple");
    for (let menuItem of menuItems)
      menuItem.disabled = disabled;

    disabled = gBrowser.visibleTabs.length == 1;
    menuItems = aPopupMenu.getElementsByAttribute("tbattr", "tabbrowser-multiple-visible");
    for (let menuItem of menuItems)
      menuItem.disabled = disabled;

    // Session store
    let undoCloseTabElement = document.getElementById("context_undoCloseTab");
    let closedTabCount = SessionStore.getNumberOfTabsClosedLast(window);
    undoCloseTabElement.disabled = closedTabCount == 0;
    // Change the label of "Undo Close Tab" to specify if it will undo a batch-close
    // or a single close.
    let visibleLabel = closedTabCount <= 1 ? "singletablabel" : "multipletablabel";
    undoCloseTabElement.setAttribute("label", undoCloseTabElement.getAttribute(visibleLabel));

    // Only one of pin/unpin should be visible
    document.getElementById("context_pinTab").hidden = this.contextTab.pinned;
    document.getElementById("context_unpinTab").hidden = !this.contextTab.pinned;

    // Disable "Close Tabs to the Right" if there are no tabs
    // following it and hide it when the user rightclicked on a pinned
    // tab.
    document.getElementById("context_closeTabsToTheEnd").disabled =
      gBrowser.getTabsToTheEndFrom(this.contextTab).length == 0;
    document.getElementById("context_closeTabsToTheEnd").hidden = this.contextTab.pinned;

    // Disable "Close other Tabs" if there is only one unpinned tab and
    // hide it when the user rightclicked on a pinned tab.
    let unpinnedTabs = gBrowser.visibleTabs.length - gBrowser._numPinnedTabs;
    document.getElementById("context_closeOtherTabs").disabled = unpinnedTabs <= 1;
    document.getElementById("context_closeOtherTabs").hidden = this.contextTab.pinned;

    // Hide "Bookmark All Tabs" for a pinned tab.  Update its state if visible.
    let bookmarkAllTabs = document.getElementById("context_bookmarkAllTabs");
    bookmarkAllTabs.hidden = this.contextTab.pinned;
    if (!bookmarkAllTabs.hidden)
      PlacesCommandHook.updateBookmarkAllTabsCommand();

    // Hide "Move to Group" if it's a pinned tab.
    document.getElementById("context_tabViewMenu").hidden =
      (this.contextTab.pinned || !TabView.firstUseExperienced);
  }
};

XPCOMUtils.defineLazyModuleGetter(this, "gDevTools",
                                  "resource:///modules/devtools/gDevTools.jsm");

XPCOMUtils.defineLazyModuleGetter(this, "gDevToolsBrowser",
                                  "resource:///modules/devtools/gDevTools.jsm");

Object.defineProperty(this, "HUDService", {
  get: function HUDService_getter() {
    let devtools = Cu.import("resource://gre/modules/devtools/Loader.jsm", {}).devtools;
    return devtools.require("devtools/webconsole/hudservice");
  },
  configurable: true,
  enumerable: true
});

// Prompt user to restart the browser in safe mode
function safeModeRestart()
{
  // prompt the user to confirm
  let promptTitle = gNavigatorBundle.getString("safeModeRestartPromptTitle");
  let promptMessage =
    gNavigatorBundle.getString("safeModeRestartPromptMessage");
  let restartText = gNavigatorBundle.getString("safeModeRestartButton");
  let buttonFlags = (Services.prompt.BUTTON_POS_0 *
                     Services.prompt.BUTTON_TITLE_IS_STRING) +
                    (Services.prompt.BUTTON_POS_1 *
                     Services.prompt.BUTTON_TITLE_CANCEL) +
                    Services.prompt.BUTTON_POS_0_DEFAULT;

  let rv = Services.prompt.confirmEx(window, promptTitle, promptMessage,
                                     buttonFlags, restartText, null, null,
                                     null, {});
  if (rv == 0) {
    Services.startup.restartInSafeMode(Ci.nsIAppStartup.eAttemptQuit);
  }
}

/* duplicateTabIn duplicates tab in a place specified by the parameter |where|.
 *
 * |where| can be:
 *  "tab"         new tab
 *  "tabshifted"  same as "tab" but in background if default is to select new
 *                tabs, and vice versa
 *  "window"      new window
 *
 * delta is the offset to the history entry that you want to load.
 */
function duplicateTabIn(aTab, where, delta) {
  let newTab = SessionStore.duplicateTab(window, aTab, delta);

  switch (where) {
    case "window":
      gBrowser.hideTab(newTab);
      gBrowser.replaceTabWithWindow(newTab);
      break;
    case "tabshifted":
      // A background tab has been opened, nothing else to do here.
      break;
    case "tab":
      gBrowser.selectedTab = newTab;
      break;
  }
}

var Scratchpad = {
  openScratchpad: function SP_openScratchpad() {
    return this.ScratchpadManager.openScratchpad();
  }
};

XPCOMUtils.defineLazyGetter(Scratchpad, "ScratchpadManager", function() {
  let tmp = {};
  Cu.import("resource:///modules/devtools/scratchpad-manager.jsm", tmp);
  return tmp.ScratchpadManager;
});

var ResponsiveUI = {
  toggle: function RUI_toggle() {
    this.ResponsiveUIManager.toggle(window, gBrowser.selectedTab);
  }
};

XPCOMUtils.defineLazyGetter(ResponsiveUI, "ResponsiveUIManager", function() {
  let tmp = {};
  Cu.import("resource:///modules/devtools/responsivedesign.jsm", tmp);
  return tmp.ResponsiveUIManager;
});

XPCOMUtils.defineLazyGetter(window, "gShowPageResizers", function () {
#ifdef XP_WIN
  // Only show resizers on Windows 2000 and XP
  return parseFloat(Services.sysinfo.getProperty("version")) < 6;
#else
  return false;
#endif
});

var MousePosTracker = {
  _listeners: [],
  _x: 0,
  _y: 0,
  get _windowUtils() {
    delete this._windowUtils;
    return this._windowUtils = window.getInterface(Ci.nsIDOMWindowUtils);
  },

  addListener: function (listener) {
    if (this._listeners.indexOf(listener) >= 0)
      return;

    listener._hover = false;
    this._listeners.push(listener);

    this._callListener(listener);
  },

  removeListener: function (listener) {
    var index = this._listeners.indexOf(listener);
    if (index < 0)
      return;

    this._listeners.splice(index, 1);
  },

  handleEvent: function (event) {
    var fullZoom = this._windowUtils.fullZoom;
    this._x = event.screenX / fullZoom - window.mozInnerScreenX;
    this._y = event.screenY / fullZoom - window.mozInnerScreenY;

    this._listeners.forEach(function (listener) {
      try {
        this._callListener(listener);
      } catch (e) {
        Cu.reportError(e);
      }
    }, this);
  },

  _callListener: function (listener) {
    let rect = listener.getMouseTargetRect();
    let hover = this._x >= rect.left &&
                this._x <= rect.right &&
                this._y >= rect.top &&
                this._y <= rect.bottom;

    if (hover == listener._hover)
      return;

    listener._hover = hover;

    if (hover) {
      if (listener.onMouseEnter)
        listener.onMouseEnter();
    } else {
      if (listener.onMouseLeave)
        listener.onMouseLeave();
    }
  }
};

function focusNextFrame(event) {
  let fm = Services.focus;
  let dir = event.shiftKey ? fm.MOVEFOCUS_BACKWARDDOC : fm.MOVEFOCUS_FORWARDDOC;
  let element = fm.moveFocus(window, null, dir, fm.FLAG_BYKEY);
  if (element.ownerDocument == document)
    focusAndSelectUrlBar();
}
let BrowserChromeTest = {
  _cb: null,
  _ready: false,
  markAsReady: function () {
    this._ready = true;
    if (this._cb) {
      this._cb();
      this._cb = null;
    }
  },
  runWhenReady: function (cb) {
    if (this._ready)
      cb();
    else
      this._cb = cb;
  }
};<|MERGE_RESOLUTION|>--- conflicted
+++ resolved
@@ -1173,88 +1173,6 @@
 #endif
 
     gBrowserThumbnails.init();
-
-<<<<<<< HEAD
-    setUrlAndSearchBarWidthForConditionalForwardButton();
-    window.addEventListener("resize", function resizeHandler(event) {
-      if (event.target == window)
-        setUrlAndSearchBarWidthForConditionalForwardButton();
-    });
-
-#ifdef MENUBAR_CAN_AUTOHIDE
-    // If the user (or the locale) hasn't enabled the top-level "Character
-    // Encoding" menu via the "browser.menu.showCharacterEncoding" preference,
-    // hide it.
-    if ("true" != gPrefService.getComplexValue("browser.menu.showCharacterEncoding",
-                                               Ci.nsIPrefLocalizedString).data)
-      document.getElementById("appmenu_charsetMenu").hidden = true;
-#endif
-=======
-    // Enable developer toolbar?
-    let devToolbarEnabled = gPrefService.getBoolPref("devtools.toolbar.enabled");
-    if (devToolbarEnabled) {
-      let cmd = document.getElementById("Tools:DevToolbar");
-      cmd.removeAttribute("disabled");
-      cmd.removeAttribute("hidden");
-      document.getElementById("Tools:DevToolbarFocus").removeAttribute("disabled");
-
-      // Show the toolbar if it was previously visible
-      if (gPrefService.getBoolPref("devtools.toolbar.visible")) {
-        DeveloperToolbar.show(false);
-      }
-    }
-
-    // Enable App Manager?
-    let appMgrEnabled = gPrefService.getBoolPref("devtools.appmanager.enabled");
-    if (appMgrEnabled) {
-      let cmd = document.getElementById("Tools:DevAppMgr");
-      cmd.removeAttribute("disabled");
-      cmd.removeAttribute("hidden");
-    }
-
-    // Enable Chrome Debugger?
-    let chromeEnabled = gPrefService.getBoolPref("devtools.chrome.enabled");
-    let remoteEnabled = chromeEnabled &&
-                        gPrefService.getBoolPref("devtools.debugger.chrome-enabled") &&
-                        gPrefService.getBoolPref("devtools.debugger.remote-enabled");
-    if (remoteEnabled) {
-      let cmd = document.getElementById("Tools:ChromeDebugger");
-      cmd.removeAttribute("disabled");
-      cmd.removeAttribute("hidden");
-    }
-
-    // Enable Error Console?
-    let consoleEnabled = gPrefService.getBoolPref("devtools.errorconsole.enabled");
-    if (consoleEnabled) {
-      let cmd = document.getElementById("Tools:ErrorConsole");
-      cmd.removeAttribute("disabled");
-      cmd.removeAttribute("hidden");
-    }
-
-    // Enable Scratchpad in the UI, if the preference allows this.
-    let scratchpadEnabled = gPrefService.getBoolPref(Scratchpad.prefEnabledName);
-    if (scratchpadEnabled) {
-      let cmd = document.getElementById("Tools:Scratchpad");
-      cmd.removeAttribute("disabled");
-      cmd.removeAttribute("hidden");
-    }
-
-    // Enable DevTools connection screen, if the preference allows this.
-    let devtoolsRemoteEnabled = gPrefService.getBoolPref("devtools.debugger.remote-enabled");
-    if (devtoolsRemoteEnabled) {
-      let cmd = document.getElementById("Tools:DevToolsConnect");
-      cmd.removeAttribute("disabled");
-      cmd.removeAttribute("hidden");
-    }
-
-    // Enable Responsive UI?
-    let responsiveUIEnabled = gPrefService.getBoolPref("devtools.responsiveUI.enabled");
-    if (responsiveUIEnabled) {
-      let cmd = document.getElementById("Tools:ResponsiveUI");
-      cmd.removeAttribute("disabled");
-      cmd.removeAttribute("hidden");
-    }
->>>>>>> 3609df05
 
     // Add Devtools menuitems and listeners
     gDevToolsBrowser.registerBrowserWindow(window);
