# This file has default permissions for the permission manager.
# The file-format is strict:
# * matchtype \t type \t permission \t host
# * "origin" should be used for matchtype, "host" is supported for legacy reasons
# * type is a string that identifies the type of permission (e.g. "cookie")
# * permission is an integer between 1 and 15
# See PermissionManager.cpp for more...

# UITour
# Bug 1557153: www.mozilla.org gets a special workaround in UITourChild.jsm
origin	uitour	1	about:home
origin	uitour	1	about:newtab

# XPInstall

# Remote troubleshooting
<<<<<<< HEAD

# addon install
=======
>>>>>>> 69c0f923
<|MERGE_RESOLUTION|>--- conflicted
+++ resolved
@@ -14,8 +14,3 @@
 # XPInstall
 
 # Remote troubleshooting
-<<<<<<< HEAD
-
-# addon install
-=======
->>>>>>> 69c0f923
