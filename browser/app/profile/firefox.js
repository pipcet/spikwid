#filter dumbComments emptyLines substitution

// -*- indent-tabs-mode: nil; js-indent-level: 2 -*-
// This Source Code Form is subject to the terms of the Mozilla Public
// License, v. 2.0. If a copy of the MPL was not distributed with this
// file, You can obtain one at http://mozilla.org/MPL/2.0/.

// Non-static prefs that are specific to desktop Firefox belong in this file
// (unless there is a compelling and documented reason for them to belong in
// another file).
//
// Please indent all prefs defined within #ifdef/#ifndef conditions. This
// improves readability, particular for conditional blocks that exceed a single
// screen.

#ifdef XP_UNIX
  #ifndef XP_MACOSX
    #define UNIX_BUT_NOT_MAC
  #endif
#endif

pref("browser.hiddenWindowChromeURL", "chrome://browser/content/hiddenWindowMac.xhtml");

// Enables some extra Extension System Logging (can reduce performance)
pref("extensions.logging.enabled", false);

// Disables strict compatibility, making addons compatible-by-default.
pref("extensions.strictCompatibility", false);

// Temporary preference to forcibly make themes more safe with Australis even if
// extensions.checkCompatibility=false has been set.
pref("extensions.checkCompatibility.temporaryThemeOverride_minAppVersion", "29.0a1");

pref("extensions.webextPermissionPrompts", true);
pref("extensions.webextOptionalPermissionPrompts", true);
// If enabled, install origin permission verification happens after addons are downloaded.
pref("extensions.postDownloadThirdPartyPrompt", true);

// Preferences for AMO integration
pref("extensions.getAddons.cache.enabled", true);
pref("extensions.getAddons.get.url", "");
pref("extensions.getAddons.search.browseURL", "");
pref("extensions.getAddons.link.url", "");
pref("extensions.getAddons.langpacks.url", "");
pref("extensions.getAddons.discovery.api_url", "");

// Use bloomfilters for the addons blocklist, instead of JSON only.
pref("extensions.blocklist.useMLBF", true);
pref("extensions.blocklist.useMLBF.stashes", true);

// The URL for the privacy policy related to recommended extensions.
pref("extensions.recommendations.privacyPolicyUrl", "");
// The URL for Firefox Color, recommended on the theme page in about:addons.
pref("extensions.recommendations.themeRecommendationUrl", "");

pref("extensions.update.autoUpdateDefault", false);

// Check AUS for system add-on updates.
pref("extensions.systemAddon.update.url", "");
pref("extensions.systemAddon.update.enabled", false);

// Disable add-ons that are not installed by the user in all scopes by default.
// See the SCOPE constants in AddonManager.jsm for values to use here.
pref("extensions.autoDisableScopes", 15);
// Scopes to scan for changes at startup.
pref("extensions.startupScanScopes", 0);

pref("extensions.geckoProfiler.acceptedExtensionIds", "geckoprofiler@mozilla.com,quantum-foxfooding@mozilla.com,raptor@mozilla.org");


// Add-on content security policies.
pref("extensions.webextensions.base-content-security-policy", "script-src 'self' https://* moz-extension: blob: filesystem: 'unsafe-eval' 'unsafe-inline'; object-src 'self' https://* moz-extension: blob: filesystem:;");
pref("extensions.webextensions.default-content-security-policy", "script-src 'self'; object-src 'self';");

pref("extensions.webextensions.remote", true);
pref("extensions.webextensions.background-delayed-startup", true);

// Require signed add-ons by default
pref("extensions.langpacks.signatures.required", true);
pref("xpinstall.signatures.required", true);
pref("xpinstall.signatures.devInfoURL", "");

// Enable extensionStorage storage actor by default
pref("devtools.storage.extensionStorage.enabled", true);

// Dictionary download preference
pref("browser.dictionaries.download.url", "");

// At startup, should we check to see if the installation
// date is older than some threshold
pref("app.update.checkInstallTime", true);

// The number of days a binary is permitted to be old without checking is defined in
// firefox-branding.js (app.update.checkInstallTime.days)

// The minimum delay in seconds for the timer to fire between the notification
// of each consumer of the timer manager.
// minimum=30 seconds, default=120 seconds, and maximum=300 seconds
pref("app.update.timerMinimumDelay", 120);

// The minimum delay in milliseconds for the first firing after startup of the timer
// to notify consumers of the timer manager.
// minimum=10 seconds, default=30 seconds, and maximum=120 seconds
pref("app.update.timerFirstInterval", 30000);

// App-specific update preferences

// The interval to check for updates (app.update.interval) is defined in
// firefox-branding.js

// Enables some extra Application Update Logging (can reduce performance)
pref("app.update.log", false);
// Causes Application Update Logging to be sent to a file in the profile
// directory. This preference is automatically disabled on application start to
// prevent it from being left on accidentally. Turning this pref on enables
// logging, even if app.update.log is false.
pref("app.update.log.file", false);

// The number of general background check failures to allow before notifying the
// user of the failure. User initiated update checks always notify the user of
// the failure.
pref("app.update.backgroundMaxErrors", 10);

// Ids of the links to the "What's new" update documentation
pref("app.update.link.updateAvailableWhatsNew", "update-available-whats-new");
pref("app.update.link.updateManualWhatsNew", "update-manual-whats-new");

// How many times we should let downloads fail before prompting the user to
// download a fresh installer.
pref("app.update.download.promptMaxAttempts", 2);

// How many times we should let an elevation prompt fail before prompting the user to
// download a fresh installer.
pref("app.update.elevation.promptMaxAttempts", 2);

// If set to true, a message will be displayed in the hamburger menu while
// an update is being downloaded.
pref("app.update.notifyDuringDownload", false);

// If set to true, the Update Service will automatically download updates if the
// user can apply updates. This pref is no longer used on Windows, except as the
// default value to migrate to the new location that this data is now stored
// (which is in a file in the update directory). Because of this, this pref
// should no longer be used directly. Instead, getAppUpdateAutoEnabled and
// getAppUpdateAutoEnabled from UpdateUtils.jsm should be used.
#ifndef XP_WIN
  pref("app.update.auto", true);
#endif

// If set to true, the Update Service will apply updates in the background
// when it finishes downloading them.
pref("app.update.staging.enabled", true);

// Update service URL:
// app.update.url was removed in Bug 1568994
// app.update.url.manual is in branding section
// app.update.url.details is in branding section

// app.update.badgeWaitTime is in branding section
// app.update.interval is in branding section
// app.update.promptWaitTime is in branding section

// Whether or not to attempt using the service for updates.
#ifdef MOZ_MAINTENANCE_SERVICE
  pref("app.update.service.enabled", true);
#endif

#ifdef MOZ_BITS_DOWNLOAD
  // If set to true, the Update Service will attempt to use Windows BITS to
  // download updates and will fallback to downloading internally if that fails.
  pref("app.update.BITS.enabled", true);
#endif

pref("app.update.langpack.enabled", true);

// Symmetric (can be overridden by individual extensions) update preferences.
// e.g.
//  extensions.{GUID}.update.enabled
//  extensions.{GUID}.update.url
//  .. etc ..
//
pref("extensions.update.enabled", true);
pref("extensions.update.url", "");
pref("extensions.update.background.url", "");
pref("extensions.update.interval", 86400);  // Check for updates to Extensions and
                                            // Themes every day

pref("lightweightThemes.getMoreURL", "");

#if defined(MOZ_WIDEVINE_EME)
  pref("browser.eme.ui.enabled", true);
#else
  pref("browser.eme.ui.enabled", false);
#endif

// UI tour experience.
pref("browser.uitour.enabled", false);
pref("browser.uitour.loglevel", "Error");
pref("browser.uitour.requireSecure", true);
pref("browser.uitour.themeOrigin", "");
pref("browser.uitour.url", "");
// How long to show a Hearbeat survey (two hours, in seconds)
pref("browser.uitour.surveyDuration", 7200);

pref("keyword.enabled", true);

// Fixup whitelists, the urlbar won't try to search for these words, but will
// instead consider them valid TLDs. Don't check these directly, use
// Services.uriFixup.isDomainKnown() instead.
pref("browser.fixup.domainwhitelist.localhost", true);
// https://tools.ietf.org/html/rfc2606
pref("browser.fixup.domainsuffixwhitelist.test", true);
pref("browser.fixup.domainsuffixwhitelist.example", true);
pref("browser.fixup.domainsuffixwhitelist.invalid", true);
pref("browser.fixup.domainsuffixwhitelist.localhost", true);
// https://tools.ietf.org/html/draft-wkumari-dnsop-internal-00
pref("browser.fixup.domainsuffixwhitelist.internal", true);
// https://tools.ietf.org/html/rfc6762
pref("browser.fixup.domainsuffixwhitelist.local", true);

// Whether to always go through the DNS server before sending a single word
// search string, that may contain a valid host, to a search engine.
pref("browser.fixup.dns_first_for_single_words", false);

#ifdef UNIX_BUT_NOT_MAC
  pref("general.autoScroll", false);
#else
  pref("general.autoScroll", true);
#endif

// UI density of the browser chrome. This mostly affects toolbarbutton
// and urlbar spacing. The possible values are 0=normal, 1=compact, 2=touch.
pref("browser.uidensity", 0);
// Whether Firefox will automatically override the uidensity to "touch"
// while the user is in a touch environment (such as Windows tablet mode).
pref("browser.touchmode.auto", true);

// At startup, check if we're the default browser and prompt user if not.
pref("browser.shell.checkDefaultBrowser", false);
pref("browser.shell.shortcutFavicons",true);
pref("browser.shell.mostRecentDateSetAsDefault", "");
pref("browser.shell.skipDefaultBrowserCheckOnFirstRun", true);
pref("browser.shell.didSkipDefaultBrowserCheckOnFirstRun", false);
pref("browser.shell.defaultBrowserCheckCount", 0);
#ifdef EARLY_BETA_OR_EARLIER
pref("browser.defaultbrowser.notificationbar", true);
#else
pref("browser.defaultbrowser.notificationbar", false);
#endif
pref("browser.defaultbrowser.notificationbar.checkcount", 0);
pref("browser.defaultbrowser.notificationbar.checklimit", 10000);

// 0 = blank, 1 = home (browser.startup.homepage), 2 = last visited page, 3 = resume previous browser session
// The behavior of option 3 is detailed at: http://wiki.mozilla.org/Session_Restore
pref("browser.startup.page",                1);
pref("browser.startup.homepage",            "about:home");
#ifdef NIGHTLY_BUILD
pref("browser.startup.homepage.abouthome_cache.enabled", true);
#else
pref("browser.startup.homepage.abouthome_cache.enabled", false);
#endif
pref("browser.startup.homepage.abouthome_cache.loglevel", "Warn");

// Whether we should skip the homepage when opening the first-run page
pref("browser.startup.firstrunSkipsHomepage", true);

// Show an about:blank window as early as possible for quick startup feedback.
// Held to nightly on Linux due to bug 1450626.
// Disabled on Mac because the bouncing dock icon already provides feedback.
#if defined(XP_WIN) || defined(MOZ_WIDGET_GTK) && defined(NIGHTLY_BUILD)
  pref("browser.startup.blankWindow", true);
#else
  pref("browser.startup.blankWindow", false);
#endif

// Show a skeleton UI window prior to loading libxul. Only visible for windows
// users as it is not implemented anywhere else.
#if defined(XP_WIN)
#ifdef NIGHTLY_BUILD
pref("browser.startup.preXulSkeletonUI", true);
#else
pref("browser.startup.preXulSkeletonUI", false);
#endif
#endif

// Don't create the hidden window during startup on
// platforms that don't always need it (Win/Linux).
pref("toolkit.lazyHiddenWindow", true);

pref("browser.slowStartup.notificationDisabled", true);
pref("browser.slowStartup.timeThreshold", 20000);
pref("browser.slowStartup.maxSamples", 5);

pref("browser.chrome.site_icons", true);
// browser.warnOnQuit == false will override all other possible prompts when quitting or restarting
pref("browser.warnOnQuit", false);
pref("browser.fullscreen.autohide", true);
pref("browser.overlink-delay", 80);

// Whether using `ctrl` when hitting return/enter in the URL bar
// (or clicking 'go') should prefix 'www.' and suffix
// browser.fixup.alternate.suffix to the URL bar value prior to
// navigating.
pref("browser.urlbar.ctrlCanonizesURLs", true);

// Whether we announce to screen readers when tab-to-search results are
// inserted.
pref("browser.urlbar.accessibility.tabToSearch.announceResults", true);

// Control autoFill behavior
pref("browser.urlbar.autoFill", true);

// Whether to warm up network connections for autofill or search results.
pref("browser.urlbar.speculativeConnect.enabled", true);

// Whether bookmarklets should be filtered out of Address Bar matches.
// This is enabled for security reasons, when true it is still possible to
// search for bookmarklets typing "javascript: " followed by the actual query.
pref("browser.urlbar.filter.javascript", true);

// Enable a certain level of urlbar logging to the Browser Console. See Log.jsm.
pref("browser.urlbar.loglevel", "Error");

// the maximum number of results to show in autocomplete when doing richResults
pref("browser.urlbar.maxRichResults", 10);

// The maximum number of historical search results to show.
pref("browser.urlbar.maxHistoricalSearchSuggestions", 2);

// The default behavior for the urlbar can be configured to use any combination
// of the match filters with each additional filter adding more results (union).
pref("browser.urlbar.suggest.bookmark",             true);
pref("browser.urlbar.suggest.history",              true);
pref("browser.urlbar.suggest.openpage",             true);
<<<<<<< HEAD
pref("browser.urlbar.suggest.searches",             false);
pref("browser.urlbar.suggest.topsites",             false);
=======
pref("browser.urlbar.suggest.searches",             true);
pref("browser.urlbar.suggest.topsites",             true);
pref("browser.urlbar.suggest.engines",              true);
>>>>>>> 89c85eee

// As a user privacy measure, don't fetch search suggestions if a pasted string
// is longer than this.
pref("browser.urlbar.maxCharsForSearchSuggestions", 100);

pref("browser.urlbar.trimURLs", true);

// If changed to true, copying the entire URL from the location bar will put the
// human readable (percent-decoded) URL on the clipboard.
pref("browser.urlbar.decodeURLsOnCopy", false);

// Whether or not to move tabs into the active window when using the "Switch to
// Tab" feature of the awesomebar.
pref("browser.urlbar.switchTabs.adoptIntoActiveWindow", false);

// Whether addresses and search results typed into the address bar
// should be opened in new tabs by default.
pref("browser.urlbar.openintab", false);

// If true, we show tail suggestions when available.
pref("browser.urlbar.richSuggestions.tail", true);

// Controls the empty search behavior in Search Mode:
//  0 - Show nothing
//  1 - Show search history
//  2 - Show search and browsing history
pref("browser.urlbar.update2.emptySearchBehavior", 0);

// Whether the urlbar displays one-offs to filter searches to history,
// bookmarks, or tabs.
pref("browser.urlbar.shortcuts.bookmarks", true);
pref("browser.urlbar.shortcuts.tabs", true);
pref("browser.urlbar.shortcuts.history", true);

pref("browser.urlbar.eventTelemetry.enabled", false);

// When we send events to Urlbar extensions, we wait this amount of time in
// milliseconds for them to respond before timing out.
pref("browser.urlbar.extension.timeout", 400);

// Controls when to DNS resolve single word search strings, after they were
// searched for. If the string is resolved as a valid host, show a
// "Did you mean to go to 'host'" prompt.
// 0 - never resolve; 1 - use heuristics (default); 2 - always resolve
pref("browser.urlbar.dnsResolveSingleWordsAfterSearch", 1);

// Whether IME composition should close the results panel.
// The default value is true because some IME open a picker panel, and we end
// up with two panels on top of each other. Since for now we can't detect that
// we leave this choice to the user, hopefully in the future this can be flipped
// for everyone.
pref("browser.urlbar.imeCompositionClosesPanel", true);

pref("browser.altClickSave", false);

// Enable logging downloads operations to the Console.
pref("browser.download.loglevel", "Error");

// Number of milliseconds to wait for the http headers (and thus
// the Content-Disposition filename) before giving up and falling back to
// picking a filename without that info in hand so that the user sees some
// feedback from their action.
pref("browser.download.saveLinkAsFilenameTimeout", 4000);

pref("browser.download.useDownloadDir", true);
pref("browser.download.folderList", 1);
pref("browser.download.manager.addToRecentDocs", true);
pref("browser.download.manager.resumeOnWakeDelay", 10000);

// This allows disabling the animated notifications shown by
// the Downloads Indicator when a download starts or completes.
pref("browser.download.animateNotifications", true);

// This records whether or not the panel has been shown at least once.
pref("browser.download.panel.shown", false);

// This records whether or not to show the 'Open in system viewer' context menu item when appropriate
pref("browser.download.openInSystemViewerContextMenuItem", true);

// This records whether or not to show the 'Always open...' context menu item when appropriate
pref("browser.download.alwaysOpenInSystemViewerContextMenuItem", true);

// Open downloaded file types internally for the given types.
// This is a comma-separated list, the empty string ("") means no types are
// viewable internally.
pref("browser.download.viewableInternally.enabledTypes", "xml,svg,webp,avif");


// This controls whether the button is automatically shown/hidden depending
// on whether there are downloads to show.
pref("browser.download.autohideButton", false);

#ifndef XP_MACOSX
  pref("browser.helperApps.deleteTempFileOnExit", true);
#endif

// This controls the visibility of the radio button in the
// Unknown Content Type (Helper App) dialog that will open
// the content in the browser for PDF and for other
// Viewable Internally types
// (see browser.download.viewableInternally.enabledTypes)
pref("browser.helperApps.showOpenOptionForPdfJS", true);
pref("browser.helperApps.showOpenOptionForViewableInternally", true);

// search engines URL
pref("browser.search.searchEnginesURL",      "");

// Market-specific search defaults
pref("browser.search.geoSpecificDefaults", false);
pref("browser.search.geoSpecificDefaults.url", "");

// search bar results always open in a new tab
pref("browser.search.openintab", false);

// context menu searches open in the foreground
pref("browser.search.context.loadInBackground", false);

// comma seperated list of of engines to hide in the search panel.
pref("browser.search.hiddenOneOffs", "");

// Mirrors whether the search-container widget is in the navigation toolbar.
pref("browser.search.widget.inNavBar", false);

// Enables display of the options for the user using a separate default search
// engine in private browsing mode.
pref("browser.search.separatePrivateDefault.ui.enabled", false);
// The maximum amount of times the private default banner is shown.
pref("browser.search.separatePrivateDefault.ui.banner.max", 0);

// Enables the display of the Mozilla VPN banner in private browsing windows
pref("browser.privatebrowsing.vpnpromourl", "");

pref("browser.sessionhistory.max_entries", 50);

// Built-in default permissions.
pref("permissions.manager.defaultsUrl", "resource://app/defaults/permissions");

// Set default fallback values for site permissions we want
// the user to be able to globally change.
pref("permissions.default.camera", 0);
pref("permissions.default.microphone", 0);
pref("permissions.default.geo", 0);
pref("permissions.default.xr", 0);
pref("permissions.default.desktop-notification", 0);
pref("permissions.default.shortcuts", 0);

pref("permissions.desktop-notification.postPrompt.enabled", true);
pref("permissions.desktop-notification.notNow.enabled", false);

pref("permissions.fullscreen.allowed", false);

// handle links targeting new windows
// 1=current window/tab, 2=new window, 3=new tab in most recent window
pref("browser.link.open_newwindow", 3);

// handle external links (i.e. links opened from a different application)
// default: use browser.link.open_newwindow
// 1-3: see browser.link.open_newwindow for interpretation
pref("browser.link.open_newwindow.override.external", -1);

// 0: no restrictions - divert everything
// 1: don't divert window.open at all
// 2: don't divert window.open with features
pref("browser.link.open_newwindow.restriction", 2);

// If true, this pref causes windows opened by window.open to be forced into new
// tabs (rather than potentially opening separate windows, depending on
// window.open arguments) when the browser is in fullscreen mode.
// We set this differently on Mac because the fullscreen implementation there is
// different.
#ifdef XP_MACOSX
  pref("browser.link.open_newwindow.disabled_in_fullscreen", true);
#else
  pref("browser.link.open_newwindow.disabled_in_fullscreen", false);
#endif

// Tabbed browser
pref("browser.tabs.closeTabByDblclick", false);
pref("browser.tabs.closeWindowWithLastTab", true);
pref("browser.tabs.allowTabDetach", true);
// Open related links to a tab, e.g., link in current tab, at next to the
// current tab if |insertRelatedAfterCurrent| is true.  Otherwise, always
// append new tab to the end.
pref("browser.tabs.insertRelatedAfterCurrent", true);
// Open all links, e.g., bookmarks, history items at next to current tab
// if |insertAfterCurrent| is true.  Otherwise, append new tab to the end
// for non-related links. Note that if this is set to true, it will trump
// the value of browser.tabs.insertRelatedAfterCurrent.
pref("browser.tabs.insertAfterCurrent", false);
pref("browser.tabs.warnOnClose", true);
pref("browser.tabs.warnOnCloseOtherTabs", true);
pref("browser.tabs.warnOnOpen", true);
pref("browser.tabs.maxOpenBeforeWarn", 15);
pref("browser.tabs.loadInBackground", true);
pref("browser.tabs.opentabfor.middleclick", true);
pref("browser.tabs.loadDivertedInBackground", false);
pref("browser.tabs.loadBookmarksInBackground", false);
pref("browser.tabs.loadBookmarksInTabs", false);
pref("browser.tabs.tabClipWidth", 140);
pref("browser.tabs.tabMinWidth", 76);
// Initial titlebar state is managed by -moz-gtk-csd-hide-titlebar-by-default
// on Linux.
#ifndef UNIX_BUT_NOT_MAC
  pref("browser.tabs.drawInTitlebar", true);
#endif

//Control the visibility of Tab Manager Menu.
pref("browser.tabs.tabmanager.enabled", false);

// Offer additional drag space to the user. The drag space
// will only be shown if browser.tabs.drawInTitlebar is true.
pref("browser.tabs.extraDragSpace", false);

// When tabs opened by links in other tabs via a combination of
// browser.link.open_newwindow being set to 3 and target="_blank" etc are
// closed:
// true   return to the tab that opened this tab (its owner)
// false  return to the adjacent tab (old default)
pref("browser.tabs.selectOwnerOnClose", true);

// This should match Chromium's audio indicator delay.
pref("browser.tabs.delayHidingAudioPlayingIconMS", 3000);

// Pref to control whether we use a separate privileged content process
// for about: pages. This pref name did not age well: we will have multiple
// types of privileged content processes, each with different privileges.
// types of privleged content processes, each with different privleges.
pref("browser.tabs.remote.separatePrivilegedContentProcess", true);

#if defined(NIGHTLY_BUILD) && !defined(MOZ_ASAN)
  // This pref will cause assertions when a remoteType triggers a process switch
  // to a new remoteType it should not be able to trigger.
  pref("browser.tabs.remote.enforceRemoteTypeRestrictions", true);
#endif

// Pref to control whether we use a separate privileged content process
// for certain mozilla webpages (which are listed in the pref
// browser.tabs.remote.separatedMozillaDomains).
pref("browser.tabs.remote.separatePrivilegedMozillaWebContentProcess", true);

#ifdef NIGHTLY_BUILD
pref("browser.tabs.tooltipsShowPid", true);
#else
pref("browser.tabs.tooltipsShowPid", false);
#endif

// allow_eval_* is enabled on Firefox Desktop only at this
// point in time
pref("security.allow_eval_with_system_principal", false);
pref("security.allow_eval_in_parent_process", false);

#if defined(NIGHTLY_BUILD)
  pref("security.allow_parent_unrestricted_js_loads", false);
#endif

// Unload tabs when available memory is running low
pref("browser.tabs.unloadOnLowMemory", false);

pref("browser.ctrlTab.recentlyUsedOrder", true);

// By default, do not export HTML at shutdown.
// If true, at shutdown the bookmarks in your menu and toolbar will
// be exported as HTML to the bookmarks.html file.
pref("browser.bookmarks.autoExportHTML",          false);

// The maximum number of daily bookmark backups to
// keep in {PROFILEDIR}/bookmarkbackups. Special values:
// -1: unlimited
//  0: no backups created (and deletes all existing backups)
pref("browser.bookmarks.max_backups",             15);

// Whether menu should close after Ctrl-click, middle-click, etc.
pref("browser.bookmarks.openInTabClosesMenu", true);

// Where new bookmarks go by default.
// Use PlacesUIUtils.defaultParentGuid to read this; do NOT read the pref
// directly.
// The pref is ignored if the browser.toolbars.bookmarks.2h2020 pref is false,
// in which case bookmarks always go in the "Other bookmarks" folder.
// The value is one of:
// - a bookmarks guid
// - "toolbar", "menu" or "unfiled" for those folders.
// If we use the pref but the value isn't any of these, we'll fall back to
// the bookmarks toolbar as a default.
pref("browser.bookmarks.defaultLocation", "toolbar");

// Scripts & Windows prefs
pref("dom.disable_open_during_load",              true);
pref("javascript.options.showInConsole",          true);

// allow JS to move and resize existing windows
pref("dom.disable_window_move_resize",            false);
// prevent JS from monkeying with window focus, etc
pref("dom.disable_window_flip",                   true);

// popups.policy 1=allow,2=reject
pref("privacy.popups.policy",               1);
pref("privacy.popups.usecustom",            true);
pref("privacy.popups.showBrowserMessage",   true);

pref("privacy.item.cookies",                false);

pref("privacy.clearOnShutdown.history",     true);
pref("privacy.clearOnShutdown.formdata",    true);
pref("privacy.clearOnShutdown.downloads",   true);
pref("privacy.clearOnShutdown.cookies",     true);
pref("privacy.clearOnShutdown.cache",       true);
pref("privacy.clearOnShutdown.sessions",    true);
pref("privacy.clearOnShutdown.offlineApps", false);
pref("privacy.clearOnShutdown.siteSettings", false);
pref("privacy.clearOnShutdown.openWindows", false);

pref("privacy.cpd.history",                 true);
pref("privacy.cpd.formdata",                true);
pref("privacy.cpd.passwords",               false);
pref("privacy.cpd.downloads",               true);
pref("privacy.cpd.cookies",                 true);
pref("privacy.cpd.cache",                   true);
pref("privacy.cpd.sessions",                true);
pref("privacy.cpd.offlineApps",             false);
pref("privacy.cpd.siteSettings",            false);
pref("privacy.cpd.openWindows",             false);

pref("privacy.history.custom",              false);

// What default should we use for the time span in the sanitizer:
// 0 - Clear everything
// 1 - Last Hour
// 2 - Last 2 Hours
// 3 - Last 4 Hours
// 4 - Today
// 5 - Last 5 minutes
// 6 - Last 24 hours
pref("privacy.sanitize.timeSpan", 1);

pref("privacy.sanitize.migrateFx3Prefs",    false);

pref("privacy.panicButton.enabled",         false);

// Time until temporary permissions expire, in ms
pref("privacy.temporary_permission_expire_time_ms",  3600000);

pref("network.proxy.share_proxy_settings",  false); // use the same proxy settings for all protocols

// simple gestures support
pref("browser.gesture.swipe.left", "Browser:BackOrBackDuplicate");
pref("browser.gesture.swipe.right", "Browser:ForwardOrForwardDuplicate");
pref("browser.gesture.swipe.up", "cmd_scrollTop");
pref("browser.gesture.swipe.down", "cmd_scrollBottom");
pref("browser.gesture.pinch.latched", false);
pref("browser.gesture.pinch.threshold", 25);
#if defined(XP_WIN) || defined(MOZ_WIDGET_GTK)
  // Enabled for touch input display zoom.
  pref("browser.gesture.pinch.out", "cmd_fullZoomEnlarge");
  pref("browser.gesture.pinch.in", "cmd_fullZoomReduce");
  pref("browser.gesture.pinch.out.shift", "cmd_fullZoomReset");
  pref("browser.gesture.pinch.in.shift", "cmd_fullZoomReset");
#else
  // Disabled by default due to issues with track pad input.
  pref("browser.gesture.pinch.out", "");
  pref("browser.gesture.pinch.in", "");
  pref("browser.gesture.pinch.out.shift", "");
  pref("browser.gesture.pinch.in.shift", "");
#endif
pref("browser.gesture.twist.latched", false);
pref("browser.gesture.twist.threshold", 0);
pref("browser.gesture.twist.right", "cmd_gestureRotateRight");
pref("browser.gesture.twist.left", "cmd_gestureRotateLeft");
pref("browser.gesture.twist.end", "cmd_gestureRotateEnd");
pref("browser.gesture.tap", "cmd_fullZoomReset");

pref("browser.history_swipe_animation.disabled", false);

// 0: Nothing happens
// 1: Scrolling contents
// 2: Go back or go forward, in your history
// 3: Zoom in or out (reflowing zoom).
// 4: Treat vertical wheel as horizontal scroll
// 5: Zoom in or out (pinch zoom).
#ifdef XP_MACOSX
  // On macOS, if the wheel has one axis only, shift+wheel comes through as a
  // horizontal scroll event. Thus, we can't assign anything other than normal
  // scrolling to shift+wheel.
  pref("mousewheel.with_shift.action", 1);
  pref("mousewheel.with_alt.action", 2);
  // On MacOS X, control+wheel is typically handled by system and we don't
  // receive the event.  So, command key which is the main modifier key for
  // acceleration is the best modifier for zoom-in/out.  However, we should keep
  // the control key setting for backward compatibility.
  pref("mousewheel.with_meta.action", 3); // command key on Mac
  // Disable control-/meta-modified horizontal wheel events, since those are
  // used on Mac as part of modified swipe gestures (e.g. Left swipe+Cmd is
  // "go back" in a new tab).
  pref("mousewheel.with_control.action.override_x", 0);
  pref("mousewheel.with_meta.action.override_x", 0);
#else
  // On the other platforms (non-macOS), user may use legacy mouse which
  // supports only vertical wheel but want to scroll horizontally.  For such
  // users, we should provide horizontal scroll with shift+wheel (same as
  // Chrome). However, shift+wheel was used for navigating history.  For users
  // who want to keep using this feature, let's enable it with alt+wheel.  This
  // is better for consistency with macOS users.
  pref("mousewheel.with_shift.action", 4);
  pref("mousewheel.with_alt.action", 2);
  pref("mousewheel.with_meta.action", 1); // win key on Win, Super/Hyper on Linux
#endif
pref("mousewheel.with_control.action",3);
pref("mousewheel.with_win.action", 1);

pref("browser.xul.error_pages.expert_bad_cert", false);
pref("browser.xul.error_pages.show_safe_browsing_details_on_load", false);

// Enable captive portal detection.
pref("network.captive-portal-service.enabled", true);

// If true, network link events will change the value of navigator.onLine
pref("network.manage-offline-status", true);

// We want to make sure mail URLs are handled externally...
pref("network.protocol-handler.external.mailto", true); // for mail
pref("network.protocol-handler.external.news", true);   // for news
pref("network.protocol-handler.external.snews", true);  // for secure news
pref("network.protocol-handler.external.nntp", true);   // also news
#ifdef XP_WIN
  pref("network.protocol-handler.external.ms-windows-store", true);
#endif

// ...without warning dialogs
pref("network.protocol-handler.warn-external.mailto", false);
pref("network.protocol-handler.warn-external.news", false);
pref("network.protocol-handler.warn-external.snews", false);
pref("network.protocol-handler.warn-external.nntp", false);
#ifdef XP_WIN
  pref("network.protocol-handler.warn-external.ms-windows-store", false);
#endif

// By default, all protocol handlers are exposed.  This means that
// the browser will respond to openURL commands for all URL types.
// It will also try to open link clicks inside the browser before
// failing over to the system handlers.
pref("network.protocol-handler.expose-all", true);
pref("network.protocol-handler.expose.mailto", false);
pref("network.protocol-handler.expose.news", false);
pref("network.protocol-handler.expose.snews", false);
pref("network.protocol-handler.expose.nntp", false);

pref("accessibility.typeaheadfind", false);
pref("accessibility.typeaheadfind.timeout", 5000);
pref("accessibility.typeaheadfind.linksonly", false);
pref("accessibility.typeaheadfind.flashBar", 1);

// Accessibility indicator preferences such as support URL, enabled flag.
pref("accessibility.support.url", "");
pref("accessibility.indicator.enabled", false);

pref("plugins.testmode", false);

// Should plugins that are hidden show the infobar UI?
pref("plugins.show_infobar", false);

#if defined(_ARM64_) && defined(XP_WIN)
  pref("plugin.default.state", 0);
#else
  pref("plugin.default.state", 1);
#endif

// Enables the download and use of the flash blocklists.
pref("plugins.flashBlock.enabled", true);

// Prefer HTML5 video over Flash content, and don't
// load plugin instances with no src declared.
// These prefs are documented in details on all.js.
// With the "follow-ctp" setting, this will only
// apply to users that have plugin.state.flash = 1.
pref("plugins.favorfallback.mode", "follow-ctp");
pref("plugins.favorfallback.rules", "nosrc,video");

#ifdef XP_WIN
  pref("browser.preferences.instantApply", false);
#else
  pref("browser.preferences.instantApply", true);
#endif

// Toggling Search bar on and off in about:preferences
pref("browser.preferences.search", true);
#if defined(NIGHTLY_BUILD)
pref("browser.preferences.experimental", true);
#else
pref("browser.preferences.experimental", false);
#endif
pref("browser.preferences.experimental.hidden", false);
pref("browser.preferences.defaultPerformanceSettings.enabled", true);

pref("browser.preferences.exposeHTTPSOnly", true);

pref("browser.proton.enabled", false);

// Backspace and Shift+Backspace behavior
// 0 goes Back/Forward
// 1 act like PgUp/PgDown
// 2 and other values, nothing
pref("browser.backspace_action", 2);

pref("intl.regional_prefs.use_os_locales", false);

// this will automatically enable inline spellchecking (if it is available) for
// editable elements in HTML
// 0 = spellcheck nothing
// 1 = check multi-line controls [default]
// 2 = check multi/single line controls
pref("layout.spellcheckDefault", 1);

pref("browser.send_pings", false);

// At startup, if the handler service notices that the version number in the
// region.properties file is newer than the version number in the handler
// service datastore, it will add any new handlers it finds in the prefs (as
// seeded by this file) to its datastore.
pref("gecko.handlerService.defaultHandlersVersion", "chrome://browser-region/locale/region.properties");

// The default set of web-based protocol handlers shown in the application
// selection dialog for webcal: ; I've arbitrarily picked 4 default handlers
// per protocol, but if some locale wants more than that (or defaults for some
// protocol not currently listed here), we should go ahead and add those.

// webcal
pref("gecko.handlerService.schemes.webcal.0.name", "chrome://browser-region/locale/region.properties");
pref("gecko.handlerService.schemes.webcal.0.uriTemplate", "chrome://browser-region/locale/region.properties");
pref("gecko.handlerService.schemes.webcal.1.name", "chrome://browser-region/locale/region.properties");
pref("gecko.handlerService.schemes.webcal.1.uriTemplate", "chrome://browser-region/locale/region.properties");
pref("gecko.handlerService.schemes.webcal.2.name", "chrome://browser-region/locale/region.properties");
pref("gecko.handlerService.schemes.webcal.2.uriTemplate", "chrome://browser-region/locale/region.properties");
pref("gecko.handlerService.schemes.webcal.3.name", "chrome://browser-region/locale/region.properties");
pref("gecko.handlerService.schemes.webcal.3.uriTemplate", "chrome://browser-region/locale/region.properties");

// mailto
pref("gecko.handlerService.schemes.mailto.0.name", "chrome://browser-region/locale/region.properties");
pref("gecko.handlerService.schemes.mailto.0.uriTemplate", "chrome://browser-region/locale/region.properties");
pref("gecko.handlerService.schemes.mailto.1.name", "chrome://browser-region/locale/region.properties");
pref("gecko.handlerService.schemes.mailto.1.uriTemplate", "chrome://browser-region/locale/region.properties");
pref("gecko.handlerService.schemes.mailto.2.name", "chrome://browser-region/locale/region.properties");
pref("gecko.handlerService.schemes.mailto.2.uriTemplate", "chrome://browser-region/locale/region.properties");
pref("gecko.handlerService.schemes.mailto.3.name", "chrome://browser-region/locale/region.properties");
pref("gecko.handlerService.schemes.mailto.3.uriTemplate", "chrome://browser-region/locale/region.properties");

// irc
pref("gecko.handlerService.schemes.irc.0.name", "chrome://browser-region/locale/region.properties");
pref("gecko.handlerService.schemes.irc.0.uriTemplate", "chrome://browser-region/locale/region.properties");
pref("gecko.handlerService.schemes.irc.1.name", "chrome://browser-region/locale/region.properties");
pref("gecko.handlerService.schemes.irc.1.uriTemplate", "chrome://browser-region/locale/region.properties");
pref("gecko.handlerService.schemes.irc.2.name", "chrome://browser-region/locale/region.properties");
pref("gecko.handlerService.schemes.irc.2.uriTemplate", "chrome://browser-region/locale/region.properties");
pref("gecko.handlerService.schemes.irc.3.name", "chrome://browser-region/locale/region.properties");
pref("gecko.handlerService.schemes.irc.3.uriTemplate", "chrome://browser-region/locale/region.properties");

// ircs
pref("gecko.handlerService.schemes.ircs.0.name", "chrome://browser-region/locale/region.properties");
pref("gecko.handlerService.schemes.ircs.0.uriTemplate", "chrome://browser-region/locale/region.properties");
pref("gecko.handlerService.schemes.ircs.1.name", "chrome://browser-region/locale/region.properties");
pref("gecko.handlerService.schemes.ircs.1.uriTemplate", "chrome://browser-region/locale/region.properties");
pref("gecko.handlerService.schemes.ircs.2.name", "chrome://browser-region/locale/region.properties");
pref("gecko.handlerService.schemes.ircs.2.uriTemplate", "chrome://browser-region/locale/region.properties");
pref("gecko.handlerService.schemes.ircs.3.name", "chrome://browser-region/locale/region.properties");
pref("gecko.handlerService.schemes.ircs.3.uriTemplate", "chrome://browser-region/locale/region.properties");

pref("browser.geolocation.warning.infoURL", "");
pref("browser.xr.warning.infoURL", "");

pref("browser.sessionstore.resume_from_crash", true);
pref("browser.sessionstore.resume_session_once", false);
pref("browser.sessionstore.resuming_after_os_restart", false);

// Minimal interval between two save operations in milliseconds (while the user is active).
pref("browser.sessionstore.interval", 15000); // 15 seconds

// Minimal interval between two save operations in milliseconds (while the user is idle).
pref("browser.sessionstore.interval.idle", 3600000); // 1h

// Time (ms) before we assume that the user is idle and that we don't need to
// collect/save the session quite as often.
pref("browser.sessionstore.idleDelay", 180000); // 3 minutes

// on which sites to save text data, POSTDATA and cookies
// 0 = everywhere, 1 = unencrypted sites, 2 = nowhere
pref("browser.sessionstore.privacy_level", 0);
// how many tabs can be reopened (per window)
pref("browser.sessionstore.max_tabs_undo", 25);
// how many windows can be reopened (per session) - on non-OS X platforms this
// pref may be ignored when dealing with pop-up windows to ensure proper startup
pref("browser.sessionstore.max_windows_undo", 3);
// number of crashes that can occur before the about:sessionrestore page is displayed
// (this pref has no effect if more than 6 hours have passed since the last crash)
pref("browser.sessionstore.max_resumed_crashes", 1);
// number of back button session history entries to restore (-1 = all of them)
pref("browser.sessionstore.max_serialize_back", 10);
// number of forward button session history entries to restore (-1 = all of them)
pref("browser.sessionstore.max_serialize_forward", -1);
// restore_on_demand overrides MAX_CONCURRENT_TAB_RESTORES (sessionstore constant)
// and restore_hidden_tabs. When true, tabs will not be restored until they are
// focused (also applies to tabs that aren't visible). When false, the values
// for MAX_CONCURRENT_TAB_RESTORES and restore_hidden_tabs are respected.
// Selected tabs are always restored regardless of this pref.
pref("browser.sessionstore.restore_on_demand", true);
// Whether to automatically restore hidden tabs (i.e., tabs in other tab groups) or not
pref("browser.sessionstore.restore_hidden_tabs", false);
// If restore_on_demand is set, pinned tabs are restored on startup by default.
// When set to true, this pref overrides that behavior, and pinned tabs will only
// be restored when they are focused.
pref("browser.sessionstore.restore_pinned_tabs_on_demand", false);
// The version at which we performed the latest upgrade backup
pref("browser.sessionstore.upgradeBackup.latestBuildID", "");
// How many upgrade backups should be kept
pref("browser.sessionstore.upgradeBackup.maxUpgradeBackups", 3);
// End-users should not run sessionstore in debug mode
pref("browser.sessionstore.debug", false);
// Causes SessionStore to ignore non-final update messages from
// browser tabs that were not caused by a flush from the parent.
// This is a testing flag and should not be used by end-users.
pref("browser.sessionstore.debug.no_auto_updates", false);
// Forget closed windows/tabs after two weeks
pref("browser.sessionstore.cleanup.forget_closed_after", 1209600000);
// Amount of failed SessionFile writes until we restart the worker.
pref("browser.sessionstore.max_write_failures", 5);

// Whether to warn the user when quitting, even though their tabs will be restored.
pref("browser.sessionstore.warnOnQuit", false);

// allow META refresh by default
pref("accessibility.blockautorefresh", false);

// Whether history is enabled or not.
pref("places.history.enabled", true);

// Whether or not diacritics must match in history text searches.
pref("places.search.matchDiacritics", false);

// the (maximum) number of the recent visits to sample
// when calculating frecency
pref("places.frecency.numVisits", 10);

// buckets (in days) for frecency calculation
pref("places.frecency.firstBucketCutoff", 4);
pref("places.frecency.secondBucketCutoff", 14);
pref("places.frecency.thirdBucketCutoff", 31);
pref("places.frecency.fourthBucketCutoff", 90);

// weights for buckets for frecency calculations
pref("places.frecency.firstBucketWeight", 100);
pref("places.frecency.secondBucketWeight", 70);
pref("places.frecency.thirdBucketWeight", 50);
pref("places.frecency.fourthBucketWeight", 30);
pref("places.frecency.defaultBucketWeight", 10);

// bonus (in percent) for visit transition types for frecency calculations
pref("places.frecency.embedVisitBonus", 0);
pref("places.frecency.framedLinkVisitBonus", 0);
pref("places.frecency.linkVisitBonus", 100);
pref("places.frecency.typedVisitBonus", 2000);
// The bookmarks bonus is always added on top of any other bonus, including
// the redirect source and the typed ones.
pref("places.frecency.bookmarkVisitBonus", 75);
// The redirect source bonus overwrites any transition bonus.
// 0 would hide these pages, instead we want them low ranked.  Thus we use
// linkVisitBonus - bookmarkVisitBonus, so that a bookmarked source is in par
// with a common link.
pref("places.frecency.redirectSourceVisitBonus", 25);
pref("places.frecency.downloadVisitBonus", 0);
// The perm/temp redirects here relate to redirect targets, not sources.
pref("places.frecency.permRedirectVisitBonus", 50);
pref("places.frecency.tempRedirectVisitBonus", 40);
pref("places.frecency.reloadVisitBonus", 0);
pref("places.frecency.defaultVisitBonus", 0);

// bonus (in percent) for place types for frecency calculations
pref("places.frecency.unvisitedBookmarkBonus", 140);
pref("places.frecency.unvisitedTypedBonus", 200);

// Controls behavior of the "Add Exception" dialog launched from SSL error pages
// 0 - don't pre-populate anything
// 1 - pre-populate site URL, but don't fetch certificate
// 2 - pre-populate site URL and pre-fetch certificate
pref("browser.ssl_override_behavior", 2);

// if true, use full page zoom instead of text zoom
pref("browser.zoom.full", true);

// Whether or not to save and restore zoom levels on a per-site basis.
pref("browser.zoom.siteSpecific", true);

// Whether or not to update background tabs to the current zoom level.
pref("browser.zoom.updateBackgroundTabs", true);

// The breakpad report server to link to in about:crashes
pref("breakpad.reportURL", "");

// URL for "Learn More" for DataCollection
pref("toolkit.datacollection.infoURL",
     "");

// URL for "Learn More" for Crash Reporter
pref("toolkit.crashreporter.infoURL",
     "");

// base URL for web-based support pages
pref("app.support.baseURL", "");

// base url for web-based feedback pages
#ifdef MOZ_DEV_EDITION
  pref("app.feedback.baseURL", "");
#else
  pref("app.feedback.baseURL", "");
#endif

// Name of alternate about: page for certificate errors (when undefined, defaults to about:neterror)
pref("security.alternate_certificate_error_page", "certerror");

pref("security.certerrors.recordEventTelemetry", false);
pref("security.certerrors.permanentOverride", true);
pref("security.certerrors.mitm.priming.enabled", true);
pref("security.certerrors.mitm.priming.endpoint", "");
pref("security.certerrors.mitm.auto_enable_enterprise_roots", true);

// Whether the bookmark panel should be shown when bookmarking a page.
pref("browser.bookmarks.editDialog.showForNewBookmarks", true);

// Don't try to alter this pref, it'll be reset the next time you use the
// bookmarking dialog
pref("browser.bookmarks.editDialog.firstEditField", "namePicker");

// The number of recently selected folders in the edit bookmarks dialog.
pref("browser.bookmarks.editDialog.maxRecentFolders", 7);

pref("dom.ipc.plugins.flash.disable-protected-mode", false);

// Feature-disable the protected-mode auto-flip
pref("browser.flash-protected-mode-flip.enable", false);

// Whether we've already flipped protected mode automatically
pref("browser.flash-protected-mode-flip.done", false);

pref("dom.ipc.shims.enabledWarnings", false);

#if defined(XP_WIN) && defined(MOZ_SANDBOX)
  // Controls whether and how the Windows NPAPI plugin process is sandboxed.
  // To get a different setting for a particular plugin replace "default", with
  // the plugin's nice file name, see: nsPluginTag::GetNiceFileName.
  // On windows these levels are:
  // 0 - no sandbox
  // 1 - sandbox with USER_NON_ADMIN access token level
  // 2 - a more strict sandbox, which might cause functionality issues. This now
  //     includes running at low integrity.
  // 3 - the strongest settings we seem to be able to use without breaking
  //     everything, but will probably cause some functionality restrictions
  pref("dom.ipc.plugins.sandbox-level.default", 0);
  #if defined(_AMD64_)
    // The base sandbox level in nsPluginTag::InitSandboxLevel must be
    // updated to keep in sync with this value.
    pref("dom.ipc.plugins.sandbox-level.flash", 3);
  #else
    pref("dom.ipc.plugins.sandbox-level.flash", 0);
  #endif

  // This controls the strength of the Windows content process sandbox for
  // testing purposes. This will require a restart.
  // On windows these levels are:
  // See - security/sandbox/win/src/sandboxbroker/sandboxBroker.cpp
  // SetSecurityLevelForContentProcess() for what the different settings mean.
  pref("security.sandbox.content.level", 6);

  // This controls the strength of the Windows GPU process sandbox.  Changes
  // will require restart.
  // For information on what the level number means, see
  // SetSecurityLevelForGPUProcess() in
  // security/sandbox/win/src/sandboxbroker/sandboxBroker.cpp
  pref("security.sandbox.gpu.level", 0);
#endif

#if defined(XP_MACOSX) && defined(MOZ_SANDBOX)
  // This pref is discussed in bug 1083344, the naming is inspired from its
  // Windows counterpart, but on Mac it's an integer which means:
  // 0 -> "no sandbox" (nightly only)
  // 1 -> "preliminary content sandboxing enabled: write access to
  //       home directory is prevented"
  // 2 -> "preliminary content sandboxing enabled with profile protection:
  //       write access to home directory is prevented, read and write access
  //       to ~/Library and profile directories are prevented (excluding
  //       $PROFILE/{extensions,chrome})"
  // 3 -> "no global read/write access, read access permitted to
  //       $PROFILE/{extensions,chrome}"
  // This setting is read when the content process is started. On Mac the
  // content process is killed when all windows are closed, so a change will
  // take effect when the 1st window is opened.
  pref("security.sandbox.content.level", 3);

  // Prefs for controlling whether and how the Mac NPAPI Flash plugin process is
  // sandboxed. On Mac these levels are:
  // 0 - "no sandbox"
  // 1 - "global read access, limited write access for Flash functionality"
  // 2 - "read access triggered by file dialog activity, limited read/write"
  //     "access for Flash functionality"
  // 3 - "limited read/write access for Flash functionality"
  pref("dom.ipc.plugins.sandbox-level.flash", 1);
  // Controls the level used on older OS X versions. Is overriden when the
  // "dom.ipc.plugins.sandbox-level.flash" is set to 0.
  pref("dom.ipc.plugins.sandbox-level.flash.legacy", 1);
  // The max OS minor version where we use the above legacy sandbox level.
  pref("dom.ipc.plugins.sandbox-level.flash.max-legacy-os-minor", 10);
  // Controls the sandbox level used by plugins other than Flash. On Mac,
  // no other plugins are supported and this pref is only used for test
  // plugins used in automated tests.
  pref("dom.ipc.plugins.sandbox-level.default", 1);
#endif

#if defined(XP_LINUX) && defined(MOZ_SANDBOX)
  // This pref is introduced as part of bug 742434, the naming is inspired from
  // its Windows/Mac counterpart, but on Linux it's an integer which means:
  // 0 -> "no sandbox"
  // 1 -> "content sandbox using seccomp-bpf when available" + ipc restrictions
  // 2 -> "seccomp-bpf + write file broker"
  // 3 -> "seccomp-bpf + read/write file brokering"
  // 4 -> all of the above + network/socket restrictions + chroot
  //
  // The purpose of this setting is to allow Linux users or distros to disable
  // the sandbox while we fix their problems, or to allow running Firefox with
  // exotic configurations we can't reasonably support out of the box.
  //
  pref("security.sandbox.content.level", 4);
  // Introduced as part of bug 1608558.  Linux is currently the only platform
  // that uses a sandbox level for the socket process.  There are currently
  // only 2 levels:
  // 0 -> "no sandbox"
  // 1 -> "sandboxed, allows socket operations and reading necessary certs"
  pref("security.sandbox.socket.process.level", 1);
  pref("security.sandbox.content.write_path_whitelist", "");
  pref("security.sandbox.content.read_path_whitelist", "");
  pref("security.sandbox.content.syscall_whitelist", "");
#endif

#if defined(XP_OPENBSD) && defined(MOZ_SANDBOX)
  pref("security.sandbox.content.level", 1);
#endif

#if defined(MOZ_SANDBOX)
  // ID (a UUID when set by gecko) that is used to form the name of a
  // sandbox-writable temporary directory to be used by content processes
  // when a temporary writable file is required in a level 1 sandbox.
  pref("security.sandbox.content.tempDirSuffix", "");
  pref("security.sandbox.plugin.tempDirSuffix", "");

  // This pref determines if messages relevant to sandbox violations are
  // logged.
  #if defined(XP_WIN) || defined(XP_MACOSX)
    pref("security.sandbox.logging.enabled", false);
  #endif
#endif

// This pref governs whether we attempt to work around problems caused by
// plugins using OS calls to manipulate the cursor while running out-of-
// process.  These workarounds all involve intercepting (hooking) certain
// OS calls in the plugin process, then arranging to make certain OS calls
// in the browser process.  Eventually plugins will be required to use the
// NPAPI to manipulate the cursor, and these workarounds will be removed.
// See bug 621117.
#ifdef XP_MACOSX
  pref("dom.ipc.plugins.nativeCursorSupport", true);
#endif

#ifdef XP_WIN
  pref("browser.taskbar.previews.enable", false);
  pref("browser.taskbar.previews.max", 20);
  pref("browser.taskbar.previews.cachetime", 5);
  pref("browser.taskbar.lists.enabled", true);
  pref("browser.taskbar.lists.frequent.enabled", true);
  pref("browser.taskbar.lists.recent.enabled", false);
  pref("browser.taskbar.lists.maxListItemCount", 7);
  pref("browser.taskbar.lists.tasks.enabled", true);
  pref("browser.taskbar.lists.refreshInSeconds", 120);
#endif

// Preferences to be synced by default
pref("services.sync.prefs.sync.accessibility.blockautorefresh", true);
pref("services.sync.prefs.sync.accessibility.browsewithcaret", true);
pref("services.sync.prefs.sync.accessibility.typeaheadfind", true);
pref("services.sync.prefs.sync.accessibility.typeaheadfind.linksonly", true);
pref("services.sync.prefs.sync.addons.ignoreUserEnabledChanges", true);
pref("services.sync.prefs.sync.app.shield.optoutstudies.enabled", true);
// The addons prefs related to repository verification are intentionally
// not synced for security reasons. If a system is compromised, a user
// could weaken the pref locally, install an add-on from an untrusted
// source, and this would propagate automatically to other,
// uncompromised Sync-connected devices.
pref("services.sync.prefs.sync.browser.contentblocking.category", true);
pref("services.sync.prefs.sync.browser.contentblocking.features.strict", true);
pref("services.sync.prefs.sync.browser.crashReports.unsubmittedCheck.autoSubmit2", true);
pref("services.sync.prefs.sync.browser.ctrlTab.recentlyUsedOrder", true);
pref("services.sync.prefs.sync.browser.discovery.enabled", true);
pref("services.sync.prefs.sync.browser.download.useDownloadDir", true);
pref("services.sync.prefs.sync.browser.formfill.enable", true);
pref("services.sync.prefs.sync.browser.link.open_newwindow", true);
pref("services.sync.prefs.sync.browser.newtabpage.activity-stream.asrouter.userprefs.cfr.addons", true);
pref("services.sync.prefs.sync.browser.newtabpage.activity-stream.asrouter.userprefs.cfr.features", true);
pref("services.sync.prefs.sync.browser.newtabpage.activity-stream.showSearch", true);
pref("services.sync.prefs.sync.browser.newtabpage.activity-stream.showSponsored", true);
pref("services.sync.prefs.sync.browser.newtabpage.activity-stream.showSponsoredTopSites", true);
pref("services.sync.prefs.sync.browser.newtabpage.activity-stream.feeds.topsites", true);
pref("services.sync.prefs.sync.browser.newtabpage.activity-stream.topSitesRows", true);
pref("services.sync.prefs.sync.browser.newtabpage.activity-stream.feeds.snippets", true);
pref("services.sync.prefs.sync.browser.newtabpage.activity-stream.feeds.section.topstories", true);
pref("services.sync.prefs.sync.browser.newtabpage.activity-stream.section.topstories.rows", true);
pref("services.sync.prefs.sync.browser.newtabpage.activity-stream.feeds.section.highlights", true);
pref("services.sync.prefs.sync.browser.newtabpage.activity-stream.section.highlights.includeVisited", true);
pref("services.sync.prefs.sync.browser.newtabpage.activity-stream.section.highlights.includeBookmarks", true);
pref("services.sync.prefs.sync.browser.newtabpage.activity-stream.section.highlights.includeDownloads", true);
pref("services.sync.prefs.sync.browser.newtabpage.activity-stream.section.highlights.includePocket", true);
pref("services.sync.prefs.sync.browser.newtabpage.activity-stream.section.highlights.rows", true);
pref("services.sync.prefs.sync.browser.newtabpage.enabled", true);
pref("services.sync.prefs.sync.browser.newtabpage.pinned", true);
pref("services.sync.prefs.sync.browser.offline-apps.notify", true);
pref("services.sync.prefs.sync.browser.safebrowsing.downloads.enabled", true);
pref("services.sync.prefs.sync.browser.safebrowsing.downloads.remote.block_potentially_unwanted", true);
pref("services.sync.prefs.sync.browser.safebrowsing.malware.enabled", true);
pref("services.sync.prefs.sync.browser.safebrowsing.phishing.enabled", true);
pref("services.sync.prefs.sync.browser.search.update", true);
pref("services.sync.prefs.sync.browser.search.widget.inNavBar", true);
pref("services.sync.prefs.sync.browser.sessionstore.warnOnQuit", true);
pref("services.sync.prefs.sync.browser.startup.homepage", true);
pref("services.sync.prefs.sync.browser.startup.page", true);
pref("services.sync.prefs.sync.browser.tabs.loadInBackground", true);
pref("services.sync.prefs.sync.browser.tabs.warnOnClose", true);
pref("services.sync.prefs.sync.browser.tabs.warnOnOpen", true);
pref("services.sync.prefs.sync.browser.taskbar.previews.enable", true);
pref("services.sync.prefs.sync.browser.urlbar.matchBuckets", true);
pref("services.sync.prefs.sync.browser.urlbar.maxRichResults", true);
pref("services.sync.prefs.sync.browser.urlbar.suggest.bookmark", true);
pref("services.sync.prefs.sync.browser.urlbar.suggest.history", true);
pref("services.sync.prefs.sync.browser.urlbar.suggest.openpage", true);
pref("services.sync.prefs.sync.browser.urlbar.suggest.searches", true);
pref("services.sync.prefs.sync.browser.urlbar.suggest.topsites", true);
pref("services.sync.prefs.sync.browser.urlbar.suggest.engines", true);
pref("services.sync.prefs.sync.dom.disable_open_during_load", true);
pref("services.sync.prefs.sync.dom.disable_window_flip", true);
pref("services.sync.prefs.sync.dom.disable_window_move_resize", true);
pref("services.sync.prefs.sync.dom.event.contextmenu.enabled", true);
pref("services.sync.prefs.sync.dom.security.https_only_mode", true);
pref("services.sync.prefs.sync.dom.security.https_only_mode_ever_enabled", true);
pref("services.sync.prefs.sync.dom.security.https_only_mode_ever_enabled_pbm", true);
pref("services.sync.prefs.sync.dom.security.https_only_mode_pbm", true);
pref("services.sync.prefs.sync.extensions.update.enabled", true);
pref("services.sync.prefs.sync.extensions.activeThemeID", true);
pref("services.sync.prefs.sync.general.autoScroll", true);
pref("services.sync.prefs.sync.general.smoothScroll", true);
pref("services.sync.prefs.sync.intl.accept_languages", true);
pref("services.sync.prefs.sync.intl.regional_prefs.use_os_locales", true);
pref("services.sync.prefs.sync.layout.spellcheckDefault", true);
pref("services.sync.prefs.sync.media.autoplay.default", true);
pref("services.sync.prefs.sync.media.eme.enabled", true);
pref("services.sync.prefs.sync.media.videocontrols.picture-in-picture.video-toggle.enabled", true);
pref("services.sync.prefs.sync.network.cookie.cookieBehavior", true);
pref("services.sync.prefs.sync.network.cookie.lifetimePolicy", true);
pref("services.sync.prefs.sync.network.cookie.thirdparty.sessionOnly", true);
pref("services.sync.prefs.sync.permissions.default.image", true);
pref("services.sync.prefs.sync.pref.downloads.disable_button.edit_actions", true);
pref("services.sync.prefs.sync.pref.privacy.disable_button.cookie_exceptions", true);
pref("services.sync.prefs.sync.privacy.clearOnShutdown.cache", true);
pref("services.sync.prefs.sync.privacy.clearOnShutdown.cookies", true);
pref("services.sync.prefs.sync.privacy.clearOnShutdown.downloads", true);
pref("services.sync.prefs.sync.privacy.clearOnShutdown.formdata", true);
pref("services.sync.prefs.sync.privacy.clearOnShutdown.history", true);
pref("services.sync.prefs.sync.privacy.clearOnShutdown.offlineApps", true);
pref("services.sync.prefs.sync.privacy.clearOnShutdown.sessions", true);
pref("services.sync.prefs.sync.privacy.clearOnShutdown.siteSettings", true);
pref("services.sync.prefs.sync.privacy.donottrackheader.enabled", true);
pref("services.sync.prefs.sync.privacy.fuzzyfox.enabled", false);
pref("services.sync.prefs.sync.privacy.fuzzyfox.clockgrainus", false);
pref("services.sync.prefs.sync.privacy.sanitize.sanitizeOnShutdown", true);
pref("services.sync.prefs.sync.privacy.trackingprotection.enabled", true);
pref("services.sync.prefs.sync.privacy.trackingprotection.cryptomining.enabled", true);
pref("services.sync.prefs.sync.privacy.trackingprotection.fingerprinting.enabled", true);
pref("services.sync.prefs.sync.privacy.trackingprotection.pbmode.enabled", true);
pref("services.sync.prefs.sync.privacy.resistFingerprinting", true);
pref("services.sync.prefs.sync.privacy.reduceTimerPrecision", true);
pref("services.sync.prefs.sync.privacy.resistFingerprinting.reduceTimerPrecision.microseconds", true);
pref("services.sync.prefs.sync.privacy.resistFingerprinting.reduceTimerPrecision.jitter", true);
pref("services.sync.prefs.sync.privacy.userContext.enabled", true);
pref("services.sync.prefs.sync.privacy.userContext.newTabContainerOnLeftClick.enabled", true);
pref("services.sync.prefs.sync.security.default_personal_cert", true);
pref("services.sync.prefs.sync.services.sync.syncedTabs.showRemoteIcons", true);
pref("services.sync.prefs.sync.signon.autofillForms", true);
pref("services.sync.prefs.sync.signon.generation.enabled", true);
pref("services.sync.prefs.sync.signon.management.page.breach-alerts.enabled", true);
pref("services.sync.prefs.sync.signon.rememberSignons", true);
pref("services.sync.prefs.sync.spellchecker.dictionary", true);
pref("services.sync.prefs.sync.ui.osk.enabled", true);

// A preference which, if false, means sync will only apply incoming preference
// changes if there's already a local services.sync.prefs.sync.* control pref.
// If true, all incoming preferences will be applied and the local "control
// pref" updated accordingly.
pref("services.sync.prefs.dangerously_allow_arbitrary", false);

// A preference that controls whether we should show the icon for a remote tab.
// This pref has no UI but exists because some people may be concerned that
// fetching these icons to show remote tabs may leak information about that
// user's tabs and bookmarks. Note this pref is also synced.
pref("services.sync.syncedTabs.showRemoteIcons", true);

// Whether the character encoding menu is under the main Firefox button. This
// preference is a string so that localizers can alter it.
pref("browser.menu.showCharacterEncoding", "chrome://browser/locale/browser.properties");

// Whether prompts should be content modal (1) tab modal (2) or window modal(3) by default
// This is a fallback value for when prompt callers do not specify a modalType.
pref("prompts.defaultModalType", 3);

pref("browser.topsites.useRemoteSetting", false);

// The base URL for the Quick Suggest anonymizing proxy. To make a request to
// the proxy, include a campaign ID in the path.
pref("browser.partnerlink.attributionURL", "https://topsites.services.mozilla.com/cid/");
pref("browser.partnerlink.campaign.topsites", "amzn_2020_a1");

// Whether to show tab level system prompts opened via nsIPrompt(Service) as
// SubDialogs in the TabDialogBox (true) or as TabModalPrompt in the
// TabModalPromptBox (false).
pref("prompts.tabChromePromptSubDialog", true);

// Whether to show the dialogs opened at the content level, such as
// alert() or prompt(), using a SubDialogManager in the TabDialogBox.
#ifdef EARLY_BETA_OR_EARLIER
  pref("prompts.contentPromptSubDialog", true);
#else
  pref("prompts.contentPromptSubDialog", false);
#endif

// Activates preloading of the new tab url.
pref("browser.newtab.preload", true);

// Preference to enable the entire new newtab experience at once.
pref("browser.newtabpage.activity-stream.newNewtabExperience.enabled", false);

// A preference which allows us to enable the fly out customization overlay
// on the newtab page.
pref("browser.newtabpage.activity-stream.customizationMenu.enabled", false);
pref("browser.newtabpage.activity-stream.newNewtabExperience.colors", "#0090ED,#FF4F5F,#2AC3A2,#FF7139,#A172FF,#FFA437,#FF2A8A,#FFD567");

// Activity Stream prefs that control to which page to redirect
#ifndef RELEASE_OR_BETA
  pref("browser.newtabpage.activity-stream.debug", false);
#endif

pref("browser.library.activity-stream.enabled", true);

// The remote FxA root content URL for the Activity Stream firstrun page.
pref("browser.newtabpage.activity-stream.fxaccounts.endpoint", "https");

// The pref that controls if the search shortcuts experiment is on
pref("browser.newtabpage.activity-stream.improvesearch.topSiteSearchShortcuts", true);

// ASRouter provider configuration
pref("browser.newtabpage.activity-stream.asrouter.providers.cfr", "{\"id\":\"cfr\",\"enabled\":true,\"type\":\"remote-settings\",\"bucket\":\"cfr\",\"updateCycleInMs\":3600000}");
pref("browser.newtabpage.activity-stream.asrouter.providers.whats-new-panel", "{\"id\":\"whats-new-panel\",\"enabled\":true,\"type\":\"remote-settings\",\"bucket\":\"whats-new-panel\",\"updateCycleInMs\":3600000}");
pref("browser.newtabpage.activity-stream.asrouter.providers.message-groups", "{\"id\":\"message-groups\",\"enabled\":true,\"type\":\"remote-settings\",\"bucket\":\"message-groups\",\"updateCycleInMs\":3600000}");
// This url, if changed, MUST continue to point to an https url. Pulling arbitrary content to inject into
// this page over http opens us up to a man-in-the-middle attack that we'd rather not face. If you are a downstream
// repackager of this code using an alternate snippet url, please keep your users safe
pref("browser.newtabpage.activity-stream.asrouter.providers.snippets", "{\"id\":\"snippets\",\"enabled\":true,\"type\":\"remote\",\"url\":\"\",\"updateCycleInMs\":14400000}");
pref("browser.newtabpage.activity-stream.asrouter.providers.messaging-experiments", "{\"id\":\"messaging-experiments\",\"enabled\":true,\"type\":\"remote-experiments\",\"messageGroups\":[\"cfr\",\"whats-new-panel\",\"moments-page\",\"snippets\",\"cfr-fxa\",\"aboutwelcome\"],\"updateCycleInMs\":3600000}");

// ASRouter user prefs
pref("browser.newtabpage.activity-stream.asrouter.userprefs.cfr.addons", true);
pref("browser.newtabpage.activity-stream.asrouter.userprefs.cfr.features", true);

// The pref that controls if ASRouter uses the remote fluent files.
// It's enabled by default, but could be disabled to force ASRouter to use the local files.
pref("browser.newtabpage.activity-stream.asrouter.useRemoteL10n", true);

// These prefs control if Discovery Stream is enabled.
pref("browser.newtabpage.activity-stream.discoverystream.enabled", true);
pref("browser.newtabpage.activity-stream.discoverystream.hardcoded-basic-layout", false);
pref("browser.newtabpage.activity-stream.discoverystream.spocs-endpoint", "");
pref("browser.newtabpage.activity-stream.discoverystream.spocs-endpoint-query", "");

// List of regions that do not get stories, regardless of locale-list-config.
pref("browser.newtabpage.activity-stream.discoverystream.region-stories-block", "FR");
// List of locales that get stories, regardless of region-stories-config.
#ifdef NIGHTLY_BUILD
  pref("browser.newtabpage.activity-stream.discoverystream.locale-list-config", "en-US,en-CA,en-GB");
#else
  pref("browser.newtabpage.activity-stream.discoverystream.locale-list-config", "");
#endif
// List of regions that get stories by default.
pref("browser.newtabpage.activity-stream.discoverystream.region-stories-config", "US,DE,CA,GB,IE,CH,AT,BE,IN");

// List of regions that get spocs by default.
pref("browser.newtabpage.activity-stream.discoverystream.region-spocs-config", "US,CA,DE,GB");
// List of regions that don't get the 7 row layout.
pref("browser.newtabpage.activity-stream.discoverystream.region-basic-config", "");

// Allows Pocket story collections to be dismissed.
pref("browser.newtabpage.activity-stream.discoverystream.isCollectionDismissible", true);
pref("browser.newtabpage.activity-stream.discoverystream.personalization.version", 2);
// Configurable keys used by personalization version 2.
pref("browser.newtabpage.activity-stream.discoverystream.personalization.modelKeys", "nb_model_arts_and_entertainment, nb_model_autos_and_vehicles, nb_model_beauty_and_fitness, nb_model_blogging_resources_and_services, nb_model_books_and_literature, nb_model_business_and_industrial, nb_model_computers_and_electronics, nb_model_finance, nb_model_food_and_drink, nb_model_games, nb_model_health, nb_model_hobbies_and_leisure, nb_model_home_and_garden, nb_model_internet_and_telecom, nb_model_jobs_and_education, nb_model_law_and_government, nb_model_online_communities, nb_model_people_and_society, nb_model_pets_and_animals, nb_model_real_estate, nb_model_reference, nb_model_science, nb_model_shopping, nb_model_sports, nb_model_travel");
// System pref to allow Pocket stories personalization to be turned on/off.
pref("browser.newtabpage.activity-stream.discoverystream.recs.personalized", false);
// System pref to allow Pocket sponsored content personalization to be turned on/off.
pref("browser.newtabpage.activity-stream.discoverystream.spocs.personalized", true);

// User pref to show stories on newtab (feeds.system.topstories has to be set to true as well)
pref("browser.newtabpage.activity-stream.feeds.section.topstories", true);

// The pref controls if search hand-off is enabled for Activity Stream.
#ifdef NIGHTLY_BUILD
  pref("browser.newtabpage.activity-stream.improvesearch.handoffToAwesomebar", true);
#else
  pref("browser.newtabpage.activity-stream.improvesearch.handoffToAwesomebar", false);
#endif

pref("browser.newtabpage.activity-stream.logowordmark.alwaysVisible", false);

// Used to display triplet cards on newtab
pref("trailhead.firstrun.newtab.triplets", "");
// Separate about welcome
pref("browser.aboutwelcome.enabled", true);
// Used to set multistage welcome UX
pref("browser.aboutwelcome.overrideContent", "");

// The pref that controls if the What's New panel is enabled.
pref("browser.messaging-system.whatsNewPanel.enabled", true);
// Used for CFR messages with scores. See Bug 1594422.
pref("browser.messaging-system.personalized-cfr.scores", "{}");
pref("browser.messaging-system.personalized-cfr.score-threshold", 5000);

// Experiment Manager
// See Console.jsm LOG_LEVELS for all possible values
pref("messaging-system.log", "warn");
pref("messaging-system.rsexperimentloader.enabled", true);
pref("messaging-system.rsexperimentloader.collection_id", "nimbus-desktop-experiments");

// Enable the DOM fullscreen API.
pref("full-screen-api.enabled", true);

// Startup Crash Tracking
// number of startup crashes that can occur before starting into safe mode automatically
// (this pref has no effect if more than 6 hours have passed since the last crash)
pref("toolkit.startup.max_resumed_crashes", 3);

// Whether to use RegisterApplicationRestart to restart the browser and resume
// the session on next Windows startup
#if defined(XP_WIN)
  pref("toolkit.winRegisterApplicationRestart", true);
#endif

// Completely disable pdf.js as an option to preview pdfs within firefox.
// Note: if this is not disabled it does not necessarily mean pdf.js is the pdf
// handler just that it is an option.
pref("pdfjs.disabled", false);
// Used by pdf.js to know the first time firefox is run with it installed so it
// can become the default pdf viewer.
pref("pdfjs.firstRun", true);
// The values of preferredAction and alwaysAskBeforeHandling before pdf.js
// became the default.
pref("pdfjs.previousHandler.preferredAction", 0);
pref("pdfjs.previousHandler.alwaysAskBeforeHandling", false);

// Try to convert PDFs sent as octet-stream
pref("pdfjs.handleOctetStream", true);

// Is the sidebar positioned ahead of the content browser
pref("sidebar.position_start", true);

pref("security.identitypopup.recordEventTelemetry", true);
pref("security.protectionspopup.recordEventTelemetry", true);
pref("security.app_menu.recordEventTelemetry", true);

// Block insecure active content on https pages
pref("security.mixed_content.block_active_content", true);

// Show in-content login form warning UI for insecure login fields
pref("security.insecure_field_warning.contextual.enabled", true);

// Show degraded UI for http pages.
pref("security.insecure_connection_icon.enabled", true);
// Show degraded UI for http pages in private mode.
pref("security.insecure_connection_icon.pbmode.enabled", true);

// For secure connections, show gray instead of green lock icon
pref("security.secure_connection_icon_color_gray", true);

// Show "Not Secure" text for http pages; disabled for now
pref("security.insecure_connection_text.enabled", false);
pref("security.insecure_connection_text.pbmode.enabled", false);

// 1 = allow MITM for certificate pinning checks.
pref("security.cert_pinning.enforcement_level", 1);


// If this turns true, Moz*Gesture events are not called stopPropagation()
// before content.
pref("dom.debug.propagate_gesture_events_through_content", false);

// CustomizableUI debug logging.
pref("browser.uiCustomization.debug", false);

// CustomizableUI state of the browser's user interface
pref("browser.uiCustomization.state", "");

// If set to false, FxAccounts and Sync will be unavailable.
// A restart is mandatory after flipping that preference.
pref("identity.fxaccounts.enabled", false);

// The remote FxA root content URL. Must use HTTPS.
pref("identity.fxaccounts.remote.root", "");

// The value of the context query parameter passed in fxa requests.
pref("identity.fxaccounts.contextParam", "fx_desktop_v3");

// The remote URL of the FxA Profile Server
pref("identity.fxaccounts.remote.profile.uri", "");

// The remote URL of the FxA OAuth Server
pref("identity.fxaccounts.remote.oauth.uri", "");

// Whether FxA pairing using QR codes is enabled.
pref("identity.fxaccounts.pairing.enabled", false);

// The remote URI of the FxA pairing server
pref("identity.fxaccounts.remote.pairing.uri", "");

// Token server used by the FxA Sync identity.
pref("identity.sync.tokenserver.uri", "");

// Fetch Sync tokens using the OAuth token function
#ifdef NIGHTLY_BUILD
  // Only enabled in Nightly to avoid excessive / abnormal traffic to FxA
  pref("identity.sync.useOAuthForSyncToken", false);
#else
  pref("identity.sync.useOAuthForSyncToken", false);
#endif

// Using session tokens to fetch OAuth tokens
pref("identity.fxaccounts.useSessionTokensForOAuth", true);

// Auto-config URL for FxA self-hosters, makes an HTTP request to
// [identity.fxaccounts.autoconfig.uri]/.well-known/fxa-client-configuration
// This is now the prefered way of pointing to a custom FxA server, instead
// of making changes to "identity.fxaccounts.*.uri".
pref("identity.fxaccounts.autoconfig.uri", "");

// URL for help link about Send Tab.
pref("identity.sendtabpromo.url", "");

// URLs for promo links to mobile browsers. Note that consumers are expected to
// append a value for utm_campaign.
pref("identity.mobilepromo.android", "");
pref("identity.mobilepromo.ios", "");

// Migrate any existing Firefox Account data from the default profile to the
// Developer Edition profile.
#ifdef MOZ_DEV_EDITION
  pref("identity.fxaccounts.migrateToDevEdition", true);
#else
  pref("identity.fxaccounts.migrateToDevEdition", false);
#endif

// If activated, send tab will use the new FxA commands backend.
pref("identity.fxaccounts.commands.enabled", true);
// How often should we try to fetch missed FxA commands on sync (in seconds).
// Default is 24 hours.
pref("identity.fxaccounts.commands.missed.fetch_interval", 86400);

// Whether we should run a test-pattern through EME GMPs before assuming they'll
// decode H.264.
pref("media.gmp.trial-create.enabled", true);

// Note: when media.gmp-*.visible is true, provided we're running on a
// supported platform/OS version, the corresponding CDM appears in the
// plugins list, Firefox will download the GMP/CDM if enabled, and our
// UI to re-enable EME prompts the user to re-enable EME if it's disabled
// and script requests EME. If *.visible is false, we won't show the UI
// to enable the CDM if its disabled; it's as if the keysystem is completely
// unsupported.

#ifdef MOZ_WIDEVINE_EME
  pref("media.gmp-widevinecdm.visible", true);
  pref("media.gmp-widevinecdm.enabled", true);
#endif

pref("media.gmp-gmpopenh264.visible", true);
pref("media.gmp-gmpopenh264.enabled", true);

// Set Firefox to block autoplay, asking for permission by default.
pref("media.autoplay.default", 1); // 0=Allowed, 1=Blocked, 5=All Blocked

#ifdef NIGHTLY_BUILD
  // Block WebAudio from playing automatically.
  pref("media.autoplay.block-webaudio", true);
#else
  pref("media.autoplay.block-webaudio", false);
#endif

pref("media.videocontrols.picture-in-picture.enabled", true);
pref("media.videocontrols.picture-in-picture.video-toggle.enabled", true);
pref("media.videocontrols.picture-in-picture.keyboard-controls.enabled", true);

#ifdef NIGHTLY_BUILD
  // Show the audio toggle for Picture-in-Picture.
  pref("media.videocontrols.picture-in-picture.audio-toggle.enabled", true);
  // Enable keyboard controls for Picture-in-Picture.
#else
  pref("media.videocontrols.picture-in-picture.audio-toggle.enabled", false);
#endif

pref("browser.translation.detectLanguage", false);
pref("browser.translation.neverForLanguages", "");
// Show the translation UI bits, like the info bar, notification icon and preferences.
pref("browser.translation.ui.show", false);
// Allows to define the translation engine. Google is default, Bing or Yandex are other options.
pref("browser.translation.engine", "Google");

// Telemetry settings.
// Determines if Telemetry pings can be archived locally.
pref("toolkit.telemetry.archive.enabled", true);
// Enables sending the shutdown ping when Firefox shuts down.
pref("toolkit.telemetry.shutdownPingSender.enabled", true);
// Enables sending the shutdown ping using the pingsender from the first session.
pref("toolkit.telemetry.shutdownPingSender.enabledFirstSession", false);
// Enables sending a duplicate of the first shutdown ping from the first session.
pref("toolkit.telemetry.firstShutdownPing.enabled", true);
// Enables sending the 'new-profile' ping on new profiles.
pref("toolkit.telemetry.newProfilePing.enabled", true);
// Enables sending 'update' pings on Firefox updates.
pref("toolkit.telemetry.updatePing.enabled", true);
// Enables sending 'bhr' pings when the browser hangs.
pref("toolkit.telemetry.bhrPing.enabled", true);
// Whether to enable Ecosystem Telemetry, requires a restart.
pref("toolkit.telemetry.ecosystemtelemetry.enabled", false);

// Ping Centre Telemetry settings.
pref("browser.ping-centre.telemetry", true);
pref("browser.ping-centre.log", false);

// Enable GMP support in the addon manager.
pref("media.gmp-provider.enabled", true);

#ifdef NIGHTLY_BUILD
// Enable Dynamic First-Party Isolation in Nightly.
pref("network.cookie.cookieBehavior", 5 /* BEHAVIOR_REJECT_TRACKER_AND_PARTITION_FOREIGN */);
#else
// Enable blocking access to storage from tracking resources by default.
pref("network.cookie.cookieBehavior", 4 /* BEHAVIOR_REJECT_TRACKER */);
#endif

// Enable fingerprinting blocking by default for all channels, only on desktop.
pref("privacy.trackingprotection.fingerprinting.enabled", true);

// Enable cryptomining blocking by default for all channels, only on desktop.
pref("privacy.trackingprotection.cryptomining.enabled", true);

pref("browser.contentblocking.database.enabled", true);

pref("dom.storage_access.enabled", true);

pref("browser.contentblocking.cryptomining.preferences.ui.enabled", true);
pref("browser.contentblocking.fingerprinting.preferences.ui.enabled", true);
#ifdef NIGHTLY_BUILD
  // Enable cookieBehavior = BEHAVIOR_REJECT_TRACKER_AND_PARTITION_FOREIGN as an option in the custom category ui
  pref("browser.contentblocking.reject-and-isolate-cookies.preferences.ui.enabled", true);
#endif
// State Partitioning MVP UI.
pref("browser.contentblocking.state-partitioning.mvp.ui.enabled", true);

// Possible values for browser.contentblocking.features.strict pref:
//   Tracking Protection:
//     "tp": tracking protection enabled
//     "-tp": tracking protection disabled
//   Tracking Protection in private windows:
//     "tpPrivate": tracking protection in private windows enabled
//     "-tpPrivate": tracking protection in private windows disabled
//   Fingerprinting:
//     "fp": fingerprinting blocking enabled
//     "-fp": fingerprinting blocking disabled
//   Cryptomining:
//     "cm": cryptomining blocking enabled
//     "-cm": cryptomining blocking disabled
//   Social Tracking Protection:
//     "stp": social tracking protection enabled
//     "-stp": social tracking protection disabled
//   Cookie behavior:
//     "cookieBehavior0": cookie behaviour BEHAVIOR_ACCEPT
//     "cookieBehavior1": cookie behaviour BEHAVIOR_REJECT_FOREIGN
//     "cookieBehavior2": cookie behaviour BEHAVIOR_REJECT
//     "cookieBehavior3": cookie behaviour BEHAVIOR_LIMIT_FOREIGN
//     "cookieBehavior4": cookie behaviour BEHAVIOR_REJECT_TRACKER
//     "cookieBehavior5": cookie behaviour BEHAVIOR_REJECT_TRACKER_AND_PARTITION_FOREIGN
// One value from each section must be included in the browser.contentblocking.features.strict pref.
pref("browser.contentblocking.features.strict", "tp,tpPrivate,cookieBehavior5,cm,fp,stp,lvl2");

// Hide the "Change Block List" link for trackers/tracking content in the custom
// Content Blocking/ETP panel. By default, it will not be visible. There is also
// an UI migration in place to set this pref to true if a user has a custom block
// lists enabled.
pref("browser.contentblocking.customBlockList.preferences.ui.enabled", false);

pref("browser.contentblocking.reportBreakage.url", "");

// Enable Protections report's Lockwise card by default.
pref("browser.contentblocking.report.lockwise.enabled", true);

// Enable Protections report's Monitor card by default.
pref("browser.contentblocking.report.monitor.enabled", true);

// Disable Protections report's Proxy card by default.
pref("browser.contentblocking.report.proxy.enabled", false);

// Disable the mobile promotion by default.
pref("browser.contentblocking.report.show_mobile_app", true);

// Enable the vpn card by default.
pref("browser.contentblocking.report.vpn.enabled", true);
// Only show vpn card to certain regions. Comma separated string of two letter ISO 3166-1 country codes.
pref("browser.contentblocking.report.vpn_regions", "us,ca,nz,sg,my,gb");
// Comma separated string of mozilla vpn supported platforms.
pref("browser.contentblocking.report.vpn_platforms", "win");
pref("browser.contentblocking.report.hide_vpn_banner", false);
pref("browser.contentblocking.report.vpn_sub_id", "sub_HrfCZF7VPHzZkA");

pref("browser.contentblocking.report.monitor.url", "");
pref("browser.contentblocking.report.monitor.how_it_works.url", "");
pref("browser.contentblocking.report.monitor.sign_in_url", "");
pref("browser.contentblocking.report.monitor.preferences_url", "");
pref("browser.contentblocking.report.monitor.home_page_url", "");
pref("browser.contentblocking.report.manage_devices.url", "");
pref("browser.contentblocking.report.endpoint_url", "");
pref("browser.contentblocking.report.proxy_extension.url", "");
pref("browser.contentblocking.report.lockwise.mobile-ios.url", "");
pref("browser.contentblocking.report.lockwise.mobile-android.url", "");
pref("browser.contentblocking.report.mobile-ios.url", "");
pref("browser.contentblocking.report.mobile-android.url", "");

// Protection Report's SUMO urls
pref("browser.contentblocking.report.lockwise.how_it_works.url", "");
pref("browser.contentblocking.report.social.url", "");
pref("browser.contentblocking.report.cookie.url", "");
pref("browser.contentblocking.report.tracker.url", "");
pref("browser.contentblocking.report.fingerprinter.url", "");
pref("browser.contentblocking.report.cryptominer.url", "");

pref("browser.contentblocking.cfr-milestone.enabled", true);
pref("browser.contentblocking.cfr-milestone.milestone-achieved", 0);
// Milestones should always be in increasing order
pref("browser.contentblocking.cfr-milestone.milestones", "[1000, 5000, 10000, 25000, 50000, 100000, 250000, 314159, 500000, 750000, 1000000, 1250000, 1500000, 1750000, 2000000, 2250000, 2500000, 8675309]");

// Enables the new Protections Panel.
#ifdef NIGHTLY_BUILD
  pref("browser.protections_panel.enabled", true);
  pref("browser.protections_panel.infoMessage.seen", false);
#endif

// Always enable newtab segregation using containers
pref("privacy.usercontext.about_newtab_segregation.enabled", true);
// Enable Contextual Identity Containers
#ifdef NIGHTLY_BUILD
  pref("privacy.userContext.enabled", true);
  pref("privacy.userContext.ui.enabled", true);
#else
  pref("privacy.userContext.enabled", false);
  pref("privacy.userContext.ui.enabled", false);
#endif
pref("privacy.userContext.extension", "");
// allows user to open container menu on a left click instead of a new
// tab in the default container
pref("privacy.userContext.newTabContainerOnLeftClick.enabled", false);

#if defined(NIGHTLY_BUILD) || defined(XP_WIN) || defined(XP_MACOSX)
// Set to true to allow the user to silence all notifications when
// sharing the screen. Only shipping on Windows and macOS out to
// release. Enabled for all desktop platforms on Nightly.
pref("privacy.webrtc.allowSilencingNotifications", true);
// Set to true to use the legacy WebRTC global indicator
pref("privacy.webrtc.legacyGlobalIndicator", false);
pref("privacy.webrtc.hideGlobalIndicator", false);
#else
pref("privacy.webrtc.allowSilencingNotifications", false);
pref("privacy.webrtc.legacyGlobalIndicator", true);
#endif

// Set to true to add toggles to the WebRTC indicator for globally
// muting the camera and microphone.
pref("privacy.webrtc.globalMuteToggles", false);

// Set to true to enable a warning displayed when attempting
// to switch tabs in a window that's being shared over WebRTC.
pref("privacy.webrtc.sharedTabWarning", false);

// Start the browser in e10s mode
pref("browser.tabs.remote.autostart", true);
pref("browser.tabs.remote.desktopbehavior", true);

// Run media transport in a separate process?
#ifdef EARLY_BETA_OR_EARLIER
  pref("media.peerconnection.mtransport_process", true);
#else
  pref("media.peerconnection.mtransport_process", false);
#endif

// For speculatively warming up tabs to improve perceived
// performance while using the async tab switcher.
pref("browser.tabs.remote.warmup.enabled", true);

// Caches tab layers to improve perceived performance
// of tab switches.
pref("browser.tabs.remote.tabCacheSize", 0);

pref("browser.tabs.remote.warmup.maxTabs", 3);
pref("browser.tabs.remote.warmup.unloadDelayMs", 2000);

// For the about:tabcrashed page
pref("browser.tabs.crashReporting.sendReport", true);
pref("browser.tabs.crashReporting.includeURL", false);
pref("browser.tabs.crashReporting.requestEmail", false);
pref("browser.tabs.crashReporting.emailMe", false);
pref("browser.tabs.crashReporting.email", "");

// If true, unprivileged extensions may use experimental APIs on
// nightly and developer edition.
pref("extensions.experiments.enabled", false);

#if defined(XP_WIN)
  // Allows us to deprioritize the processes of background tabs at an OS level
  pref("dom.ipc.processPriorityManager.enabled", true);
#endif

// Don't limit how many nodes we care about on desktop:
pref("reader.parse-node-limit", 0);

// On desktop, we want the URLs to be included here for ease of debugging,
// and because (normally) these errors are not persisted anywhere.
pref("reader.errors.includeURLs", true);

pref("view_source.tab", true);

pref("dom.serviceWorkers.enabled", true);

// Enable Push API.
pref("dom.push.enabled", true);

// These are the thumbnail width/height set in about:newtab.
// If you change this, ENSURE IT IS THE SAME SIZE SET
// by about:newtab. These values are in CSS pixels.
pref("toolkit.pageThumbs.minWidth", 280);
pref("toolkit.pageThumbs.minHeight", 190);

// Enable speech synthesis
pref("media.webspeech.synth.enabled", true);

pref("browser.esedbreader.loglevel", "Error");

pref("browser.laterrun.enabled", false);

pref("dom.ipc.processPrelaunch.enabled", false);

// See comments in bug 1340115 on how we got to these numbers.
pref("browser.migrate.chrome.history.limit", 2000);
pref("browser.migrate.chrome.history.maxAgeInDays", 180);

pref("extensions.pocket.api", "");
pref("extensions.pocket.enabled", false);
pref("extensions.pocket.oAuthConsumerKey", "");
pref("extensions.pocket.site", "");
pref("browser.migrate.showBookmarksToolbarAfterMigration", false);

// Can be removed once Bug 1618058 is resolved.
pref("signon.generation.confidenceThreshold", "0.75");

// Control what version of the logged out doorhanger is displayed
// Possibilities are: `control`, `control-one-button`, `variant_a`, `variant_b`, `variant_c`
pref("extensions.pocket.loggedOutVariant", "control");

#ifdef NIGHTLY_BUILD
pref("signon.management.page.fileImport.enabled", true);
pref("signon.management.page.os-auth.enabled", true);
#else
pref("signon.management.page.fileImport.enabled", false);
pref("signon.management.page.os-auth.enabled", false);
#endif
pref("signon.management.page.breach-alerts.enabled", true);
pref("signon.management.page.vulnerable-passwords.enabled", true);
pref("signon.management.page.sort", "name");
// The utm_creative value is appended within the code (specific to the location on
// where it is clicked). Be sure that if these two prefs are updated, that
// the utm_creative param be last.
pref("signon.management.page.mobileAndroidURL", "");
pref("signon.management.page.mobileAppleURL", "");
pref("signon.management.page.breachAlertUrl",
     "");
pref("signon.management.page.hideMobileFooter", false);
pref("signon.management.page.showPasswordSyncNotification", true);
pref("signon.passwordEditCapture.enabled", true);
pref("signon.showAutoCompleteFooter", true);
pref("signon.showAutoCompleteImport", "import");
pref("signon.suggestImportCount", 3);

// Enable the "Simplify Page" feature in Print Preview. This feature
// is disabled by default in toolkit.
pref("print.use_simplify_page", true);

// Space separated list of URLS that are allowed to send objects (instead of
// only strings) through webchannels. This list is duplicated in mobile/android/app/mobile.js
pref("webchannel.allowObject.urlWhitelist", "");

// Whether or not the browser should scan for unsubmitted
// crash reports, and then show a notification for submitting
// those reports.
#ifdef NIGHTLY_BUILD
  pref("browser.crashReports.unsubmittedCheck.enabled", false);
#else
  pref("browser.crashReports.unsubmittedCheck.enabled", false);
#endif

// chancesUntilSuppress is how many times we'll show the unsubmitted
// crash report notification across different days and shutdown
// without a user choice before we suppress the notification for
// some number of days.
pref("browser.crashReports.unsubmittedCheck.chancesUntilSuppress", 4);
pref("browser.crashReports.unsubmittedCheck.autoSubmit2", false);

// Preferences for the form autofill system extension
// The truthy values of "extensions.formautofill.available" are "on" and "detect",
// any other value means autofill isn't available.
// "detect" means it's enabled if conditions defined in the extension are met.
pref("extensions.formautofill.available", "detect");
pref("extensions.formautofill.addresses.enabled", true);
pref("extensions.formautofill.addresses.capture.enabled", false);
pref("extensions.formautofill.creditCards.available", true);
pref("extensions.formautofill.creditCards.enabled", true);
// Checkbox in sync options for credit card data sync service
pref("services.sync.engine.creditcards.available", true);
// Temporary preference to control displaying the UI elements for
// credit card autofill used for the duration of the A/B test.
pref("extensions.formautofill.creditCards.hideui", false);
// Pref for shield/heartbeat to recognize users who have used Credit Card
// Autofill. The valid values can be:
// 0: none
// 1: submitted a manually-filled credit card form (but didn't see the doorhanger
//    because of a duplicate profile in the storage)
// 2: saw the doorhanger
// 3: submitted an autofill'ed credit card form
pref("extensions.formautofill.creditCards.used", 0);
pref("extensions.formautofill.firstTimeUse", true);
pref("extensions.formautofill.heuristics.enabled", true);
// Whether the user enabled the OS re-auth dialog.
pref("extensions.formautofill.reauth.enabled", false);
pref("extensions.formautofill.section.enabled", true);
pref("extensions.formautofill.loglevel", "Warn");

pref("toolkit.osKeyStore.loglevel", "Warn");

pref("extensions.formautofill.supportedCountries", "US,CA");
pref("extensions.formautofill.supportRTL", false);

// Whether or not to restore a session with lazy-browser tabs.
pref("browser.sessionstore.restore_tabs_lazily", true);

pref("browser.suppress_first_window_animation", true);

// Preference that allows individual users to disable Screenshots.
pref("extensions.screenshots.disabled", false);
// Preference that allows individual users to leave Screenshots enabled, but
// disable uploading to the server.
pref("extensions.screenshots.upload-disabled", false);

// DoH Rollout: whether to enable automatic performance-based TRR-selection.
// This pref is controlled by a Normandy rollout so we don't overload providers.
pref("doh-rollout.trr-selection.enabled", false);

// DoH Rollout: whether to enable automatic steering to provider endpoints.
// This pref is also controlled by a Normandy rollout.
pref("doh-rollout.provider-steering.enabled", false);

// DoH Rollout: whether to clear the mode value at shutdown.
pref("doh-rollout.clearModeOnShutdown", false);

// URL for Learn More link for browser error logging in preferences
pref("browser.chrome.errorReporter.infoURL",
     "");

// Normandy client preferences
pref("app.normandy.api_url", "");
pref("app.normandy.dev_mode", false);
pref("app.normandy.enabled", false);
pref("app.normandy.first_run", true);
pref("app.normandy.logging.level", 50); // Warn
pref("app.normandy.run_interval_seconds", 21600); // 6 hours
pref("app.normandy.shieldLearnMoreUrl", "");
pref("app.normandy.last_seen_buildid", "");
pref("app.normandy.onsync_skew_sec", 600);
#ifdef MOZ_DATA_REPORTING
  pref("app.shield.optoutstudies.enabled", false);
#else
  pref("app.shield.optoutstudies.enabled", false);
#endif

// Multi-lingual preferences
#if defined(RELEASE_OR_BETA) && !defined(MOZ_DEV_EDITION)
  pref("intl.multilingual.enabled", true);
  pref("intl.multilingual.downloadEnabled", true);
#else
  pref("intl.multilingual.enabled", false);
  // AMO only serves language packs for release and beta versions.
  pref("intl.multilingual.downloadEnabled", false);
#endif

// Simulate conditions that will happen when the browser
// is running with Fission enabled. This is meant to assist
// development and testing of Fission.
// The current simulated conditions are:
// - Don't propagate events from subframes to JS child actors
pref("fission.frontend.simulate-events", false);
// - Only deliver subframe messages that specifies
//   their destination (using the BrowsingContext id).
pref("fission.frontend.simulate-messages", false);

// Coverage ping is disabled by default.
pref("toolkit.coverage.enabled", false);
pref("toolkit.coverage.endpoint.base", "");

// Discovery prefs
pref("browser.discovery.enabled", false);
pref("browser.discovery.containers.enabled", false);
pref("browser.discovery.sites", "");

pref("browser.engagement.recent_visited_origins.expiry", 86400); // 24 * 60 * 60 (24 hours in seconds)
pref("browser.engagement.downloads-button.has-used", false);
pref("browser.engagement.fxa-toolbar-menu-button.has-used", false);
pref("browser.engagement.home-button.has-used", false);
pref("browser.engagement.sidebar-button.has-used", false);
pref("browser.engagement.library-button.has-used", false);

pref("browser.aboutConfig.showWarning", false);

pref("browser.toolbars.keyboard_navigation", true);

// The visibility of the bookmarks toolbar.
// "newtab": Show on the New Tab Page
// "always": Always show
// "never": Never show
pref("browser.toolbars.bookmarks.visibility", "newtab");

// Visibility of the "Show Other Bookmarks" menuitem in the
// bookmarks toolbar contextmenu.
pref("browser.toolbars.bookmarks.showOtherBookmarks", true);

// When true, this pref will always show the bookmarks bar on
<<<<<<< HEAD
// the New Tab Page, allowing showing/hiding via keyboard shortcut,
// and other functionality to improve the usage of the Bookmarks Toolbar.
#ifdef EARLY_BETA_OR_EARLIER
pref("browser.toolbars.bookmarks.2h2020", false);
#else
pref("browser.toolbars.bookmarks.2h2020", false);
#endif
=======
// the New Tab Page, and other functionality to improve the usage of the
// Bookmarks Toolbar.
pref("browser.toolbars.bookmarks.2h2020", true);
>>>>>>> 89c85eee

// Prefs to control the Firefox Account toolbar menu.
// This pref will surface existing Firefox Account information
// as a button next to the hamburger menu. It allows
// quick access to sign-in and manage your Firefox Account.
pref("identity.fxaccounts.toolbar.enabled", false);
pref("identity.fxaccounts.toolbar.accessed", false);

// Prefs for different services supported by Firefox Account
pref("identity.fxaccounts.service.sendLoginUrl", "");
pref("identity.fxaccounts.service.monitorLoginUrl", "");

// Check bundled omni JARs for corruption.
pref("corroborator.enabled", true);

// Toolbox preferences
pref("devtools.toolbox.footer.height", 250);
pref("devtools.toolbox.sidebar.width", 500);
pref("devtools.toolbox.host", "bottom");
pref("devtools.toolbox.previousHost", "right");
pref("devtools.toolbox.selectedTool", "inspector");
pref("devtools.toolbox.sideEnabled", true);
pref("devtools.toolbox.zoomValue", "1");
pref("devtools.toolbox.splitconsoleEnabled", false);
pref("devtools.toolbox.splitconsoleHeight", 100);
pref("devtools.toolbox.tabsOrder", "");

// The fission pref for enabling the "Multiprocess Browser Toolbox", which will
// make it possible to debug anything in Firefox (See Bug 1570639 for more
// information).
#if defined(NIGHTLY_BUILD)
pref("devtools.browsertoolbox.fission", true);
#else
pref("devtools.browsertoolbox.fission", false);
#endif

// This pref is also related to fission, but not only. It allows the toolbox
// to stay open even if the debugged tab switches to another process.
// It can happen between two documents, one running in the parent process like
// about:sessionrestore and another one running in the content process like
// any web page. Or between two distinct domain when running with fission turned
// on. See bug 1565263.
pref("devtools.target-switching.enabled", true);

// Toolbox Button preferences
pref("devtools.command-button-pick.enabled", true);
pref("devtools.command-button-frames.enabled", true);
pref("devtools.command-button-splitconsole.enabled", true);
pref("devtools.command-button-paintflashing.enabled", false);
pref("devtools.command-button-responsive.enabled", true);
pref("devtools.command-button-screenshot.enabled", false);
pref("devtools.command-button-rulers.enabled", false);
pref("devtools.command-button-measure.enabled", false);
pref("devtools.command-button-noautohide.enabled", false);
pref("devtools.command-button-errorcount.enabled", true);
#ifndef MOZILLA_OFFICIAL
  pref("devtools.command-button-fission-prefs.enabled", true);
#endif

// Inspector preferences
// Enable the Inspector
pref("devtools.inspector.enabled", true);
// What was the last active sidebar in the inspector
pref("devtools.inspector.activeSidebar", "layoutview");
pref("devtools.inspector.remote", false);

// Enable the 3 pane mode in the inspector
pref("devtools.inspector.three-pane-enabled", true);
// Enable the 3 pane mode in the chrome inspector
pref("devtools.inspector.chrome.three-pane-enabled", false);
// Collapse pseudo-elements by default in the rule-view
pref("devtools.inspector.show_pseudo_elements", false);
// The default size for image preview tooltips in the rule-view/computed-view/markup-view
pref("devtools.inspector.imagePreviewTooltipSize", 300);
// Enable user agent style inspection in rule-view
pref("devtools.inspector.showUserAgentStyles", false);
// Show native anonymous content and user agent shadow roots
pref("devtools.inspector.showAllAnonymousContent", false);
// Enable the new Rules View
pref("devtools.inspector.new-rulesview.enabled", false);
// Enable the inline CSS compatiblity warning in inspector rule view
pref("devtools.inspector.ruleview.inline-compatibility-warning.enabled", false);
// Enable the compatibility tool in the inspector.
#if defined(NIGHTLY_BUILD) || defined(MOZ_DEV_EDITION)
pref("devtools.inspector.compatibility.enabled", true);
#else
pref("devtools.inspector.compatibility.enabled", false);
#endif
// Enable color scheme simulation in the inspector.
pref("devtools.inspector.color-scheme-simulation.enabled", false);
// Enable overflow debugging in the inspector.
pref("devtools.overflow.debugging.enabled", true);

// Grid highlighter preferences
pref("devtools.gridinspector.gridOutlineMaxColumns", 50);
pref("devtools.gridinspector.gridOutlineMaxRows", 50);
pref("devtools.gridinspector.showGridAreas", false);
pref("devtools.gridinspector.showGridLineNumbers", false);
pref("devtools.gridinspector.showInfiniteLines", false);
// Max number of grid highlighters that can be displayed
pref("devtools.gridinspector.maxHighlighters", 3);

// Whether or not the box model panel is opened in the layout view
pref("devtools.layout.boxmodel.opened", true);
// Whether or not the flexbox panel is opened in the layout view
pref("devtools.layout.flexbox.opened", true);
// Whether or not the flexbox container panel is opened in the layout view
pref("devtools.layout.flex-container.opened", true);
// Whether or not the flexbox item panel is opened in the layout view
pref("devtools.layout.flex-item.opened", true);
// Whether or not the grid inspector panel is opened in the layout view
pref("devtools.layout.grid.opened", true);

// Enable hovering Box Model values and jumping to their source CSS rule in the
// rule-view.
#if defined(NIGHTLY_BUILD)
  pref("devtools.layout.boxmodel.highlightProperty", true);
#else
  pref("devtools.layout.boxmodel.highlightProperty", false);
#endif

// By how many times eyedropper will magnify pixels
pref("devtools.eyedropper.zoom", 6);

// Enable to collapse attributes that are too long.
pref("devtools.markup.collapseAttributes", true);
// Length to collapse attributes
pref("devtools.markup.collapseAttributeLength", 120);
// Whether to auto-beautify the HTML on copy.
pref("devtools.markup.beautifyOnCopy", false);
// Whether or not the DOM mutation breakpoints context menu are enabled in the
// markup view.
pref("devtools.markup.mutationBreakpoints.enabled", true);

// DevTools default color unit
pref("devtools.defaultColorUnit", "authored");

// Enable the Memory tools
pref("devtools.memory.enabled", true);

pref("devtools.memory.custom-census-displays", "{}");
pref("devtools.memory.custom-label-displays", "{}");
pref("devtools.memory.custom-tree-map-displays", "{}");

pref("devtools.memory.max-individuals", 1000);
pref("devtools.memory.max-retaining-paths", 10);

// Enable the Performance tools
pref("devtools.performance.enabled", true);

// The default Performance UI settings
pref("devtools.performance.memory.sample-probability", "0.05");
// Can't go higher than this without causing internal allocation overflows while
// serializing the allocations data over the RDP.
pref("devtools.performance.memory.max-log-length", 125000);
pref("devtools.performance.timeline.hidden-markers",
  "[\"Composite\",\"CompositeForwardTransaction\"]");
pref("devtools.performance.profiler.buffer-size", 10000000);
pref("devtools.performance.profiler.sample-frequency-hz", 1000);
pref("devtools.performance.ui.invert-call-tree", true);
pref("devtools.performance.ui.invert-flame-graph", false);
pref("devtools.performance.ui.flatten-tree-recursion", true);
pref("devtools.performance.ui.show-platform-data", false);
pref("devtools.performance.ui.show-idle-blocks", true);
pref("devtools.performance.ui.enable-memory", false);
pref("devtools.performance.ui.enable-allocations", false);
pref("devtools.performance.ui.enable-framerate", true);
pref("devtools.performance.ui.show-jit-optimizations", false);
pref("devtools.performance.ui.show-triggers-for-gc-types",
  "TOO_MUCH_MALLOC ALLOC_TRIGGER LAST_DITCH EAGER_ALLOC_TRIGGER");

// Temporary pref disabling memory flame views
// TODO remove once we have flame charts via bug 1148663
pref("devtools.performance.ui.enable-memory-flame", false);

// Enable experimental options in the UI only in Nightly
#if defined(NIGHTLY_BUILD)
  pref("devtools.performance.ui.experimental", true);
#else
  pref("devtools.performance.ui.experimental", false);
#endif

// The default cache UI setting
pref("devtools.cache.disabled", false);

// The default service workers UI setting
pref("devtools.serviceWorkers.testing.enabled", false);

// Enable the Network Monitor
pref("devtools.netmonitor.enabled", true);

pref("devtools.netmonitor.features.search", true);
pref("devtools.netmonitor.features.requestBlocking", true);

// Enable the Application panel
pref("devtools.application.enabled", true);

// The default Network Monitor UI settings
pref("devtools.netmonitor.panes-network-details-width", 550);
pref("devtools.netmonitor.panes-network-details-height", 450);
pref("devtools.netmonitor.panes-search-width", 550);
pref("devtools.netmonitor.panes-search-height", 450);
pref("devtools.netmonitor.filters", "[\"all\"]");
pref("devtools.netmonitor.visibleColumns",
    "[\"status\",\"method\",\"domain\",\"file\",\"initiator\",\"type\",\"transferred\",\"contentSize\",\"waterfall\"]"
);
pref("devtools.netmonitor.columnsData",
  '[{"name":"status","minWidth":30,"width":5}, {"name":"method","minWidth":30,"width":5}, {"name":"domain","minWidth":30,"width":10}, {"name":"file","minWidth":30,"width":25}, {"name":"url","minWidth":30,"width":25},{"name":"initiator","minWidth":30,"width":10},{"name":"type","minWidth":30,"width":5},{"name":"transferred","minWidth":30,"width":10},{"name":"contentSize","minWidth":30,"width":5},{"name":"waterfall","minWidth":150,"width":15}]');
pref("devtools.netmonitor.msg.payload-preview-height", 128);
pref("devtools.netmonitor.msg.visibleColumns",
  '["data", "time"]'
);
pref("devtools.netmonitor.msg.displayed-messages.limit", 500);

pref("devtools.netmonitor.response.ui.limit", 10240);

// Save request/response bodies yes/no.
pref("devtools.netmonitor.saveRequestAndResponseBodies", true);

// The default Network monitor HAR export setting
pref("devtools.netmonitor.har.defaultLogDir", "");
pref("devtools.netmonitor.har.defaultFileName", "%hostname_Archive [%date]");
pref("devtools.netmonitor.har.jsonp", false);
pref("devtools.netmonitor.har.jsonpCallback", "");
pref("devtools.netmonitor.har.includeResponseBodies", true);
pref("devtools.netmonitor.har.compress", false);
pref("devtools.netmonitor.har.forceExport", false);
pref("devtools.netmonitor.har.pageLoadedTimeout", 1500);
pref("devtools.netmonitor.har.enableAutoExportToFile", false);

pref("devtools.netmonitor.features.webSockets", true);

// netmonitor audit
pref("devtools.netmonitor.audits.slow", 500);

// Enable the EventSource Inspector
pref("devtools.netmonitor.features.serverSentEvents", true);

// Enable the Storage Inspector
pref("devtools.storage.enabled", true);

// Enable the Style Editor.
pref("devtools.styleeditor.enabled", true);
pref("devtools.styleeditor.autocompletion-enabled", true);
pref("devtools.styleeditor.showMediaSidebar", true);
pref("devtools.styleeditor.mediaSidebarWidth", 238);
pref("devtools.styleeditor.navSidebarWidth", 245);
pref("devtools.styleeditor.transitions", true);

// Screenshot Option Settings.
pref("devtools.screenshot.clipboard.enabled", false);
pref("devtools.screenshot.audio.enabled", true);

// Make sure the DOM panel is hidden by default
pref("devtools.dom.enabled", false);

// Enable the Accessibility panel.
pref("devtools.accessibility.enabled", true);

// Web console filters
pref("devtools.webconsole.filter.error", true);
pref("devtools.webconsole.filter.warn", true);
pref("devtools.webconsole.filter.info", true);
pref("devtools.webconsole.filter.log", true);
pref("devtools.webconsole.filter.debug", true);
pref("devtools.webconsole.filter.css", false);
pref("devtools.webconsole.filter.net", false);
pref("devtools.webconsole.filter.netxhr", false);

// Webconsole autocomplete preference
pref("devtools.webconsole.input.autocomplete",true);

// Show context selector in console input, in the browser toolbox
#if defined(NIGHTLY_BUILD)
  pref("devtools.webconsole.input.context", true);
#else
  pref("devtools.webconsole.input.context", false);
#endif

// Show context selector in console input, in the content toolbox
pref("devtools.contenttoolbox.webconsole.input.context", false);

// Set to true to eagerly show the results of webconsole terminal evaluations
// when they don't have side effects.
pref("devtools.webconsole.input.eagerEvaluation", true);

// Browser console filters
pref("devtools.browserconsole.filter.error", true);
pref("devtools.browserconsole.filter.warn", true);
pref("devtools.browserconsole.filter.info", true);
pref("devtools.browserconsole.filter.log", true);
pref("devtools.browserconsole.filter.debug", true);
pref("devtools.browserconsole.filter.css", false);
pref("devtools.browserconsole.filter.net", false);
pref("devtools.browserconsole.filter.netxhr", false);

// Max number of inputs to store in web console history.
pref("devtools.webconsole.inputHistoryCount", 300);

// Persistent logging: |true| if you want the relevant tool to keep all of the
// logged messages after reloading the page, |false| if you want the output to
// be cleared each time page navigation happens.
pref("devtools.webconsole.persistlog", false);
pref("devtools.netmonitor.persistlog", false);

// Web Console timestamp: |true| if you want the logs and instructions
// in the Web Console to display a timestamp, or |false| to not display
// any timestamps.
pref("devtools.webconsole.timestampMessages", false);

// Enable the webconsole sidebar toggle in Nightly builds.
#if defined(NIGHTLY_BUILD)
  pref("devtools.webconsole.sidebarToggle", true);
#else
  pref("devtools.webconsole.sidebarToggle", false);
#endif

// Saved editor mode state in the console.
pref("devtools.webconsole.input.editor", false);
pref("devtools.browserconsole.input.editor", false);

// Editor width for webconsole and browserconsole.
pref("devtools.webconsole.input.editorWidth", 0);
pref("devtools.browserconsole.input.editorWidth", 0);

// Display an onboarding UI for the Editor mode.
pref("devtools.webconsole.input.editorOnboarding", true);

// Disable the new performance recording panel by default
pref("devtools.performance.new-panel-enabled", false);

// Enable message grouping in the console, true by default
pref("devtools.webconsole.groupWarningMessages", true);

// Saved state of the Display content messages checkbox in the browser console.
pref("devtools.browserconsole.contentMessages", false);

// Enable client-side mapping service for source maps
pref("devtools.source-map.client-service.enabled", true);

// The number of lines that are displayed in the web console.
pref("devtools.hud.loglimit", 10000);

// The developer tools editor configuration:
// - tabsize: how many spaces to use when a Tab character is displayed.
// - expandtab: expand Tab characters to spaces.
// - keymap: which keymap to use (can be 'default', 'emacs' or 'vim')
// - autoclosebrackets: whether to permit automatic bracket/quote closing.
// - detectindentation: whether to detect the indentation from the file
// - enableCodeFolding: Whether to enable code folding or not.
pref("devtools.editor.tabsize", 2);
pref("devtools.editor.expandtab", true);
pref("devtools.editor.keymap", "default");
pref("devtools.editor.autoclosebrackets", true);
pref("devtools.editor.detectindentation", true);
pref("devtools.editor.enableCodeFolding", true);
pref("devtools.editor.autocomplete", true);

// The angle of the viewport.
pref("devtools.responsive.viewport.angle", 0);
// The width of the viewport.
pref("devtools.responsive.viewport.width", 320);
// The height of the viewport.
pref("devtools.responsive.viewport.height", 480);
// The pixel ratio of the viewport.
pref("devtools.responsive.viewport.pixelRatio", 0);
// Whether or not the viewports are left aligned.
pref("devtools.responsive.leftAlignViewport.enabled", false);
// Whether to reload when touch simulation is toggled
pref("devtools.responsive.reloadConditions.touchSimulation", false);
// Whether to reload when user agent is changed
pref("devtools.responsive.reloadConditions.userAgent", false);
// Whether to show the notification about reloading to apply emulation
pref("devtools.responsive.reloadNotification.enabled", true);
// Whether or not touch simulation is enabled.
pref("devtools.responsive.touchSimulation.enabled", false);
// Whether or not meta viewport is enabled, if and only if touchSimulation
// is also enabled.
pref("devtools.responsive.metaViewport.enabled", true);
// The user agent of the viewport.
pref("devtools.responsive.userAgent", "");

// Show the custom user agent input only in Nightly.
#if defined(NIGHTLY_BUILD)
  pref("devtools.responsive.showUserAgentInput", true);
#else
  pref("devtools.responsive.showUserAgentInput", false);
#endif

// Show tab debug targets for This Firefox (on by default for local builds).
#ifdef MOZILLA_OFFICIAL
  pref("devtools.aboutdebugging.local-tab-debugging", false);
#else
  pref("devtools.aboutdebugging.local-tab-debugging", true);
#endif

// Show process debug targets.
pref("devtools.aboutdebugging.process-debugging", true);
// Stringified array of network locations that users can connect to.
pref("devtools.aboutdebugging.network-locations", "[]");
// Debug target pane collapse/expand settings.
pref("devtools.aboutdebugging.collapsibilities.installedExtension", false);
pref("devtools.aboutdebugging.collapsibilities.otherWorker", false);
pref("devtools.aboutdebugging.collapsibilities.serviceWorker", false);
pref("devtools.aboutdebugging.collapsibilities.sharedWorker", false);
pref("devtools.aboutdebugging.collapsibilities.tab", false);
pref("devtools.aboutdebugging.collapsibilities.temporaryExtension", false);

// about:debugging: only show system and hidden extensions in local builds by
// default.
#ifdef MOZILLA_OFFICIAL
  pref("devtools.aboutdebugging.showHiddenAddons", false);
#else
  pref("devtools.aboutdebugging.showHiddenAddons", true);
#endif

// Map top-level await expressions in the console
pref("devtools.debugger.features.map-await-expression", true);

// This relies on javascript.options.asyncstack as well or it has no effect.
pref("devtools.debugger.features.async-captured-stacks", true);
pref("devtools.debugger.features.async-live-stacks", false);

// Disable autohide for DevTools popups and tooltips.
// This is currently not exposed by any UI to avoid making
// about:devtools-toolbox tabs unusable by mistake.
pref("devtools.popup.disable_autohide", false);

// FirstStartup service time-out in ms
<<<<<<< HEAD
pref("first-startup.timeout", 30000);
=======
pref("first-startup.timeout", 30000);

// Enable the default browser agent.
// The agent still runs as scheduled if this pref is disabled,
// but it exits immediately before taking any action.
#ifdef XP_WIN
  pref("default-browser-agent.enabled", true);
#endif

// Test Prefs that do nothing for testing
#if defined(EARLY_BETA_OR_EARLIER)
  pref("app.normandy.test-prefs.bool", false);
  pref("app.normandy.test-prefs.integer", 0);
  pref("app.normandy.test-prefs.string", "");
#endif
>>>>>>> 89c85eee
<|MERGE_RESOLUTION|>--- conflicted
+++ resolved
@@ -332,14 +332,8 @@
 pref("browser.urlbar.suggest.bookmark",             true);
 pref("browser.urlbar.suggest.history",              true);
 pref("browser.urlbar.suggest.openpage",             true);
-<<<<<<< HEAD
 pref("browser.urlbar.suggest.searches",             false);
 pref("browser.urlbar.suggest.topsites",             false);
-=======
-pref("browser.urlbar.suggest.searches",             true);
-pref("browser.urlbar.suggest.topsites",             true);
-pref("browser.urlbar.suggest.engines",              true);
->>>>>>> 89c85eee
 
 // As a user privacy measure, don't fetch search suggestions if a pasted string
 // is longer than this.
@@ -2094,19 +2088,7 @@
 pref("browser.toolbars.bookmarks.showOtherBookmarks", true);
 
 // When true, this pref will always show the bookmarks bar on
-<<<<<<< HEAD
-// the New Tab Page, allowing showing/hiding via keyboard shortcut,
-// and other functionality to improve the usage of the Bookmarks Toolbar.
-#ifdef EARLY_BETA_OR_EARLIER
 pref("browser.toolbars.bookmarks.2h2020", false);
-#else
-pref("browser.toolbars.bookmarks.2h2020", false);
-#endif
-=======
-// the New Tab Page, and other functionality to improve the usage of the
-// Bookmarks Toolbar.
-pref("browser.toolbars.bookmarks.2h2020", true);
->>>>>>> 89c85eee
 
 // Prefs to control the Firefox Account toolbar menu.
 // This pref will surface existing Firefox Account information
@@ -2536,22 +2518,8 @@
 pref("devtools.popup.disable_autohide", false);
 
 // FirstStartup service time-out in ms
-<<<<<<< HEAD
 pref("first-startup.timeout", 30000);
-=======
-pref("first-startup.timeout", 30000);
-
-// Enable the default browser agent.
-// The agent still runs as scheduled if this pref is disabled,
-// but it exits immediately before taking any action.
-#ifdef XP_WIN
-  pref("default-browser-agent.enabled", true);
-#endif
-
-// Test Prefs that do nothing for testing
-#if defined(EARLY_BETA_OR_EARLIER)
-  pref("app.normandy.test-prefs.bool", false);
-  pref("app.normandy.test-prefs.integer", 0);
-  pref("app.normandy.test-prefs.string", "");
-#endif
->>>>>>> 89c85eee
+pref("default-browser-agent.enabled", false);
+pref("app.normandy.test-prefs.bool", false);
+pref("app.normandy.test-prefs.integer", 0);
+pref("app.normandy.test-prefs.string", "");