#filter dumbComments emptyLines substitution

// -*- indent-tabs-mode: nil; js-indent-level: 2 -*-
// This Source Code Form is subject to the terms of the Mozilla Public
// License, v. 2.0. If a copy of the MPL was not distributed with this
// file, You can obtain one at http://mozilla.org/MPL/2.0/.

// Non-static prefs that are specific to desktop Firefox belong in this file
// (unless there is a compelling and documented reason for them to belong in
// another file).
//
// Please indent all prefs defined within #ifdef/#ifndef conditions. This
// improves readability, particular for conditional blocks that exceed a single
// screen.

#ifdef XP_UNIX
  #ifndef XP_MACOSX
    #define UNIX_BUT_NOT_MAC
  #endif
#endif

pref("browser.hiddenWindowChromeURL", "chrome://browser/content/hiddenWindowMac.xhtml");

// Enables some extra Extension System Logging (can reduce performance)
pref("extensions.logging.enabled", false);

// Disables strict compatibility, making addons compatible-by-default.
pref("extensions.strictCompatibility", false);

// Temporary preference to forcibly make themes more safe with Australis even if
// extensions.checkCompatibility=false has been set.
pref("extensions.checkCompatibility.temporaryThemeOverride_minAppVersion", "29.0a1");

pref("extensions.webextPermissionPrompts", true);
pref("extensions.webextOptionalPermissionPrompts", true);
// If enabled, install origin permission verification happens after addons are downloaded.
pref("extensions.postDownloadThirdPartyPrompt", true);

// Preferences for AMO integration
pref("extensions.getAddons.cache.enabled", true);
pref("extensions.getAddons.get.url", "");
pref("extensions.getAddons.search.browseURL", "");
pref("extensions.getAddons.link.url", "");
pref("extensions.getAddons.langpacks.url", "");
pref("extensions.getAddons.discovery.api_url", "");

// Use bloomfilters for the addons blocklist, instead of JSON only.
pref("extensions.blocklist.useMLBF", true);
pref("extensions.blocklist.useMLBF.stashes", true);

// The URL for the privacy policy related to recommended extensions.
pref("extensions.recommendations.privacyPolicyUrl", "");
// The URL for Firefox Color, recommended on the theme page in about:addons.
pref("extensions.recommendations.themeRecommendationUrl", "");

pref("extensions.update.autoUpdateDefault", false);

// Check AUS for system add-on updates.
pref("extensions.systemAddon.update.url", "");
pref("extensions.systemAddon.update.enabled", false);

// Disable add-ons that are not installed by the user in all scopes by default.
// See the SCOPE constants in AddonManager.jsm for values to use here.
pref("extensions.autoDisableScopes", 15);
// Scopes to scan for changes at startup.
pref("extensions.startupScanScopes", 0);

pref("extensions.geckoProfiler.acceptedExtensionIds", "geckoprofiler@mozilla.com,quantum-foxfooding@mozilla.com,raptor@mozilla.org");


pref("extensions.webextensions.remote", true);
pref("extensions.webextensions.background-delayed-startup", true);

// Require signed add-ons by default
pref("extensions.langpacks.signatures.required", true);
pref("xpinstall.signatures.required", true);
pref("xpinstall.signatures.devInfoURL", "");

// Enable extensionStorage storage actor by default
pref("devtools.storage.extensionStorage.enabled", true);

// Dictionary download preference
pref("browser.dictionaries.download.url", "");

// At startup, should we check to see if the installation
// date is older than some threshold
pref("app.update.checkInstallTime", true);

// The number of days a binary is permitted to be old without checking is defined in
// firefox-branding.js (app.update.checkInstallTime.days)

// The minimum delay in seconds for the timer to fire between the notification
// of each consumer of the timer manager.
// minimum=30 seconds, default=120 seconds, and maximum=300 seconds
pref("app.update.timerMinimumDelay", 120);

// The minimum delay in milliseconds for the first firing after startup of the timer
// to notify consumers of the timer manager.
// minimum=10 seconds, default=30 seconds, and maximum=120 seconds
pref("app.update.timerFirstInterval", 30000);

// App-specific update preferences

// The interval to check for updates (app.update.interval) is defined in
// firefox-branding.js

// Enables some extra Application Update Logging (can reduce performance)
pref("app.update.log", false);
// Causes Application Update Logging to be sent to a file in the profile
// directory. This preference is automatically disabled on application start to
// prevent it from being left on accidentally. Turning this pref on enables
// logging, even if app.update.log is false.
pref("app.update.log.file", false);

// The number of general background check failures to allow before notifying the
// user of the failure. User initiated update checks always notify the user of
// the failure.
pref("app.update.backgroundMaxErrors", 10);

// Ids of the links to the "What's new" update documentation
pref("app.update.link.updateAvailableWhatsNew", "update-available-whats-new");
pref("app.update.link.updateManualWhatsNew", "update-manual-whats-new");

// How many times we should let downloads fail before prompting the user to
// download a fresh installer.
pref("app.update.download.promptMaxAttempts", 2);

// How many times we should let an elevation prompt fail before prompting the user to
// download a fresh installer.
pref("app.update.elevation.promptMaxAttempts", 2);

// If set to true, a message will be displayed in the hamburger menu while
// an update is being downloaded.
pref("app.update.notifyDuringDownload", false);

// If set to true, the Update Service will automatically download updates if the
// user can apply updates. This pref is no longer used on Windows, except as the
// default value to migrate to the new location that this data is now stored
// (which is in a file in the update directory). Because of this, this pref
// should no longer be used directly. Instead, getAppUpdateAutoEnabled and
// getAppUpdateAutoEnabled from UpdateUtils.jsm should be used.
#ifndef XP_WIN
  pref("app.update.auto", true);
#endif

// If set to true, the Update Service will apply updates in the background
// when it finishes downloading them.
pref("app.update.staging.enabled", true);

// Update service URL:
// app.update.url was removed in Bug 1568994
// app.update.url.manual is in branding section
// app.update.url.details is in branding section

// app.update.badgeWaitTime is in branding section
// app.update.interval is in branding section
// app.update.promptWaitTime is in branding section

// Whether or not to attempt using the service for updates.
#ifdef MOZ_MAINTENANCE_SERVICE
  pref("app.update.service.enabled", true);
#endif

#ifdef MOZ_BITS_DOWNLOAD
  // If set to true, the Update Service will attempt to use Windows BITS to
  // download updates and will fallback to downloading internally if that fails.
  pref("app.update.BITS.enabled", true);
#endif

pref("app.update.langpack.enabled", true);

#if defined(MOZ_BACKGROUNDTASKS) && defined(MOZ_UPDATE_AGENT) && defined(NIGHTLY_BUILD)
  // If set to true, on Windows, the browser will attempt to schedule OS-level
  // background tasks to update itself even when it is not running.  This pref
  // is special: any profile that believes itself the default profile will
  // mirror this pref's default value to the per-installation pref
  // `app.update.background.enabled`.  This pref will be used to stage the roll
  // out of the background update feature via Normandy.  (The per-installation
  // pref allows profiles beyond the default profile to enable and disable the
  // background update feature manually.)
  pref("app.update.background.scheduling.enabled", false);
  // By default, check for updates when the browser is not running every 7 hours.
  pref("app.update.background.interval", 25200);
#endif

// Symmetric (can be overridden by individual extensions) update preferences.
// e.g.
//  extensions.{GUID}.update.enabled
//  extensions.{GUID}.update.url
//  .. etc ..
//
pref("extensions.update.enabled", true);
pref("extensions.update.url", "");
pref("extensions.update.background.url", "");
pref("extensions.update.interval", 86400);  // Check for updates to Extensions and
                                            // Themes every day

pref("lightweightThemes.getMoreURL", "");

#if defined(MOZ_WIDEVINE_EME)
  pref("browser.eme.ui.enabled", true);
#else
  pref("browser.eme.ui.enabled", false);
#endif

// UI tour experience.
pref("browser.uitour.enabled", false);
pref("browser.uitour.loglevel", "Error");
pref("browser.uitour.requireSecure", true);
pref("browser.uitour.themeOrigin", "");
pref("browser.uitour.url", "");
// How long to show a Hearbeat survey (two hours, in seconds)
pref("browser.uitour.surveyDuration", 7200);

pref("keyword.enabled", true);

// Fixup whitelists, the urlbar won't try to search for these words, but will
// instead consider them valid TLDs. Don't check these directly, use
// Services.uriFixup.isDomainKnown() instead.
pref("browser.fixup.domainwhitelist.localhost", true);
// https://tools.ietf.org/html/rfc2606
pref("browser.fixup.domainsuffixwhitelist.test", true);
pref("browser.fixup.domainsuffixwhitelist.example", true);
pref("browser.fixup.domainsuffixwhitelist.invalid", true);
pref("browser.fixup.domainsuffixwhitelist.localhost", true);
// https://tools.ietf.org/html/draft-wkumari-dnsop-internal-00
pref("browser.fixup.domainsuffixwhitelist.internal", true);
// https://tools.ietf.org/html/rfc6762
pref("browser.fixup.domainsuffixwhitelist.local", true);

// Whether to always go through the DNS server before sending a single word
// search string, that may contain a valid host, to a search engine.
pref("browser.fixup.dns_first_for_single_words", false);

#ifdef UNIX_BUT_NOT_MAC
  pref("general.autoScroll", false);
#else
  pref("general.autoScroll", true);
#endif

// UI density of the browser chrome. This mostly affects toolbarbutton
// and urlbar spacing. The possible values are 0=normal, 1=compact, 2=touch.
pref("browser.uidensity", 0);
// Whether Firefox will automatically override the uidensity to "touch"
// while the user is in a touch environment (such as Windows tablet mode).
pref("browser.touchmode.auto", true);

// At startup, check if we're the default browser and prompt user if not.
pref("browser.shell.checkDefaultBrowser", false);
pref("browser.shell.shortcutFavicons",true);
pref("browser.shell.mostRecentDateSetAsDefault", "");
pref("browser.shell.skipDefaultBrowserCheckOnFirstRun", true);
pref("browser.shell.didSkipDefaultBrowserCheckOnFirstRun", false);
pref("browser.shell.defaultBrowserCheckCount", 0);
#ifdef EARLY_BETA_OR_EARLIER
pref("browser.defaultbrowser.notificationbar", true);
#else
pref("browser.defaultbrowser.notificationbar", false);
#endif
pref("browser.defaultbrowser.notificationbar.checkcount", 0);
pref("browser.defaultbrowser.notificationbar.checklimit", 10000);

// 0 = blank, 1 = home (browser.startup.homepage), 2 = last visited page, 3 = resume previous browser session
// The behavior of option 3 is detailed at: http://wiki.mozilla.org/Session_Restore
pref("browser.startup.page",                1);
pref("browser.startup.homepage",            "about:home");
#ifdef NIGHTLY_BUILD
pref("browser.startup.homepage.abouthome_cache.enabled", true);
#else
pref("browser.startup.homepage.abouthome_cache.enabled", false);
#endif
pref("browser.startup.homepage.abouthome_cache.loglevel", "Warn");

// Whether we should skip the homepage when opening the first-run page
pref("browser.startup.firstrunSkipsHomepage", true);

// Show an about:blank window as early as possible for quick startup feedback.
// Held to nightly on Linux due to bug 1450626.
// Disabled on Mac because the bouncing dock icon already provides feedback.
#if defined(XP_WIN) || defined(MOZ_WIDGET_GTK) && defined(NIGHTLY_BUILD)
  pref("browser.startup.blankWindow", true);
#else
  pref("browser.startup.blankWindow", false);
#endif

// Show a skeleton UI window prior to loading libxul. Only visible for windows
// users as it is not implemented anywhere else.
#if defined(XP_WIN)
#ifdef NIGHTLY_BUILD
pref("browser.startup.preXulSkeletonUI", true);
#else
pref("browser.startup.preXulSkeletonUI", false);
#endif
#endif

// Don't create the hidden window during startup on
// platforms that don't always need it (Win/Linux).
PREF("toolkit.lazyHiddenWindow", true);

pref("browser.slowStartup.notificationDisabled", true);
pref("browser.chrome.site_icons", true);
// browser.warnOnQuit == false will override all other possible prompts when quitting or restarting
pref("browser.warnOnQuit", false);
pref("browser.fullscreen.autohide", true);
pref("browser.overlink-delay", 80);

// Whether using `ctrl` when hitting return/enter in the URL bar
// (or clicking 'go') should prefix 'www.' and suffix
// browser.fixup.alternate.suffix to the URL bar value prior to
// navigating.
pref("browser.urlbar.ctrlCanonizesURLs", true);

// Whether we announce to screen readers when tab-to-search results are
// inserted.
pref("browser.urlbar.accessibility.tabToSearch.announceResults", true);

// Control autoFill behavior
pref("browser.urlbar.autoFill", true);

// Whether to warm up network connections for autofill or search results.
pref("browser.urlbar.speculativeConnect.enabled", true);

// Whether bookmarklets should be filtered out of Address Bar matches.
// This is enabled for security reasons, when true it is still possible to
// search for bookmarklets typing "javascript: " followed by the actual query.
pref("browser.urlbar.filter.javascript", true);

// Enable a certain level of urlbar logging to the Browser Console. See Log.jsm.
pref("browser.urlbar.loglevel", "Error");

// the maximum number of results to show in autocomplete when doing richResults
pref("browser.urlbar.maxRichResults", 10);

// The maximum number of historical search results to show.
pref("browser.urlbar.maxHistoricalSearchSuggestions", 2);

// The default behavior for the urlbar can be configured to use any combination
// of the match filters with each additional filter adding more results (union).
pref("browser.urlbar.suggest.bookmark",             true);
pref("browser.urlbar.suggest.history",              true);
pref("browser.urlbar.suggest.openpage",             true);
pref("browser.urlbar.suggest.searches",             false);
pref("browser.urlbar.suggest.topsites",             false);
pref("browser.urlbar.suggest.engines",              false);
pref("browser.urlbar.suggest.quicksuggest",         false);

// Whether the QuickSuggest experiment is enabled.
pref("browser.urlbar.quicksuggest.enabled", false);

// Whether to show search suggestions before general results like history and
// bookmarks.
pref("browser.urlbar.showSearchSuggestionsFirst", true);

// As a user privacy measure, don't fetch search suggestions if a pasted string
// is longer than this.
pref("browser.urlbar.maxCharsForSearchSuggestions", 100);

pref("browser.urlbar.trimURLs", true);

// If changed to true, copying the entire URL from the location bar will put the
// human readable (percent-decoded) URL on the clipboard.
pref("browser.urlbar.decodeURLsOnCopy", false);

// Whether or not to move tabs into the active window when using the "Switch to
// Tab" feature of the awesomebar.
pref("browser.urlbar.switchTabs.adoptIntoActiveWindow", false);

// Whether addresses and search results typed into the address bar
// should be opened in new tabs by default.
pref("browser.urlbar.openintab", false);

// If true, we show tail suggestions when available.
pref("browser.urlbar.richSuggestions.tail", true);

// If true, top sites may include sponsored ones.
pref("browser.urlbar.sponsoredTopSites", false);

// Controls the empty search behavior in Search Mode:
//  0 - Show nothing
//  1 - Show search history
//  2 - Show search and browsing history
pref("browser.urlbar.update2.emptySearchBehavior", 0);

// Whether the urlbar displays one-offs to filter searches to history,
// bookmarks, or tabs.
pref("browser.urlbar.shortcuts.bookmarks", true);
pref("browser.urlbar.shortcuts.tabs", true);
pref("browser.urlbar.shortcuts.history", true);

pref("browser.urlbar.eventTelemetry.enabled", false);

// When we send events to Urlbar extensions, we wait this amount of time in
// milliseconds for them to respond before timing out.
pref("browser.urlbar.extension.timeout", 400);

// Controls when to DNS resolve single word search strings, after they were
// searched for. If the string is resolved as a valid host, show a
// "Did you mean to go to 'host'" prompt.
// 0 - never resolve; 1 - use heuristics (default); 2 - always resolve
pref("browser.urlbar.dnsResolveSingleWordsAfterSearch", 1);

// Whether the results panel should be kept open during IME composition.
// The default value is false because some IME open a picker panel, and we end
// up with two panels on top of each other. Since for now we can't detect that
// we leave this choice to the user, hopefully in the future this can be flipped
// for everyone.
pref("browser.urlbar.keepPanelOpenDuringImeComposition", false);

pref("browser.altClickSave", false);

// Enable logging downloads operations to the Console.
pref("browser.download.loglevel", "Error");

// Number of milliseconds to wait for the http headers (and thus
// the Content-Disposition filename) before giving up and falling back to
// picking a filename without that info in hand so that the user sees some
// feedback from their action.
pref("browser.download.saveLinkAsFilenameTimeout", 4000);

pref("browser.download.useDownloadDir", true);
pref("browser.download.folderList", 1);
pref("browser.download.manager.addToRecentDocs", true);
pref("browser.download.manager.resumeOnWakeDelay", 10000);

// This allows disabling the animated notifications shown by
// the Downloads Indicator when a download starts or completes.
pref("browser.download.animateNotifications", true);

// This records whether or not the panel has been shown at least once.
pref("browser.download.panel.shown", false);

// This records whether or not to show the 'Open in system viewer' context menu item when appropriate
pref("browser.download.openInSystemViewerContextMenuItem", true);

// This records whether or not to show the 'Always open...' context menu item when appropriate
pref("browser.download.alwaysOpenInSystemViewerContextMenuItem", true);

// Open downloaded file types internally for the given types.
// This is a comma-separated list, the empty string ("") means no types are
// viewable internally.
pref("browser.download.viewableInternally.enabledTypes", "xml,svg,webp,avif");


// This controls whether the button is automatically shown/hidden depending
// on whether there are downloads to show.
pref("browser.download.autohideButton", false);

#ifndef XP_MACOSX
  pref("browser.helperApps.deleteTempFileOnExit", true);
#endif

// This controls the visibility of the radio button in the
// Unknown Content Type (Helper App) dialog that will open
// the content in the browser for PDF and for other
// Viewable Internally types
// (see browser.download.viewableInternally.enabledTypes)
pref("browser.helperApps.showOpenOptionForPdfJS", true);
pref("browser.helperApps.showOpenOptionForViewableInternally", true);

// search engines URL
pref("browser.search.searchEnginesURL",      "");

// Market-specific search defaults
pref("browser.search.geoSpecificDefaults", false);
pref("browser.search.geoSpecificDefaults.url", "");

// search bar results always open in a new tab
pref("browser.search.openintab", false);

// context menu searches open in the foreground
pref("browser.search.context.loadInBackground", false);

// comma seperated list of of engines to hide in the search panel.
pref("browser.search.hiddenOneOffs", "");

// Mirrors whether the search-container widget is in the navigation toolbar.
pref("browser.search.widget.inNavBar", false);

// Enables display of the options for the user using a separate default search
// engine in private browsing mode.
pref("browser.search.separatePrivateDefault.ui.enabled", false);
// The maximum amount of times the private default banner is shown.
pref("browser.search.separatePrivateDefault.ui.banner.max", 0);

// Enables the display of the Mozilla VPN banner in private browsing windows
pref("browser.privatebrowsing.vpnpromourl", "");

pref("browser.sessionhistory.max_entries", 50);

// Built-in default permissions.
pref("permissions.manager.defaultsUrl", "resource://app/defaults/permissions");

// Set default fallback values for site permissions we want
// the user to be able to globally change.
pref("permissions.default.camera", 0);
pref("permissions.default.microphone", 0);
pref("permissions.default.geo", 0);
pref("permissions.default.xr", 0);
pref("permissions.default.desktop-notification", 0);
pref("permissions.default.shortcuts", 0);

pref("permissions.desktop-notification.postPrompt.enabled", true);
pref("permissions.desktop-notification.notNow.enabled", false);

pref("permissions.fullscreen.allowed", false);

// handle links targeting new windows
// 1=current window/tab, 2=new window, 3=new tab in most recent window
pref("browser.link.open_newwindow", 3);

// handle external links (i.e. links opened from a different application)
// default: use browser.link.open_newwindow
// 1-3: see browser.link.open_newwindow for interpretation
pref("browser.link.open_newwindow.override.external", -1);

// 0: no restrictions - divert everything
// 1: don't divert window.open at all
// 2: don't divert window.open with features
pref("browser.link.open_newwindow.restriction", 2);

// If true, this pref causes windows opened by window.open to be forced into new
// tabs (rather than potentially opening separate windows, depending on
// window.open arguments) when the browser is in fullscreen mode.
// We set this differently on Mac because the fullscreen implementation there is
// different.
#ifdef XP_MACOSX
  pref("browser.link.open_newwindow.disabled_in_fullscreen", true);
#else
  pref("browser.link.open_newwindow.disabled_in_fullscreen", false);
#endif

// Tabbed browser
pref("browser.tabs.closeTabByDblclick", false);
pref("browser.tabs.closeWindowWithLastTab", true);
pref("browser.tabs.allowTabDetach", true);
// Open related links to a tab, e.g., link in current tab, at next to the
// current tab if |insertRelatedAfterCurrent| is true.  Otherwise, always
// append new tab to the end.
pref("browser.tabs.insertRelatedAfterCurrent", true);
// Open all links, e.g., bookmarks, history items at next to current tab
// if |insertAfterCurrent| is true.  Otherwise, append new tab to the end
// for non-related links. Note that if this is set to true, it will trump
// the value of browser.tabs.insertRelatedAfterCurrent.
pref("browser.tabs.insertAfterCurrent", false);
pref("browser.tabs.warnOnClose", true);
pref("browser.tabs.warnOnCloseOtherTabs", true);
pref("browser.tabs.warnOnOpen", true);
pref("browser.tabs.maxOpenBeforeWarn", 15);
pref("browser.tabs.loadInBackground", true);
pref("browser.tabs.opentabfor.middleclick", true);
pref("browser.tabs.loadDivertedInBackground", false);
pref("browser.tabs.loadBookmarksInBackground", false);
pref("browser.tabs.loadBookmarksInTabs", false);
pref("browser.tabs.tabClipWidth", 140);
pref("browser.tabs.tabMinWidth", 76);
// Users running in any of the following language codes will have the
// secondary text on tabs hidden due to size constraints and readability
// of the text at small font sizes.
pref("browser.tabs.secondaryTextUnsupportedLocales", "ar,bn,bo,ckb,fa,gu,he,hi,ja,km,kn,ko,lo,mr,my,ne,pa,si,ta,te,th,ur,zh");
// Initial titlebar state is managed by -moz-gtk-csd-hide-titlebar-by-default
// on Linux.
#ifndef UNIX_BUT_NOT_MAC
  pref("browser.tabs.drawInTitlebar", true);
#endif

//Control the visibility of Tab Manager Menu.
pref("browser.tabs.tabmanager.enabled", false);

// Offer additional drag space to the user. The drag space
// will only be shown if browser.tabs.drawInTitlebar is true.
pref("browser.tabs.extraDragSpace", false);

// When tabs opened by links in other tabs via a combination of
// browser.link.open_newwindow being set to 3 and target="_blank" etc are
// closed:
// true   return to the tab that opened this tab (its owner)
// false  return to the adjacent tab (old default)
pref("browser.tabs.selectOwnerOnClose", true);

// This should match Chromium's audio indicator delay.
pref("browser.tabs.delayHidingAudioPlayingIconMS", 3000);

// Pref to control whether we use a separate privileged content process
// for about: pages. This pref name did not age well: we will have multiple
// types of privileged content processes, each with different privileges.
// types of privleged content processes, each with different privleges.
pref("browser.tabs.remote.separatePrivilegedContentProcess", true);

#if defined(NIGHTLY_BUILD) && !defined(MOZ_ASAN)
  // This pref will cause assertions when a remoteType triggers a process switch
  // to a new remoteType it should not be able to trigger.
  pref("browser.tabs.remote.enforceRemoteTypeRestrictions", true);
#endif

// Pref to control whether we use a separate privileged content process
// for certain mozilla webpages (which are listed in the pref
// browser.tabs.remote.separatedMozillaDomains).
pref("browser.tabs.remote.separatePrivilegedMozillaWebContentProcess", true);

#ifdef NIGHTLY_BUILD
pref("browser.tabs.tooltipsShowPidAndActiveness", true);
#else
pref("browser.tabs.tooltipsShowPidAndActiveness", false);
#endif

// allow_eval_* is enabled on Firefox Desktop only at this
// point in time
pref("security.allow_eval_with_system_principal", false);
pref("security.allow_eval_in_parent_process", false);

pref("security.allow_parent_unrestricted_js_loads", false);

// Unload tabs when available memory is running low
pref("browser.tabs.unloadOnLowMemory", false);

pref("browser.ctrlTab.sortByRecentlyUsed", false);

// By default, do not export HTML at shutdown.
// If true, at shutdown the bookmarks in your menu and toolbar will
// be exported as HTML to the bookmarks.html file.
pref("browser.bookmarks.autoExportHTML",          false);

// The maximum number of daily bookmark backups to
// keep in {PROFILEDIR}/bookmarkbackups. Special values:
// -1: unlimited
//  0: no backups created (and deletes all existing backups)
pref("browser.bookmarks.max_backups",             15);

// Whether menu should close after Ctrl-click, middle-click, etc.
pref("browser.bookmarks.openInTabClosesMenu", true);

// Where new bookmarks go by default.
// Use PlacesUIUtils.defaultParentGuid to read this; do NOT read the pref
// directly.
// The pref is ignored if the browser.toolbars.bookmarks.2h2020 pref is false,
// in which case bookmarks always go in the "Other bookmarks" folder.
// The value is one of:
// - a bookmarks guid
// - "toolbar", "menu" or "unfiled" for those folders.
// If we use the pref but the value isn't any of these, we'll fall back to
// the bookmarks toolbar as a default.
pref("browser.bookmarks.defaultLocation", "toolbar");

// Scripts & Windows prefs
pref("dom.disable_open_during_load",              true);

// allow JS to move and resize existing windows
pref("dom.disable_window_move_resize",            false);
// prevent JS from monkeying with window focus, etc
pref("dom.disable_window_flip",                   true);

// popups.policy 1=allow,2=reject
pref("privacy.popups.policy",               1);
pref("privacy.popups.usecustom",            true);
pref("privacy.popups.showBrowserMessage",   true);

pref("privacy.item.cookies",                false);

pref("privacy.clearOnShutdown.history",     true);
pref("privacy.clearOnShutdown.formdata",    true);
pref("privacy.clearOnShutdown.downloads",   true);
pref("privacy.clearOnShutdown.cookies",     true);
pref("privacy.clearOnShutdown.cache",       true);
pref("privacy.clearOnShutdown.sessions",    true);
pref("privacy.clearOnShutdown.offlineApps", false);
pref("privacy.clearOnShutdown.siteSettings", false);
pref("privacy.clearOnShutdown.openWindows", false);

pref("privacy.cpd.history",                 true);
pref("privacy.cpd.formdata",                true);
pref("privacy.cpd.passwords",               false);
pref("privacy.cpd.downloads",               true);
pref("privacy.cpd.cookies",                 true);
pref("privacy.cpd.cache",                   true);
pref("privacy.cpd.sessions",                true);
pref("privacy.cpd.offlineApps",             false);
pref("privacy.cpd.siteSettings",            false);
pref("privacy.cpd.openWindows",             false);

pref("privacy.history.custom",              false);

// What default should we use for the time span in the sanitizer:
// 0 - Clear everything
// 1 - Last Hour
// 2 - Last 2 Hours
// 3 - Last 4 Hours
// 4 - Today
// 5 - Last 5 minutes
// 6 - Last 24 hours
pref("privacy.sanitize.timeSpan", 1);

pref("privacy.sanitize.migrateFx3Prefs",    false);

pref("privacy.panicButton.enabled",         false);

// Time until temporary permissions expire, in ms
pref("privacy.temporary_permission_expire_time_ms",  3600000);

pref("network.proxy.share_proxy_settings",  false); // use the same proxy settings for all protocols

// simple gestures support
pref("browser.gesture.swipe.left", "Browser:BackOrBackDuplicate");
pref("browser.gesture.swipe.right", "Browser:ForwardOrForwardDuplicate");
pref("browser.gesture.swipe.up", "cmd_scrollTop");
pref("browser.gesture.swipe.down", "cmd_scrollBottom");
pref("browser.gesture.pinch.latched", false);
pref("browser.gesture.pinch.threshold", 25);
#if defined(XP_WIN) || defined(MOZ_WIDGET_GTK)
  // Enabled for touch input display zoom.
  pref("browser.gesture.pinch.out", "cmd_fullZoomEnlarge");
  pref("browser.gesture.pinch.in", "cmd_fullZoomReduce");
  pref("browser.gesture.pinch.out.shift", "cmd_fullZoomReset");
  pref("browser.gesture.pinch.in.shift", "cmd_fullZoomReset");
#else
  // Disabled by default due to issues with track pad input.
  pref("browser.gesture.pinch.out", "");
  pref("browser.gesture.pinch.in", "");
  pref("browser.gesture.pinch.out.shift", "");
  pref("browser.gesture.pinch.in.shift", "");
#endif
pref("browser.gesture.twist.latched", false);
pref("browser.gesture.twist.threshold", 0);
pref("browser.gesture.twist.right", "cmd_gestureRotateRight");
pref("browser.gesture.twist.left", "cmd_gestureRotateLeft");
pref("browser.gesture.twist.end", "cmd_gestureRotateEnd");
#if defined(XP_WIN) || defined(MOZ_WIDGET_GTK)
  pref("browser.gesture.tap", "cmd_fullZoomReset");
#else
  pref("browser.gesture.tap", "");
#endif

pref("browser.history_swipe_animation.disabled", false);

// 0: Nothing happens
// 1: Scrolling contents
// 2: Go back or go forward, in your history
// 3: Zoom in or out (reflowing zoom).
// 4: Treat vertical wheel as horizontal scroll
// 5: Zoom in or out (pinch zoom).
#ifdef XP_MACOSX
  // On macOS, if the wheel has one axis only, shift+wheel comes through as a
  // horizontal scroll event. Thus, we can't assign anything other than normal
  // scrolling to shift+wheel.
  pref("mousewheel.with_shift.action", 1);
  pref("mousewheel.with_alt.action", 2);
  // On MacOS X, control+wheel is typically handled by system and we don't
  // receive the event.  So, command key which is the main modifier key for
  // acceleration is the best modifier for zoom-in/out.  However, we should keep
  // the control key setting for backward compatibility.
  pref("mousewheel.with_meta.action", 3); // command key on Mac
  // Disable control-/meta-modified horizontal wheel events, since those are
  // used on Mac as part of modified swipe gestures (e.g. Left swipe+Cmd is
  // "go back" in a new tab).
  pref("mousewheel.with_control.action.override_x", 0);
  pref("mousewheel.with_meta.action.override_x", 0);
#else
  // On the other platforms (non-macOS), user may use legacy mouse which
  // supports only vertical wheel but want to scroll horizontally.  For such
  // users, we should provide horizontal scroll with shift+wheel (same as
  // Chrome). However, shift+wheel was used for navigating history.  For users
  // who want to keep using this feature, let's enable it with alt+wheel.  This
  // is better for consistency with macOS users.
  pref("mousewheel.with_shift.action", 4);
  pref("mousewheel.with_alt.action", 2);
  pref("mousewheel.with_meta.action", 1); // win key on Win, Super/Hyper on Linux
#endif
pref("mousewheel.with_control.action",3);
pref("mousewheel.with_win.action", 1);

pref("browser.xul.error_pages.expert_bad_cert", false);
pref("browser.xul.error_pages.show_safe_browsing_details_on_load", false);

// Enable captive portal detection.
pref("network.captive-portal-service.enabled", true);

// If true, network link events will change the value of navigator.onLine
pref("network.manage-offline-status", true);

// We want to make sure mail URLs are handled externally...
pref("network.protocol-handler.external.mailto", true); // for mail
pref("network.protocol-handler.external.news", true);   // for news
pref("network.protocol-handler.external.snews", true);  // for secure news
pref("network.protocol-handler.external.nntp", true);   // also news
#ifdef XP_WIN
  pref("network.protocol-handler.external.ms-windows-store", true);
#endif

// ...without warning dialogs
pref("network.protocol-handler.warn-external.mailto", false);
pref("network.protocol-handler.warn-external.news", false);
pref("network.protocol-handler.warn-external.snews", false);
pref("network.protocol-handler.warn-external.nntp", false);
#ifdef XP_WIN
  pref("network.protocol-handler.warn-external.ms-windows-store", false);
#endif

// By default, all protocol handlers are exposed.  This means that
// the browser will respond to openURL commands for all URL types.
// It will also try to open link clicks inside the browser before
// failing over to the system handlers.
pref("network.protocol-handler.expose-all", true);
pref("network.protocol-handler.expose.mailto", false);
pref("network.protocol-handler.expose.news", false);
pref("network.protocol-handler.expose.snews", false);
pref("network.protocol-handler.expose.nntp", false);

pref("accessibility.typeaheadfind", false);
pref("accessibility.typeaheadfind.timeout", 5000);
pref("accessibility.typeaheadfind.linksonly", false);
pref("accessibility.typeaheadfind.flashBar", 1);

// Accessibility indicator preferences such as support URL, enabled flag.
pref("accessibility.support.url", "");
pref("accessibility.indicator.enabled", false);

pref("plugins.testmode", false);

// Should plugins that are hidden show the infobar UI?
pref("plugins.show_infobar", false);

#if defined(_ARM64_) && defined(XP_WIN)
  pref("plugin.default.state", 0);
#else
  pref("plugin.default.state", 1);
#endif

// Enables the download and use of the flash blocklists.
pref("plugins.flashBlock.enabled", true);

// Prefer HTML5 video over Flash content, and don't
// load plugin instances with no src declared.
// These prefs are documented in details on all.js.
// With the "follow-ctp" setting, this will only
// apply to users that have plugin.state.flash = 1.
pref("plugins.favorfallback.mode", "follow-ctp");
pref("plugins.favorfallback.rules", "nosrc,video");

#ifdef XP_WIN
  pref("browser.preferences.instantApply", false);
#else
  pref("browser.preferences.instantApply", true);
#endif

// Toggling Search bar on and off in about:preferences
pref("browser.preferences.search", true);
#if defined(NIGHTLY_BUILD)
pref("browser.preferences.experimental", true);
#else
pref("browser.preferences.experimental", false);
#endif
pref("browser.preferences.experimental.hidden", false);
pref("browser.preferences.defaultPerformanceSettings.enabled", true);

pref("browser.proton.enabled", false);
pref("browser.proton.toolbar.version", 0);

// Backspace and Shift+Backspace behavior
// 0 goes Back/Forward
// 1 act like PgUp/PgDown
// 2 and other values, nothing
pref("browser.backspace_action", 2);

pref("intl.regional_prefs.use_os_locales", false);

// this will automatically enable inline spellchecking (if it is available) for
// editable elements in HTML
// 0 = spellcheck nothing
// 1 = check multi-line controls [default]
// 2 = check multi/single line controls
pref("layout.spellcheckDefault", 1);

pref("browser.send_pings", false);

// At startup, if the handler service notices that the version number in the
// region.properties file is newer than the version number in the handler
// service datastore, it will add any new handlers it finds in the prefs (as
// seeded by this file) to its datastore.
pref("gecko.handlerService.defaultHandlersVersion", "chrome://browser-region/locale/region.properties");

// The default set of web-based protocol handlers shown in the application
// selection dialog for webcal: ; I've arbitrarily picked 4 default handlers
// per protocol, but if some locale wants more than that (or defaults for some
// protocol not currently listed here), we should go ahead and add those.

// webcal
pref("gecko.handlerService.schemes.webcal.0.name", "chrome://browser-region/locale/region.properties");
pref("gecko.handlerService.schemes.webcal.0.uriTemplate", "chrome://browser-region/locale/region.properties");
pref("gecko.handlerService.schemes.webcal.1.name", "chrome://browser-region/locale/region.properties");
pref("gecko.handlerService.schemes.webcal.1.uriTemplate", "chrome://browser-region/locale/region.properties");
pref("gecko.handlerService.schemes.webcal.2.name", "chrome://browser-region/locale/region.properties");
pref("gecko.handlerService.schemes.webcal.2.uriTemplate", "chrome://browser-region/locale/region.properties");
pref("gecko.handlerService.schemes.webcal.3.name", "chrome://browser-region/locale/region.properties");
pref("gecko.handlerService.schemes.webcal.3.uriTemplate", "chrome://browser-region/locale/region.properties");

// mailto
pref("gecko.handlerService.schemes.mailto.0.name", "chrome://browser-region/locale/region.properties");
pref("gecko.handlerService.schemes.mailto.0.uriTemplate", "chrome://browser-region/locale/region.properties");
pref("gecko.handlerService.schemes.mailto.1.name", "chrome://browser-region/locale/region.properties");
pref("gecko.handlerService.schemes.mailto.1.uriTemplate", "chrome://browser-region/locale/region.properties");
pref("gecko.handlerService.schemes.mailto.2.name", "chrome://browser-region/locale/region.properties");
pref("gecko.handlerService.schemes.mailto.2.uriTemplate", "chrome://browser-region/locale/region.properties");
pref("gecko.handlerService.schemes.mailto.3.name", "chrome://browser-region/locale/region.properties");
pref("gecko.handlerService.schemes.mailto.3.uriTemplate", "chrome://browser-region/locale/region.properties");

// irc
pref("gecko.handlerService.schemes.irc.0.name", "chrome://browser-region/locale/region.properties");
pref("gecko.handlerService.schemes.irc.0.uriTemplate", "chrome://browser-region/locale/region.properties");
pref("gecko.handlerService.schemes.irc.1.name", "chrome://browser-region/locale/region.properties");
pref("gecko.handlerService.schemes.irc.1.uriTemplate", "chrome://browser-region/locale/region.properties");
pref("gecko.handlerService.schemes.irc.2.name", "chrome://browser-region/locale/region.properties");
pref("gecko.handlerService.schemes.irc.2.uriTemplate", "chrome://browser-region/locale/region.properties");
pref("gecko.handlerService.schemes.irc.3.name", "chrome://browser-region/locale/region.properties");
pref("gecko.handlerService.schemes.irc.3.uriTemplate", "chrome://browser-region/locale/region.properties");

// ircs
pref("gecko.handlerService.schemes.ircs.0.name", "chrome://browser-region/locale/region.properties");
pref("gecko.handlerService.schemes.ircs.0.uriTemplate", "chrome://browser-region/locale/region.properties");
pref("gecko.handlerService.schemes.ircs.1.name", "chrome://browser-region/locale/region.properties");
pref("gecko.handlerService.schemes.ircs.1.uriTemplate", "chrome://browser-region/locale/region.properties");
pref("gecko.handlerService.schemes.ircs.2.name", "chrome://browser-region/locale/region.properties");
pref("gecko.handlerService.schemes.ircs.2.uriTemplate", "chrome://browser-region/locale/region.properties");
pref("gecko.handlerService.schemes.ircs.3.name", "chrome://browser-region/locale/region.properties");
pref("gecko.handlerService.schemes.ircs.3.uriTemplate", "chrome://browser-region/locale/region.properties");

pref("browser.geolocation.warning.infoURL", "");
pref("browser.xr.warning.infoURL", "");

pref("browser.sessionstore.resume_from_crash", true);
pref("browser.sessionstore.resume_session_once", false);
pref("browser.sessionstore.resuming_after_os_restart", false);

// Minimal interval between two save operations in milliseconds (while the user is idle).
pref("browser.sessionstore.interval.idle", 3600000); // 1h

// Time (ms) before we assume that the user is idle and that we don't need to
// collect/save the session quite as often.
pref("browser.sessionstore.idleDelay", 180000); // 3 minutes

// on which sites to save text data, POSTDATA and cookies
// 0 = everywhere, 1 = unencrypted sites, 2 = nowhere
pref("browser.sessionstore.privacy_level", 0);
// how many tabs can be reopened (per window)
pref("browser.sessionstore.max_tabs_undo", 25);
// how many windows can be reopened (per session) - on non-OS X platforms this
// pref may be ignored when dealing with pop-up windows to ensure proper startup
pref("browser.sessionstore.max_windows_undo", 3);
// number of crashes that can occur before the about:sessionrestore page is displayed
// (this pref has no effect if more than 6 hours have passed since the last crash)
pref("browser.sessionstore.max_resumed_crashes", 1);
// number of back button session history entries to restore (-1 = all of them)
pref("browser.sessionstore.max_serialize_back", 10);
// number of forward button session history entries to restore (-1 = all of them)
pref("browser.sessionstore.max_serialize_forward", -1);
// restore_on_demand overrides MAX_CONCURRENT_TAB_RESTORES (sessionstore constant)
// and restore_hidden_tabs. When true, tabs will not be restored until they are
// focused (also applies to tabs that aren't visible). When false, the values
// for MAX_CONCURRENT_TAB_RESTORES and restore_hidden_tabs are respected.
// Selected tabs are always restored regardless of this pref.
pref("browser.sessionstore.restore_on_demand", true);
// Whether to automatically restore hidden tabs (i.e., tabs in other tab groups) or not
pref("browser.sessionstore.restore_hidden_tabs", false);
// If restore_on_demand is set, pinned tabs are restored on startup by default.
// When set to true, this pref overrides that behavior, and pinned tabs will only
// be restored when they are focused.
pref("browser.sessionstore.restore_pinned_tabs_on_demand", false);
// The version at which we performed the latest upgrade backup
pref("browser.sessionstore.upgradeBackup.latestBuildID", "");
// How many upgrade backups should be kept
pref("browser.sessionstore.upgradeBackup.maxUpgradeBackups", 3);
// End-users should not run sessionstore in debug mode
pref("browser.sessionstore.debug", false);
// Forget closed windows/tabs after two weeks
pref("browser.sessionstore.cleanup.forget_closed_after", 1209600000);
// Amount of failed SessionFile writes until we restart the worker.
pref("browser.sessionstore.max_write_failures", 5);

// Whether to warn the user when quitting, even though their tabs will be restored.
pref("browser.sessionstore.warnOnQuit", false);

// Don't quit the browser when Ctrl + Q is pressed.
pref("browser.quitShortcut.disabled", false);

// allow META refresh by default
pref("accessibility.blockautorefresh", false);

// Whether history is enabled or not.
pref("places.history.enabled", true);

// Whether or not diacritics must match in history text searches.
pref("places.search.matchDiacritics", false);

// the (maximum) number of the recent visits to sample
// when calculating frecency
pref("places.frecency.numVisits", 10);

// buckets (in days) for frecency calculation
pref("places.frecency.firstBucketCutoff", 4);
pref("places.frecency.secondBucketCutoff", 14);
pref("places.frecency.thirdBucketCutoff", 31);
pref("places.frecency.fourthBucketCutoff", 90);

// weights for buckets for frecency calculations
pref("places.frecency.firstBucketWeight", 100);
pref("places.frecency.secondBucketWeight", 70);
pref("places.frecency.thirdBucketWeight", 50);
pref("places.frecency.fourthBucketWeight", 30);
pref("places.frecency.defaultBucketWeight", 10);

// bonus (in percent) for visit transition types for frecency calculations
pref("places.frecency.embedVisitBonus", 0);
pref("places.frecency.framedLinkVisitBonus", 0);
pref("places.frecency.linkVisitBonus", 100);
pref("places.frecency.typedVisitBonus", 2000);
// The bookmarks bonus is always added on top of any other bonus, including
// the redirect source and the typed ones.
pref("places.frecency.bookmarkVisitBonus", 75);
// The redirect source bonus overwrites any transition bonus.
// 0 would hide these pages, instead we want them low ranked.  Thus we use
// linkVisitBonus - bookmarkVisitBonus, so that a bookmarked source is in par
// with a common link.
pref("places.frecency.redirectSourceVisitBonus", 25);
pref("places.frecency.downloadVisitBonus", 0);
// The perm/temp redirects here relate to redirect targets, not sources.
pref("places.frecency.permRedirectVisitBonus", 50);
pref("places.frecency.tempRedirectVisitBonus", 40);
pref("places.frecency.reloadVisitBonus", 0);
pref("places.frecency.defaultVisitBonus", 0);

// bonus (in percent) for place types for frecency calculations
pref("places.frecency.unvisitedBookmarkBonus", 140);
pref("places.frecency.unvisitedTypedBonus", 200);

// Controls behavior of the "Add Exception" dialog launched from SSL error pages
// 0 - don't pre-populate anything
// 1 - pre-populate site URL, but don't fetch certificate
// 2 - pre-populate site URL and pre-fetch certificate
pref("browser.ssl_override_behavior", 2);

// if true, use full page zoom instead of text zoom
pref("browser.zoom.full", true);

// Whether or not to save and restore zoom levels on a per-site basis.
pref("browser.zoom.siteSpecific", true);

// Whether or not to update background tabs to the current zoom level.
pref("browser.zoom.updateBackgroundTabs", true);

// The breakpad report server to link to in about:crashes
pref("breakpad.reportURL", "");

// URL for "Learn More" for DataCollection
pref("toolkit.datacollection.infoURL",
     "");

// URL for "Learn More" for Crash Reporter
pref("toolkit.crashreporter.infoURL",
     "");

// base URL for web-based support pages
pref("app.support.baseURL", "");

// base url for web-based feedback pages
#ifdef MOZ_DEV_EDITION
  pref("app.feedback.baseURL", "");
#else
  pref("app.feedback.baseURL", "");
#endif

// Name of alternate about: page for certificate errors (when undefined, defaults to about:neterror)
pref("security.alternate_certificate_error_page", "certerror");

pref("security.certerrors.recordEventTelemetry", false);
pref("security.certerrors.permanentOverride", true);
pref("security.certerrors.mitm.priming.enabled", true);
pref("security.certerrors.mitm.priming.endpoint", "");
pref("security.certerrors.mitm.auto_enable_enterprise_roots", true);

// Whether the bookmark panel should be shown when bookmarking a page.
pref("browser.bookmarks.editDialog.showForNewBookmarks", true);

// Don't try to alter this pref, it'll be reset the next time you use the
// bookmarking dialog
pref("browser.bookmarks.editDialog.firstEditField", "namePicker");

// The number of recently selected folders in the edit bookmarks dialog.
pref("browser.bookmarks.editDialog.maxRecentFolders", 7);

pref("dom.ipc.plugins.flash.disable-protected-mode", false);

// Feature-disable the protected-mode auto-flip
pref("browser.flash-protected-mode-flip.enable", false);

// Whether we've already flipped protected mode automatically
pref("browser.flash-protected-mode-flip.done", false);

pref("dom.ipc.shims.enabledWarnings", false);

#if defined(XP_WIN) && defined(MOZ_SANDBOX)
  // Controls whether and how the Windows NPAPI plugin process is sandboxed.
  // To get a different setting for a particular plugin replace "default", with
  // the plugin's nice file name, see: nsPluginTag::GetNiceFileName.
  // On windows these levels are:
  // 0 - no sandbox
  // 1 - sandbox with USER_NON_ADMIN access token level
  // 2 - a more strict sandbox, which might cause functionality issues. This now
  //     includes running at low integrity.
  // 3 - the strongest settings we seem to be able to use without breaking
  //     everything, but will probably cause some functionality restrictions
  pref("dom.ipc.plugins.sandbox-level.default", 0);
  #if defined(_AMD64_)
    // The base sandbox level in nsPluginTag::InitSandboxLevel must be
    // updated to keep in sync with this value.
    pref("dom.ipc.plugins.sandbox-level.flash", 3);
  #else
    pref("dom.ipc.plugins.sandbox-level.flash", 0);
  #endif

  // This controls the strength of the Windows content process sandbox for
  // testing purposes. This will require a restart.
  // On windows these levels are:
  // See - security/sandbox/win/src/sandboxbroker/sandboxBroker.cpp
  // SetSecurityLevelForContentProcess() for what the different settings mean.
  pref("security.sandbox.content.level", 6);

  // This controls the strength of the Windows GPU process sandbox.  Changes
  // will require restart.
  // For information on what the level number means, see
  // SetSecurityLevelForGPUProcess() in
  // security/sandbox/win/src/sandboxbroker/sandboxBroker.cpp
  pref("security.sandbox.gpu.level", 0);
#endif

#if defined(XP_MACOSX) && defined(MOZ_SANDBOX)
  // This pref is discussed in bug 1083344, the naming is inspired from its
  // Windows counterpart, but on Mac it's an integer which means:
  // 0 -> "no sandbox" (nightly only)
  // 1 -> "preliminary content sandboxing enabled: write access to
  //       home directory is prevented"
  // 2 -> "preliminary content sandboxing enabled with profile protection:
  //       write access to home directory is prevented, read and write access
  //       to ~/Library and profile directories are prevented (excluding
  //       $PROFILE/{extensions,chrome})"
  // 3 -> "no global read/write access, read access permitted to
  //       $PROFILE/{extensions,chrome}"
  // This setting is read when the content process is started. On Mac the
  // content process is killed when all windows are closed, so a change will
  // take effect when the 1st window is opened.
  pref("security.sandbox.content.level", 3);

  // Prefs for controlling whether and how the Mac NPAPI Flash plugin process is
  // sandboxed. On Mac these levels are:
  // 0 - "no sandbox"
  // 1 - "global read access, limited write access for Flash functionality"
  // 2 - "read access triggered by file dialog activity, limited read/write"
  //     "access for Flash functionality"
  // 3 - "limited read/write access for Flash functionality"
  pref("dom.ipc.plugins.sandbox-level.flash", 1);
  // Controls the level used on older OS X versions. Is overriden when the
  // "dom.ipc.plugins.sandbox-level.flash" is set to 0.
  pref("dom.ipc.plugins.sandbox-level.flash.legacy", 1);
  // The max OS minor version where we use the above legacy sandbox level.
  pref("dom.ipc.plugins.sandbox-level.flash.max-legacy-os-minor", 10);
  // Controls the sandbox level used by plugins other than Flash. On Mac,
  // no other plugins are supported and this pref is only used for test
  // plugins used in automated tests.
  pref("dom.ipc.plugins.sandbox-level.default", 1);
#endif

#if defined(XP_LINUX) && defined(MOZ_SANDBOX)
  // This pref is introduced as part of bug 742434, the naming is inspired from
  // its Windows/Mac counterpart, but on Linux it's an integer which means:
  // 0 -> "no sandbox"
  // 1 -> "content sandbox using seccomp-bpf when available" + ipc restrictions
  // 2 -> "seccomp-bpf + write file broker"
  // 3 -> "seccomp-bpf + read/write file brokering"
  // 4 -> all of the above + network/socket restrictions + chroot
  //
  // The purpose of this setting is to allow Linux users or distros to disable
  // the sandbox while we fix their problems, or to allow running Firefox with
  // exotic configurations we can't reasonably support out of the box.
  //
  pref("security.sandbox.content.level", 4);
  // Introduced as part of bug 1608558.  Linux is currently the only platform
  // that uses a sandbox level for the socket process.  There are currently
  // only 2 levels:
  // 0 -> "no sandbox"
  // 1 -> "sandboxed, allows socket operations and reading necessary certs"
  pref("security.sandbox.socket.process.level", 1);
  pref("security.sandbox.content.write_path_whitelist", "");
  pref("security.sandbox.content.read_path_whitelist", "");
  pref("security.sandbox.content.syscall_whitelist", "");
#endif

#if defined(XP_OPENBSD) && defined(MOZ_SANDBOX)
  pref("security.sandbox.content.level", 1);
#endif

#if defined(MOZ_SANDBOX)
  // ID (a UUID when set by gecko) that is used to form the name of a
  // sandbox-writable temporary directory to be used by content processes
  // when a temporary writable file is required in a level 1 sandbox.
  pref("security.sandbox.content.tempDirSuffix", "");
  pref("security.sandbox.plugin.tempDirSuffix", "");

  // This pref determines if messages relevant to sandbox violations are
  // logged.
  #if defined(XP_WIN) || defined(XP_MACOSX)
    pref("security.sandbox.logging.enabled", false);
  #endif
#endif

// This pref governs whether we attempt to work around problems caused by
// plugins using OS calls to manipulate the cursor while running out-of-
// process.  These workarounds all involve intercepting (hooking) certain
// OS calls in the plugin process, then arranging to make certain OS calls
// in the browser process.  Eventually plugins will be required to use the
// NPAPI to manipulate the cursor, and these workarounds will be removed.
// See bug 621117.
#ifdef XP_MACOSX
  pref("dom.ipc.plugins.nativeCursorSupport", true);
#endif

#ifdef XP_WIN
  pref("browser.taskbar.previews.enable", false);
  pref("browser.taskbar.previews.max", 20);
  pref("browser.taskbar.previews.cachetime", 5);
  pref("browser.taskbar.lists.enabled", true);
  pref("browser.taskbar.lists.frequent.enabled", true);
  pref("browser.taskbar.lists.recent.enabled", false);
  pref("browser.taskbar.lists.maxListItemCount", 7);
  pref("browser.taskbar.lists.tasks.enabled", true);
  pref("browser.taskbar.lists.refreshInSeconds", 120);
#endif

// Preferences to be synced by default
pref("services.sync.prefs.sync.accessibility.blockautorefresh", true);
pref("services.sync.prefs.sync.accessibility.browsewithcaret", true);
pref("services.sync.prefs.sync.accessibility.typeaheadfind", true);
pref("services.sync.prefs.sync.accessibility.typeaheadfind.linksonly", true);
pref("services.sync.prefs.sync.addons.ignoreUserEnabledChanges", true);
pref("services.sync.prefs.sync.app.shield.optoutstudies.enabled", true);
// The addons prefs related to repository verification are intentionally
// not synced for security reasons. If a system is compromised, a user
// could weaken the pref locally, install an add-on from an untrusted
// source, and this would propagate automatically to other,
// uncompromised Sync-connected devices.
pref("services.sync.prefs.sync.browser.contentblocking.category", true);
pref("services.sync.prefs.sync.browser.contentblocking.features.strict", true);
pref("services.sync.prefs.sync.browser.crashReports.unsubmittedCheck.autoSubmit2", true);
pref("services.sync.prefs.sync.browser.ctrlTab.sortByRecentlyUsed", true);
pref("services.sync.prefs.sync.browser.discovery.enabled", true);
pref("services.sync.prefs.sync.browser.download.useDownloadDir", true);
pref("services.sync.prefs.sync.browser.formfill.enable", true);
pref("services.sync.prefs.sync.browser.link.open_newwindow", true);
pref("services.sync.prefs.sync.browser.newtabpage.activity-stream.asrouter.userprefs.cfr.addons", true);
pref("services.sync.prefs.sync.browser.newtabpage.activity-stream.asrouter.userprefs.cfr.features", true);
pref("services.sync.prefs.sync.browser.newtabpage.activity-stream.showSearch", true);
pref("services.sync.prefs.sync.browser.newtabpage.activity-stream.showSponsored", true);
pref("services.sync.prefs.sync.browser.newtabpage.activity-stream.showSponsoredTopSites", true);
pref("services.sync.prefs.sync.browser.newtabpage.activity-stream.feeds.topsites", true);
pref("services.sync.prefs.sync.browser.newtabpage.activity-stream.topSitesRows", true);
pref("services.sync.prefs.sync.browser.newtabpage.activity-stream.feeds.snippets", true);
pref("services.sync.prefs.sync.browser.newtabpage.activity-stream.feeds.section.topstories", true);
pref("services.sync.prefs.sync.browser.newtabpage.activity-stream.section.topstories.rows", true);
pref("services.sync.prefs.sync.browser.newtabpage.activity-stream.feeds.section.highlights", true);
pref("services.sync.prefs.sync.browser.newtabpage.activity-stream.section.highlights.includeVisited", true);
pref("services.sync.prefs.sync.browser.newtabpage.activity-stream.section.highlights.includeBookmarks", true);
pref("services.sync.prefs.sync.browser.newtabpage.activity-stream.section.highlights.includeDownloads", true);
pref("services.sync.prefs.sync.browser.newtabpage.activity-stream.section.highlights.includePocket", true);
pref("services.sync.prefs.sync.browser.newtabpage.activity-stream.section.highlights.rows", true);
pref("services.sync.prefs.sync.browser.newtabpage.enabled", true);
pref("services.sync.prefs.sync.browser.newtabpage.pinned", true);
pref("services.sync.prefs.sync.browser.offline-apps.notify", true);
pref("services.sync.prefs.sync.browser.safebrowsing.downloads.enabled", true);
pref("services.sync.prefs.sync.browser.safebrowsing.downloads.remote.block_potentially_unwanted", true);
pref("services.sync.prefs.sync.browser.safebrowsing.malware.enabled", true);
pref("services.sync.prefs.sync.browser.safebrowsing.phishing.enabled", true);
pref("services.sync.prefs.sync.browser.search.update", true);
pref("services.sync.prefs.sync.browser.search.widget.inNavBar", true);
pref("services.sync.prefs.sync.browser.sessionstore.warnOnQuit", true);
pref("services.sync.prefs.sync.browser.startup.homepage", true);
pref("services.sync.prefs.sync.browser.startup.page", true);
pref("services.sync.prefs.sync.browser.tabs.loadInBackground", true);
pref("services.sync.prefs.sync.browser.tabs.warnOnClose", true);
pref("services.sync.prefs.sync.browser.tabs.warnOnOpen", true);
pref("services.sync.prefs.sync.browser.taskbar.previews.enable", true);
pref("services.sync.prefs.sync.browser.urlbar.maxRichResults", true);
pref("services.sync.prefs.sync.browser.urlbar.resultBuckets", true);
pref("services.sync.prefs.sync.browser.urlbar.showSearchSuggestionsFirst", true);
pref("services.sync.prefs.sync.browser.urlbar.suggest.bookmark", true);
pref("services.sync.prefs.sync.browser.urlbar.suggest.history", true);
pref("services.sync.prefs.sync.browser.urlbar.suggest.openpage", true);
pref("services.sync.prefs.sync.browser.urlbar.suggest.searches", true);
pref("services.sync.prefs.sync.browser.urlbar.suggest.topsites", true);
pref("services.sync.prefs.sync.browser.urlbar.suggest.engines", true);
pref("services.sync.prefs.sync.dom.disable_open_during_load", true);
pref("services.sync.prefs.sync.dom.disable_window_flip", true);
pref("services.sync.prefs.sync.dom.disable_window_move_resize", true);
pref("services.sync.prefs.sync.dom.event.contextmenu.enabled", true);
pref("services.sync.prefs.sync.dom.security.https_only_mode", true);
pref("services.sync.prefs.sync.dom.security.https_only_mode_ever_enabled", true);
pref("services.sync.prefs.sync.dom.security.https_only_mode_ever_enabled_pbm", true);
pref("services.sync.prefs.sync.dom.security.https_only_mode_pbm", true);
pref("services.sync.prefs.sync.extensions.update.enabled", true);
pref("services.sync.prefs.sync.extensions.activeThemeID", true);
pref("services.sync.prefs.sync.general.autoScroll", true);
pref("services.sync.prefs.sync.general.smoothScroll", true);
pref("services.sync.prefs.sync.intl.accept_languages", true);
pref("services.sync.prefs.sync.intl.regional_prefs.use_os_locales", true);
pref("services.sync.prefs.sync.layout.spellcheckDefault", true);
pref("services.sync.prefs.sync.media.autoplay.default", true);
pref("services.sync.prefs.sync.media.eme.enabled", true);
pref("services.sync.prefs.sync.media.videocontrols.picture-in-picture.video-toggle.enabled", true);
pref("services.sync.prefs.sync.network.cookie.cookieBehavior", true);
pref("services.sync.prefs.sync.network.cookie.lifetimePolicy", true);
pref("services.sync.prefs.sync.network.cookie.thirdparty.sessionOnly", true);
pref("services.sync.prefs.sync.permissions.default.image", true);
pref("services.sync.prefs.sync.pref.downloads.disable_button.edit_actions", true);
pref("services.sync.prefs.sync.pref.privacy.disable_button.cookie_exceptions", true);
pref("services.sync.prefs.sync.privacy.clearOnShutdown.cache", true);
pref("services.sync.prefs.sync.privacy.clearOnShutdown.cookies", true);
pref("services.sync.prefs.sync.privacy.clearOnShutdown.downloads", true);
pref("services.sync.prefs.sync.privacy.clearOnShutdown.formdata", true);
pref("services.sync.prefs.sync.privacy.clearOnShutdown.history", true);
pref("services.sync.prefs.sync.privacy.clearOnShutdown.offlineApps", true);
pref("services.sync.prefs.sync.privacy.clearOnShutdown.sessions", true);
pref("services.sync.prefs.sync.privacy.clearOnShutdown.siteSettings", true);
pref("services.sync.prefs.sync.privacy.donottrackheader.enabled", true);
pref("services.sync.prefs.sync.privacy.fuzzyfox.enabled", false);
pref("services.sync.prefs.sync.privacy.fuzzyfox.clockgrainus", false);
pref("services.sync.prefs.sync.privacy.sanitize.sanitizeOnShutdown", true);
pref("services.sync.prefs.sync.privacy.trackingprotection.enabled", true);
pref("services.sync.prefs.sync.privacy.trackingprotection.cryptomining.enabled", true);
pref("services.sync.prefs.sync.privacy.trackingprotection.fingerprinting.enabled", true);
pref("services.sync.prefs.sync.privacy.trackingprotection.pbmode.enabled", true);
pref("services.sync.prefs.sync.privacy.resistFingerprinting", true);
pref("services.sync.prefs.sync.privacy.reduceTimerPrecision", true);
pref("services.sync.prefs.sync.privacy.resistFingerprinting.reduceTimerPrecision.microseconds", true);
pref("services.sync.prefs.sync.privacy.resistFingerprinting.reduceTimerPrecision.jitter", true);
pref("services.sync.prefs.sync.privacy.userContext.enabled", true);
pref("services.sync.prefs.sync.privacy.userContext.newTabContainerOnLeftClick.enabled", true);
pref("services.sync.prefs.sync.security.default_personal_cert", true);
pref("services.sync.prefs.sync.services.sync.syncedTabs.showRemoteIcons", true);
pref("services.sync.prefs.sync.signon.autofillForms", true);
pref("services.sync.prefs.sync.signon.generation.enabled", true);
pref("services.sync.prefs.sync.signon.management.page.breach-alerts.enabled", true);
pref("services.sync.prefs.sync.signon.rememberSignons", true);
pref("services.sync.prefs.sync.spellchecker.dictionary", true);
pref("services.sync.prefs.sync.ui.osk.enabled", true);

// A preference which, if false, means sync will only apply incoming preference
// changes if there's already a local services.sync.prefs.sync.* control pref.
// If true, all incoming preferences will be applied and the local "control
// pref" updated accordingly.
pref("services.sync.prefs.dangerously_allow_arbitrary", false);

// A preference that controls whether we should show the icon for a remote tab.
// This pref has no UI but exists because some people may be concerned that
// fetching these icons to show remote tabs may leak information about that
// user's tabs and bookmarks. Note this pref is also synced.
pref("services.sync.syncedTabs.showRemoteIcons", true);

// Whether the character encoding menu is under the main Firefox button. This
// preference is a string so that localizers can alter it.
pref("browser.menu.showCharacterEncoding", "chrome://browser/locale/browser.properties");

// Whether prompts should be content modal (1) tab modal (2) or window modal(3) by default
// This is a fallback value for when prompt callers do not specify a modalType.
pref("prompts.defaultModalType", 3);

pref("browser.topsites.useRemoteSetting", true);

// The base URL for the Quick Suggest anonymizing proxy. To make a request to
// the proxy, include a campaign ID in the path.
pref("browser.partnerlink.attributionURL", "https://topsites.services.mozilla.com/cid/");
pref("browser.partnerlink.campaign.topsites", "amzn_2020_a1");

// Whether to show tab level system prompts opened via nsIPrompt(Service) as
// SubDialogs in the TabDialogBox (true) or as TabModalPrompt in the
// TabModalPromptBox (false).
pref("prompts.tabChromePromptSubDialog", true);

// Whether to show the dialogs opened at the content level, such as
// alert() or prompt(), using a SubDialogManager in the TabDialogBox.
#ifdef EARLY_BETA_OR_EARLIER
  pref("prompts.contentPromptSubDialog", true);
#else
  pref("prompts.contentPromptSubDialog", false);
#endif

// Whether to show window-modal dialogs opened for browser windows
// in a SubDialog inside their parent, instead of an OS level window.
#ifdef NIGHTLY_BUILD
  pref("prompts.windowPromptSubDialog", true);
#else
  pref("prompts.windowPromptSubDialog", false);
#endif


// Activates preloading of the new tab url.
pref("browser.newtab.preload", true);

// Preference to enable the entire new newtab experience at once.
pref("browser.newtabpage.activity-stream.newNewtabExperience.enabled", false);

// A preference which allows us to enable the fly out customization overlay
// on the newtab page.
pref("browser.newtabpage.activity-stream.customizationMenu.enabled", false);
pref("browser.newtabpage.activity-stream.newNewtabExperience.colors", "#0090ED,#FF4F5F,#2AC3A2,#FF7139,#A172FF,#FFA437,#FF2A8A");

// Activity Stream prefs that control to which page to redirect
#ifndef RELEASE_OR_BETA
  pref("browser.newtabpage.activity-stream.debug", false);
#endif

// The remote FxA root content URL for the Activity Stream firstrun page.
pref("browser.newtabpage.activity-stream.fxaccounts.endpoint", "https");

// The pref that controls if the search shortcuts experiment is on
pref("browser.newtabpage.activity-stream.improvesearch.topSiteSearchShortcuts", true);

// ASRouter provider configuration
pref("browser.newtabpage.activity-stream.asrouter.providers.cfr", "{\"id\":\"cfr\",\"enabled\":true,\"type\":\"remote-settings\",\"bucket\":\"cfr\",\"updateCycleInMs\":3600000}");
pref("browser.newtabpage.activity-stream.asrouter.providers.whats-new-panel", "{\"id\":\"whats-new-panel\",\"enabled\":true,\"type\":\"remote-settings\",\"bucket\":\"whats-new-panel\",\"updateCycleInMs\":3600000}");
pref("browser.newtabpage.activity-stream.asrouter.providers.message-groups", "{\"id\":\"message-groups\",\"enabled\":true,\"type\":\"remote-settings\",\"bucket\":\"message-groups\",\"updateCycleInMs\":3600000}");
// This url, if changed, MUST continue to point to an https url. Pulling arbitrary content to inject into
// this page over http opens us up to a man-in-the-middle attack that we'd rather not face. If you are a downstream
// repackager of this code using an alternate snippet url, please keep your users safe
pref("browser.newtabpage.activity-stream.asrouter.providers.snippets", "{\"id\":\"snippets\",\"enabled\":true,\"type\":\"remote\",\"url\":\"\",\"updateCycleInMs\":14400000}");
pref("browser.newtabpage.activity-stream.asrouter.providers.messaging-experiments", "{\"id\":\"messaging-experiments\",\"enabled\":true,\"type\":\"remote-experiments\",\"messageGroups\":[\"cfr\",\"whats-new-panel\",\"moments-page\",\"snippets\",\"cfr-fxa\",\"aboutwelcome\"],\"updateCycleInMs\":3600000}");

// ASRouter user prefs
pref("browser.newtabpage.activity-stream.asrouter.userprefs.cfr.addons", true);
pref("browser.newtabpage.activity-stream.asrouter.userprefs.cfr.features", true);

// The pref that controls if ASRouter uses the remote fluent files.
// It's enabled by default, but could be disabled to force ASRouter to use the local files.
pref("browser.newtabpage.activity-stream.asrouter.useRemoteL10n", true);

// These prefs control if Discovery Stream is enabled.
pref("browser.newtabpage.activity-stream.discoverystream.enabled", true);
pref("browser.newtabpage.activity-stream.discoverystream.hardcoded-basic-layout", false);
pref("browser.newtabpage.activity-stream.discoverystream.spocs-endpoint", "");
pref("browser.newtabpage.activity-stream.discoverystream.spocs-endpoint-query", "");

// List of regions that do not get stories, regardless of locale-list-config.
pref("browser.newtabpage.activity-stream.discoverystream.region-stories-block", "FR");
// List of locales that get stories, regardless of region-stories-config.
#ifdef NIGHTLY_BUILD
  pref("browser.newtabpage.activity-stream.discoverystream.locale-list-config", "en-US,en-CA,en-GB");
#else
  pref("browser.newtabpage.activity-stream.discoverystream.locale-list-config", "");
#endif
// List of regions that get stories by default.
pref("browser.newtabpage.activity-stream.discoverystream.region-stories-config", "US,DE,CA,GB,IE,CH,AT,BE,IN");

// List of regions that get spocs by default.
pref("browser.newtabpage.activity-stream.discoverystream.region-spocs-config", "US,CA,DE,GB");
// List of regions that don't get the 7 row layout.
pref("browser.newtabpage.activity-stream.discoverystream.region-basic-config", "");

// Allows Pocket story collections to be dismissed.
pref("browser.newtabpage.activity-stream.discoverystream.isCollectionDismissible", true);
pref("browser.newtabpage.activity-stream.discoverystream.personalization.version", 2);
// Configurable keys used by personalization version 2.
pref("browser.newtabpage.activity-stream.discoverystream.personalization.modelKeys", "nb_model_arts_and_entertainment, nb_model_autos_and_vehicles, nb_model_beauty_and_fitness, nb_model_blogging_resources_and_services, nb_model_books_and_literature, nb_model_business_and_industrial, nb_model_computers_and_electronics, nb_model_finance, nb_model_food_and_drink, nb_model_games, nb_model_health, nb_model_hobbies_and_leisure, nb_model_home_and_garden, nb_model_internet_and_telecom, nb_model_jobs_and_education, nb_model_law_and_government, nb_model_online_communities, nb_model_people_and_society, nb_model_pets_and_animals, nb_model_real_estate, nb_model_reference, nb_model_science, nb_model_shopping, nb_model_sports, nb_model_travel");
// System pref to allow Pocket stories personalization to be turned on/off.
pref("browser.newtabpage.activity-stream.discoverystream.recs.personalized", false);
// System pref to allow Pocket sponsored content personalization to be turned on/off.
pref("browser.newtabpage.activity-stream.discoverystream.spocs.personalized", true);

// User pref to show stories on newtab (feeds.system.topstories has to be set to true as well)
pref("browser.newtabpage.activity-stream.feeds.section.topstories", true);

// The pref controls if search hand-off is enabled for Activity Stream.
#ifdef NIGHTLY_BUILD
  pref("browser.newtabpage.activity-stream.improvesearch.handoffToAwesomebar", true);
#else
  pref("browser.newtabpage.activity-stream.improvesearch.handoffToAwesomebar", false);
#endif

pref("browser.newtabpage.activity-stream.logowordmark.alwaysVisible", false);

// Used to display triplet cards on newtab
pref("trailhead.firstrun.newtab.triplets", "");
// Separate about welcome
pref("browser.aboutwelcome.enabled", true);
// Used to set multistage welcome UX
pref("browser.aboutwelcome.screens", "");
pref("browser.aboutwelcome.skipFocus", false);
pref("browser.aboutwelcome.design", "");

// The pref that controls if the What's New panel is enabled.
pref("browser.messaging-system.whatsNewPanel.enabled", true);
// Used for CFR messages with scores. See Bug 1594422.
pref("browser.messaging-system.personalized-cfr.scores", "{}");
pref("browser.messaging-system.personalized-cfr.score-threshold", 5000);

// Experiment Manager
// See Console.jsm LOG_LEVELS for all possible values
pref("messaging-system.log", "warn");
pref("messaging-system.rsexperimentloader.enabled", true);
pref("messaging-system.rsexperimentloader.collection_id", "nimbus-desktop-experiments");

// Enable the DOM fullscreen API.
pref("full-screen-api.enabled", true);

// Startup Crash Tracking
// number of startup crashes that can occur before starting into safe mode automatically
// (this pref has no effect if more than 6 hours have passed since the last crash)
pref("toolkit.startup.max_resumed_crashes", 3);

// Whether to use RegisterApplicationRestart to restart the browser and resume
// the session on next Windows startup
#if defined(XP_WIN)
  pref("toolkit.winRegisterApplicationRestart", true);
#endif

// Completely disable pdf.js as an option to preview pdfs within firefox.
// Note: if this is not disabled it does not necessarily mean pdf.js is the pdf
// handler just that it is an option.
pref("pdfjs.disabled", false);
// Used by pdf.js to know the first time firefox is run with it installed so it
// can become the default pdf viewer.
pref("pdfjs.firstRun", true);
// The values of preferredAction and alwaysAskBeforeHandling before pdf.js
// became the default.
pref("pdfjs.previousHandler.preferredAction", 0);
pref("pdfjs.previousHandler.alwaysAskBeforeHandling", false);

// Try to convert PDFs sent as octet-stream
pref("pdfjs.handleOctetStream", true);

// Is the sidebar positioned ahead of the content browser
pref("sidebar.position_start", true);

pref("security.identitypopup.recordEventTelemetry", true);
pref("security.protectionspopup.recordEventTelemetry", true);
pref("security.app_menu.recordEventTelemetry", true);

// Block insecure active content on https pages
pref("security.mixed_content.block_active_content", true);

// Show in-content login form warning UI for insecure login fields
pref("security.insecure_field_warning.contextual.enabled", true);

// Show degraded UI for http pages.
pref("security.insecure_connection_icon.enabled", true);
// Show degraded UI for http pages in private mode.
pref("security.insecure_connection_icon.pbmode.enabled", true);

// For secure connections, show gray instead of green lock icon
pref("security.secure_connection_icon_color_gray", true);

// Show "Not Secure" text for http pages; disabled for now
pref("security.insecure_connection_text.enabled", false);
pref("security.insecure_connection_text.pbmode.enabled", false);

// 1 = allow MITM for certificate pinning checks.
pref("security.cert_pinning.enforcement_level", 1);


// If this turns true, Moz*Gesture events are not called stopPropagation()
// before content.
pref("dom.debug.propagate_gesture_events_through_content", false);

// CustomizableUI debug logging.
pref("browser.uiCustomization.debug", false);

// CustomizableUI state of the browser's user interface
pref("browser.uiCustomization.state", "");

// If set to false, FxAccounts and Sync will be unavailable.
// A restart is mandatory after flipping that preference.
pref("identity.fxaccounts.enabled", false);

// The remote FxA root content URL. Must use HTTPS.
pref("identity.fxaccounts.remote.root", "");

// The value of the context query parameter passed in fxa requests.
pref("identity.fxaccounts.contextParam", "fx_desktop_v3");

// The remote URL of the FxA Profile Server
pref("identity.fxaccounts.remote.profile.uri", "");

// The remote URL of the FxA OAuth Server
pref("identity.fxaccounts.remote.oauth.uri", "");

// Whether FxA pairing using QR codes is enabled.
pref("identity.fxaccounts.pairing.enabled", false);

// The remote URI of the FxA pairing server
pref("identity.fxaccounts.remote.pairing.uri", "");

// Token server used by the FxA Sync identity.
pref("identity.sync.tokenserver.uri", "");

<<<<<<< HEAD
// Fetch Sync tokens using the OAuth token function
#ifdef NIGHTLY_BUILD
  // Only enabled in Nightly to avoid excessive / abnormal traffic to FxA
  pref("identity.sync.useOAuthForSyncToken", false);
#else
  pref("identity.sync.useOAuthForSyncToken", false);
#endif

// Using session tokens to fetch OAuth tokens
pref("identity.fxaccounts.useSessionTokensForOAuth", true);

=======
>>>>>>> cc9d803f
// Auto-config URL for FxA self-hosters, makes an HTTP request to
// [identity.fxaccounts.autoconfig.uri]/.well-known/fxa-client-configuration
// This is now the prefered way of pointing to a custom FxA server, instead
// of making changes to "identity.fxaccounts.*.uri".
pref("identity.fxaccounts.autoconfig.uri", "");

// URL for help link about Send Tab.
pref("identity.sendtabpromo.url", "");

// URLs for promo links to mobile browsers. Note that consumers are expected to
// append a value for utm_campaign.
pref("identity.mobilepromo.android", "");
pref("identity.mobilepromo.ios", "");

// Migrate any existing Firefox Account data from the default profile to the
// Developer Edition profile.
#ifdef MOZ_DEV_EDITION
  pref("identity.fxaccounts.migrateToDevEdition", true);
#else
  pref("identity.fxaccounts.migrateToDevEdition", false);
#endif

// If activated, send tab will use the new FxA commands backend.
pref("identity.fxaccounts.commands.enabled", true);
// How often should we try to fetch missed FxA commands on sync (in seconds).
// Default is 24 hours.
pref("identity.fxaccounts.commands.missed.fetch_interval", 86400);

// Whether we should run a test-pattern through EME GMPs before assuming they'll
// decode H.264.
pref("media.gmp.trial-create.enabled", true);

// Note: when media.gmp-*.visible is true, provided we're running on a
// supported platform/OS version, the corresponding CDM appears in the
// plugins list, Firefox will download the GMP/CDM if enabled, and our
// UI to re-enable EME prompts the user to re-enable EME if it's disabled
// and script requests EME. If *.visible is false, we won't show the UI
// to enable the CDM if its disabled; it's as if the keysystem is completely
// unsupported.

#ifdef MOZ_WIDEVINE_EME
  pref("media.gmp-widevinecdm.visible", true);
  pref("media.gmp-widevinecdm.enabled", true);
#endif

pref("media.gmp-gmpopenh264.visible", true);
pref("media.gmp-gmpopenh264.enabled", true);

// Set Firefox to block autoplay, asking for permission by default.
pref("media.autoplay.default", 1); // 0=Allowed, 1=Blocked, 5=All Blocked

#ifdef NIGHTLY_BUILD
  // Block WebAudio from playing automatically.
  pref("media.autoplay.block-webaudio", true);
#else
  pref("media.autoplay.block-webaudio", false);
#endif

pref("media.videocontrols.picture-in-picture.enabled", true);
pref("media.videocontrols.picture-in-picture.video-toggle.enabled", true);
pref("media.videocontrols.picture-in-picture.keyboard-controls.enabled", true);

#ifdef NIGHTLY_BUILD
  // Show the audio toggle for Picture-in-Picture.
  pref("media.videocontrols.picture-in-picture.audio-toggle.enabled", true);
  // Enable keyboard controls for Picture-in-Picture.
#else
  pref("media.videocontrols.picture-in-picture.audio-toggle.enabled", false);
#endif

pref("browser.translation.detectLanguage", false);
pref("browser.translation.neverForLanguages", "");
// Show the translation UI bits, like the info bar, notification icon and preferences.
pref("browser.translation.ui.show", false);
// Allows to define the translation engine. Google is default, Bing or Yandex are other options.
pref("browser.translation.engine", "Google");

// Telemetry settings.
// Determines if Telemetry pings can be archived locally.
pref("toolkit.telemetry.archive.enabled", true);
// Enables sending the shutdown ping when Firefox shuts down.
pref("toolkit.telemetry.shutdownPingSender.enabled", true);
// Enables sending the shutdown ping using the pingsender from the first session.
pref("toolkit.telemetry.shutdownPingSender.enabledFirstSession", false);
// Enables sending a duplicate of the first shutdown ping from the first session.
pref("toolkit.telemetry.firstShutdownPing.enabled", true);
// Enables sending the 'new-profile' ping on new profiles.
pref("toolkit.telemetry.newProfilePing.enabled", true);
// Enables sending 'update' pings on Firefox updates.
pref("toolkit.telemetry.updatePing.enabled", true);
// Enables sending 'bhr' pings when the browser hangs.
pref("toolkit.telemetry.bhrPing.enabled", true);
// Whether to enable Ecosystem Telemetry, requires a restart.
pref("toolkit.telemetry.ecosystemtelemetry.enabled", false);

// Ping Centre Telemetry settings.
pref("browser.ping-centre.telemetry", true);
pref("browser.ping-centre.log", false);

// Enable GMP support in the addon manager.
pref("media.gmp-provider.enabled", true);

#ifdef NIGHTLY_BUILD
// Enable Dynamic First-Party Isolation in Nightly.
pref("network.cookie.cookieBehavior", 5 /* BEHAVIOR_REJECT_TRACKER_AND_PARTITION_FOREIGN */);
#else
// Enable blocking access to storage from tracking resources by default.
pref("network.cookie.cookieBehavior", 4 /* BEHAVIOR_REJECT_TRACKER */);
#endif

// Enable fingerprinting blocking by default for all channels, only on desktop.
pref("privacy.trackingprotection.fingerprinting.enabled", true);

// Enable cryptomining blocking by default for all channels, only on desktop.
pref("privacy.trackingprotection.cryptomining.enabled", true);

pref("browser.contentblocking.database.enabled", true);

pref("dom.storage_access.enabled", true);

pref("browser.contentblocking.cryptomining.preferences.ui.enabled", true);
pref("browser.contentblocking.fingerprinting.preferences.ui.enabled", true);
// Enable cookieBehavior = BEHAVIOR_REJECT_TRACKER_AND_PARTITION_FOREIGN as an option in the custom category ui
pref("browser.contentblocking.reject-and-isolate-cookies.preferences.ui.enabled", true);
// State Partitioning MVP UI.
pref("browser.contentblocking.state-partitioning.mvp.ui.enabled", true);

// Possible values for browser.contentblocking.features.strict pref:
//   Tracking Protection:
//     "tp": tracking protection enabled
//     "-tp": tracking protection disabled
//   Tracking Protection in private windows:
//     "tpPrivate": tracking protection in private windows enabled
//     "-tpPrivate": tracking protection in private windows disabled
//   Fingerprinting:
//     "fp": fingerprinting blocking enabled
//     "-fp": fingerprinting blocking disabled
//   Cryptomining:
//     "cm": cryptomining blocking enabled
//     "-cm": cryptomining blocking disabled
//   Social Tracking Protection:
//     "stp": social tracking protection enabled
//     "-stp": social tracking protection disabled
//   Cookie behavior:
//     "cookieBehavior0": cookie behaviour BEHAVIOR_ACCEPT
//     "cookieBehavior1": cookie behaviour BEHAVIOR_REJECT_FOREIGN
//     "cookieBehavior2": cookie behaviour BEHAVIOR_REJECT
//     "cookieBehavior3": cookie behaviour BEHAVIOR_LIMIT_FOREIGN
//     "cookieBehavior4": cookie behaviour BEHAVIOR_REJECT_TRACKER
//     "cookieBehavior5": cookie behaviour BEHAVIOR_REJECT_TRACKER_AND_PARTITION_FOREIGN
// One value from each section must be included in the browser.contentblocking.features.strict pref.
pref("browser.contentblocking.features.strict", "tp,tpPrivate,cookieBehavior5,cm,fp,stp,lvl2");

// Hide the "Change Block List" link for trackers/tracking content in the custom
// Content Blocking/ETP panel. By default, it will not be visible. There is also
// an UI migration in place to set this pref to true if a user has a custom block
// lists enabled.
pref("browser.contentblocking.customBlockList.preferences.ui.enabled", false);

pref("browser.contentblocking.reportBreakage.url", "");

// Enable Protections report's Lockwise card by default.
pref("browser.contentblocking.report.lockwise.enabled", true);

// Enable Protections report's Monitor card by default.
pref("browser.contentblocking.report.monitor.enabled", true);

// Disable Protections report's Proxy card by default.
pref("browser.contentblocking.report.proxy.enabled", false);

// Disable the mobile promotion by default.
pref("browser.contentblocking.report.show_mobile_app", true);

// Enable the vpn card by default.
pref("browser.contentblocking.report.vpn.enabled", true);
// Only show vpn card to certain regions. Comma separated string of two letter ISO 3166-1 country codes.
pref("browser.contentblocking.report.vpn_regions", "us,ca,nz,sg,my,gb");
// Comma separated string of mozilla vpn supported platforms.
pref("browser.contentblocking.report.vpn_platforms", "win");
pref("browser.contentblocking.report.hide_vpn_banner", false);
pref("browser.contentblocking.report.vpn_sub_id", "sub_HrfCZF7VPHzZkA");

pref("browser.contentblocking.report.monitor.url", "");
pref("browser.contentblocking.report.monitor.how_it_works.url", "");
pref("browser.contentblocking.report.monitor.sign_in_url", "");
pref("browser.contentblocking.report.monitor.preferences_url", "");
pref("browser.contentblocking.report.monitor.home_page_url", "");
pref("browser.contentblocking.report.manage_devices.url", "");
pref("browser.contentblocking.report.endpoint_url", "");
pref("browser.contentblocking.report.proxy_extension.url", "");
pref("browser.contentblocking.report.lockwise.mobile-ios.url", "");
pref("browser.contentblocking.report.lockwise.mobile-android.url", "");
pref("browser.contentblocking.report.mobile-ios.url", "");
pref("browser.contentblocking.report.mobile-android.url", "");

// Protection Report's SUMO urls
pref("browser.contentblocking.report.lockwise.how_it_works.url", "");
pref("browser.contentblocking.report.social.url", "");
pref("browser.contentblocking.report.cookie.url", "");
pref("browser.contentblocking.report.tracker.url", "");
pref("browser.contentblocking.report.fingerprinter.url", "");
pref("browser.contentblocking.report.cryptominer.url", "");

pref("browser.contentblocking.cfr-milestone.enabled", true);
pref("browser.contentblocking.cfr-milestone.milestone-achieved", 0);
// Milestones should always be in increasing order
pref("browser.contentblocking.cfr-milestone.milestones", "[1000, 5000, 10000, 25000, 50000, 100000, 250000, 314159, 500000, 750000, 1000000, 1250000, 1500000, 1750000, 2000000, 2250000, 2500000, 8675309]");

// Enables the new Protections Panel.
#ifdef NIGHTLY_BUILD
  pref("browser.protections_panel.enabled", true);
  pref("browser.protections_panel.infoMessage.seen", false);
#endif

// Always enable newtab segregation using containers
pref("privacy.usercontext.about_newtab_segregation.enabled", true);
// Enable Contextual Identity Containers
#ifdef NIGHTLY_BUILD
  pref("privacy.userContext.enabled", true);
  pref("privacy.userContext.ui.enabled", true);
#else
  pref("privacy.userContext.enabled", false);
  pref("privacy.userContext.ui.enabled", false);
#endif
pref("privacy.userContext.extension", "");
// allows user to open container menu on a left click instead of a new
// tab in the default container
pref("privacy.userContext.newTabContainerOnLeftClick.enabled", false);

#if defined(NIGHTLY_BUILD) || defined(XP_WIN) || defined(XP_MACOSX)
// Set to true to allow the user to silence all notifications when
// sharing the screen. Only shipping on Windows and macOS out to
// release. Enabled for all desktop platforms on Nightly.
pref("privacy.webrtc.allowSilencingNotifications", true);
// Set to true to use the legacy WebRTC global indicator
pref("privacy.webrtc.legacyGlobalIndicator", false);
pref("privacy.webrtc.hideGlobalIndicator", false);
#else
pref("privacy.webrtc.allowSilencingNotifications", false);
pref("privacy.webrtc.legacyGlobalIndicator", true);
#endif

// Set to true to add toggles to the WebRTC indicator for globally
// muting the camera and microphone.
pref("privacy.webrtc.globalMuteToggles", false);

// Set to true to enable a warning displayed when attempting
// to switch tabs in a window that's being shared over WebRTC.
pref("privacy.webrtc.sharedTabWarning", false);

// Defines a grace period after camera or microphone use ends, where permission
// is granted (even past navigation) to this tab + origin + device. This avoids
// re-prompting without the user having to persist permission to the site, in a
// common case of a web conference asking them for the camera in a lobby page,
// before navigating to the actual meeting room page. Doesn't survive tab close.
pref("privacy.webrtc.deviceGracePeriodTimeoutMs", 50000);

// Start the browser in e10s mode
pref("browser.tabs.remote.autostart", true);
pref("browser.tabs.remote.desktopbehavior", true);

// Run media transport in a separate process?
#ifdef EARLY_BETA_OR_EARLIER
  pref("media.peerconnection.mtransport_process", true);
#else
  pref("media.peerconnection.mtransport_process", false);
#endif

// For speculatively warming up tabs to improve perceived
// performance while using the async tab switcher.
pref("browser.tabs.remote.warmup.enabled", true);

// Caches tab layers to improve perceived performance
// of tab switches.
pref("browser.tabs.remote.tabCacheSize", 0);

pref("browser.tabs.remote.warmup.maxTabs", 3);
pref("browser.tabs.remote.warmup.unloadDelayMs", 2000);

// For the about:tabcrashed page
pref("browser.tabs.crashReporting.sendReport", true);
pref("browser.tabs.crashReporting.includeURL", false);

// If true, unprivileged extensions may use experimental APIs on
// nightly and developer edition.
pref("extensions.experiments.enabled", false);

#if defined(XP_WIN)
  // Allows us to deprioritize the processes of background tabs at an OS level
  pref("dom.ipc.processPriorityManager.enabled", true);
#endif

// Don't limit how many nodes we care about on desktop:
pref("reader.parse-node-limit", 0);

// On desktop, we want the URLs to be included here for ease of debugging,
// and because (normally) these errors are not persisted anywhere.
pref("reader.errors.includeURLs", true);

pref("view_source.tab", true);

pref("dom.serviceWorkers.enabled", true);

// Enable Push API.
pref("dom.push.enabled", true);

// These are the thumbnail width/height set in about:newtab.
// If you change this, ENSURE IT IS THE SAME SIZE SET
// by about:newtab. These values are in CSS pixels.
pref("toolkit.pageThumbs.minWidth", 280);
pref("toolkit.pageThumbs.minHeight", 190);

// Enable speech synthesis
pref("media.webspeech.synth.enabled", true);

pref("browser.esedbreader.loglevel", "Error");

pref("browser.laterrun.enabled", false);

pref("dom.ipc.processPrelaunch.enabled", false);

// See comments in bug 1340115 on how we got to these numbers.
pref("browser.migrate.chrome.history.limit", 2000);
pref("browser.migrate.chrome.history.maxAgeInDays", 180);

pref("extensions.pocket.api", "");
pref("extensions.pocket.enabled", false);
pref("extensions.pocket.oAuthConsumerKey", "");
pref("extensions.pocket.site", "");
pref("browser.migrate.showBookmarksToolbarAfterMigration", false);

// Can be removed once Bug 1618058 is resolved.
pref("signon.generation.confidenceThreshold", "0.75");

// Control what version of the logged out doorhanger is displayed
// Possibilities are: `control`, `control-one-button`, `variant_a`, `variant_b`, `variant_c`
pref("extensions.pocket.loggedOutVariant", "control");

pref("signon.management.page.fileImport.enabled", true);

#ifdef NIGHTLY_BUILD
pref("signon.management.page.os-auth.enabled", true);
#else
pref("signon.management.page.os-auth.enabled", false);
#endif
pref("signon.management.page.breach-alerts.enabled", true);
pref("signon.management.page.vulnerable-passwords.enabled", true);
pref("signon.management.page.sort", "name");
// The utm_creative value is appended within the code (specific to the location on
// where it is clicked). Be sure that if these two prefs are updated, that
// the utm_creative param be last.
pref("signon.management.page.mobileAndroidURL", "");
pref("signon.management.page.mobileAppleURL", "");
pref("signon.management.page.breachAlertUrl",
     "");
pref("signon.management.page.hideMobileFooter", false);
pref("signon.management.page.showPasswordSyncNotification", true);
pref("signon.passwordEditCapture.enabled", true);
pref("signon.relatedRealms.enabled", false);
pref("signon.showAutoCompleteFooter", true);
pref("signon.showAutoCompleteImport", "import");
pref("signon.suggestImportCount", 3);

// Enable the "Simplify Page" feature in Print Preview. This feature
// is disabled by default in toolkit.
pref("print.use_simplify_page", true);

// Space separated list of URLS that are allowed to send objects (instead of
// only strings) through webchannels. This list is duplicated in mobile/android/app/mobile.js
pref("webchannel.allowObject.urlWhitelist", "");

// Whether or not the browser should scan for unsubmitted
// crash reports, and then show a notification for submitting
// those reports.
#ifdef NIGHTLY_BUILD
  pref("browser.crashReports.unsubmittedCheck.enabled", false);
#else
  pref("browser.crashReports.unsubmittedCheck.enabled", false);
#endif

// chancesUntilSuppress is how many times we'll show the unsubmitted
// crash report notification across different days and shutdown
// without a user choice before we suppress the notification for
// some number of days.
pref("browser.crashReports.unsubmittedCheck.chancesUntilSuppress", 4);
pref("browser.crashReports.unsubmittedCheck.autoSubmit2", false);

// Preferences for the form autofill system extension
// The truthy values of "extensions.formautofill.available" are "on" and "detect",
// any other value means autofill isn't available.
// "detect" means it's enabled if conditions defined in the extension are met.
pref("extensions.formautofill.available", "detect");
pref("extensions.formautofill.addresses.enabled", true);
pref("extensions.formautofill.addresses.capture.enabled", false);
pref("extensions.formautofill.creditCards.available", true);
pref("extensions.formautofill.creditCards.enabled", true);
// Checkbox in sync options for credit card data sync service
pref("services.sync.engine.creditcards.available", true);
// Temporary preference to control displaying the UI elements for
// credit card autofill used for the duration of the A/B test.
pref("extensions.formautofill.creditCards.hideui", false);
// Pref for shield/heartbeat to recognize users who have used Credit Card
// Autofill. The valid values can be:
// 0: none
// 1: submitted a manually-filled credit card form (but didn't see the doorhanger
//    because of a duplicate profile in the storage)
// 2: saw the doorhanger
// 3: submitted an autofill'ed credit card form
pref("extensions.formautofill.creditCards.used", 0);
pref("extensions.formautofill.firstTimeUse", true);
pref("extensions.formautofill.heuristics.enabled", true);
// Whether the user enabled the OS re-auth dialog.
pref("extensions.formautofill.reauth.enabled", false);
pref("extensions.formautofill.section.enabled", true);
pref("extensions.formautofill.loglevel", "Warn");

pref("toolkit.osKeyStore.loglevel", "Warn");

pref("extensions.formautofill.supportedCountries", "US,CA");
pref("extensions.formautofill.supportRTL", false);

// Whether or not to restore a session with lazy-browser tabs.
pref("browser.sessionstore.restore_tabs_lazily", true);

pref("browser.suppress_first_window_animation", true);

// Preference that allows individual users to disable Screenshots.
pref("extensions.screenshots.disabled", false);
// Preference that allows individual users to leave Screenshots enabled, but
// disable uploading to the server.
pref("extensions.screenshots.upload-disabled", false);

// DoH Rollout: whether to enable automatic performance-based TRR-selection.
// This pref is controlled by a Normandy rollout so we don't overload providers.
pref("doh-rollout.trr-selection.enabled", false);

// DoH Rollout: whether to enable automatic steering to provider endpoints.
// This pref is also controlled by a Normandy rollout.
pref("doh-rollout.provider-steering.enabled", false);

// DoH Rollout: whether to clear the mode value at shutdown.
pref("doh-rollout.clearModeOnShutdown", false);

// URL for Learn More link for browser error logging in preferences
pref("browser.chrome.errorReporter.infoURL",
     "");

// Normandy client preferences
pref("app.normandy.api_url", "");
pref("app.normandy.dev_mode", false);
pref("app.normandy.enabled", false);
pref("app.normandy.first_run", true);
pref("app.normandy.logging.level", 50); // Warn
pref("app.normandy.run_interval_seconds", 21600); // 6 hours
pref("app.normandy.shieldLearnMoreUrl", "");
pref("app.normandy.last_seen_buildid", "");
pref("app.normandy.onsync_skew_sec", 600);
#ifdef MOZ_DATA_REPORTING
  pref("app.shield.optoutstudies.enabled", false);
#else
  pref("app.shield.optoutstudies.enabled", false);
#endif

// Multi-lingual preferences
#if defined(RELEASE_OR_BETA) && !defined(MOZ_DEV_EDITION)
  pref("intl.multilingual.enabled", true);
  pref("intl.multilingual.downloadEnabled", true);
#else
  pref("intl.multilingual.enabled", false);
  // AMO only serves language packs for release and beta versions.
  pref("intl.multilingual.downloadEnabled", false);
#endif

// Simulate conditions that will happen when the browser
// is running with Fission enabled. This is meant to assist
// development and testing of Fission.
// The current simulated conditions are:
// - Don't propagate events from subframes to JS child actors
pref("fission.frontend.simulate-events", false);
// - Only deliver subframe messages that specifies
//   their destination (using the BrowsingContext id).
pref("fission.frontend.simulate-messages", false);

// Coverage ping is disabled by default.
pref("toolkit.coverage.enabled", false);
pref("toolkit.coverage.endpoint.base", "");

// Discovery prefs
pref("browser.discovery.enabled", false);
pref("browser.discovery.containers.enabled", false);
pref("browser.discovery.sites", "");

pref("browser.engagement.recent_visited_origins.expiry", 86400); // 24 * 60 * 60 (24 hours in seconds)
pref("browser.engagement.downloads-button.has-used", false);
pref("browser.engagement.fxa-toolbar-menu-button.has-used", false);
pref("browser.engagement.home-button.has-used", false);
pref("browser.engagement.sidebar-button.has-used", false);
pref("browser.engagement.library-button.has-used", false);
pref("browser.engagement.ctrlTab.has-used", false);

pref("browser.aboutConfig.showWarning", false);

pref("browser.toolbars.keyboard_navigation", true);

// The visibility of the bookmarks toolbar.
// "newtab": Show on the New Tab Page
// "always": Always show
// "never": Never show
pref("browser.toolbars.bookmarks.visibility", "newtab");

// Visibility of the "Show Other Bookmarks" menuitem in the
// bookmarks toolbar contextmenu.
pref("browser.toolbars.bookmarks.showOtherBookmarks", true);

// When true, this pref will always show the bookmarks bar on
pref("browser.toolbars.bookmarks.2h2020", false);

// Prefs to control the Firefox Account toolbar menu.
// This pref will surface existing Firefox Account information
// as a button next to the hamburger menu. It allows
// quick access to sign-in and manage your Firefox Account.
pref("identity.fxaccounts.toolbar.enabled", false);
pref("identity.fxaccounts.toolbar.accessed", false);

// Prefs for different services supported by Firefox Account
pref("identity.fxaccounts.service.sendLoginUrl", "");
pref("identity.fxaccounts.service.monitorLoginUrl", "");

// Check bundled omni JARs for corruption.
pref("corroborator.enabled", true);

// Toolbox preferences
pref("devtools.toolbox.footer.height", 250);
pref("devtools.toolbox.sidebar.width", 500);
pref("devtools.toolbox.host", "bottom");
pref("devtools.toolbox.previousHost", "right");
pref("devtools.toolbox.selectedTool", "inspector");
pref("devtools.toolbox.sideEnabled", true);
pref("devtools.toolbox.zoomValue", "1");
pref("devtools.toolbox.splitconsoleEnabled", false);
pref("devtools.toolbox.splitconsoleHeight", 100);
pref("devtools.toolbox.tabsOrder", "");

// The fission pref for enabling the "Multiprocess Browser Toolbox", which will
// make it possible to debug anything in Firefox (See Bug 1570639 for more
// information).
#if defined(NIGHTLY_BUILD)
pref("devtools.browsertoolbox.fission", true);
#else
pref("devtools.browsertoolbox.fission", false);
#endif

// Toolbox Button preferences
pref("devtools.command-button-pick.enabled", true);
pref("devtools.command-button-frames.enabled", true);
pref("devtools.command-button-splitconsole.enabled", true);
pref("devtools.command-button-paintflashing.enabled", false);
pref("devtools.command-button-responsive.enabled", true);
pref("devtools.command-button-screenshot.enabled", false);
pref("devtools.command-button-rulers.enabled", false);
pref("devtools.command-button-measure.enabled", false);
pref("devtools.command-button-noautohide.enabled", false);
pref("devtools.command-button-errorcount.enabled", true);
#ifndef MOZILLA_OFFICIAL
  pref("devtools.command-button-fission-prefs.enabled", true);
#endif

// Inspector preferences
// Enable the Inspector
pref("devtools.inspector.enabled", true);
// What was the last active sidebar in the inspector
pref("devtools.inspector.activeSidebar", "layoutview");
pref("devtools.inspector.remote", false);

// Enable the 3 pane mode in the inspector
pref("devtools.inspector.three-pane-enabled", true);
// Enable the 3 pane mode in the chrome inspector
pref("devtools.inspector.chrome.three-pane-enabled", false);
// Collapse pseudo-elements by default in the rule-view
pref("devtools.inspector.show_pseudo_elements", false);
// The default size for image preview tooltips in the rule-view/computed-view/markup-view
pref("devtools.inspector.imagePreviewTooltipSize", 300);
// Enable user agent style inspection in rule-view
pref("devtools.inspector.showUserAgentStyles", false);
// Show native anonymous content and user agent shadow roots
pref("devtools.inspector.showAllAnonymousContent", false);
// Enable the inline CSS compatiblity warning in inspector rule view
pref("devtools.inspector.ruleview.inline-compatibility-warning.enabled", false);
// Enable the compatibility tool in the inspector.
#if defined(NIGHTLY_BUILD) || defined(MOZ_DEV_EDITION)
pref("devtools.inspector.compatibility.enabled", true);
#else
pref("devtools.inspector.compatibility.enabled", false);
#endif
// Enable color scheme simulation in the inspector.
pref("devtools.inspector.color-scheme-simulation.enabled", true);
// Enable overflow debugging in the inspector.
pref("devtools.overflow.debugging.enabled", true);

// Grid highlighter preferences
pref("devtools.gridinspector.gridOutlineMaxColumns", 50);
pref("devtools.gridinspector.gridOutlineMaxRows", 50);
pref("devtools.gridinspector.showGridAreas", false);
pref("devtools.gridinspector.showGridLineNumbers", false);
pref("devtools.gridinspector.showInfiniteLines", false);
// Max number of grid highlighters that can be displayed
pref("devtools.gridinspector.maxHighlighters", 3);

// Whether or not the box model panel is opened in the layout view
pref("devtools.layout.boxmodel.opened", true);
// Whether or not the flexbox panel is opened in the layout view
pref("devtools.layout.flexbox.opened", true);
// Whether or not the flexbox container panel is opened in the layout view
pref("devtools.layout.flex-container.opened", true);
// Whether or not the flexbox item panel is opened in the layout view
pref("devtools.layout.flex-item.opened", true);
// Whether or not the grid inspector panel is opened in the layout view
pref("devtools.layout.grid.opened", true);

// Enable hovering Box Model values and jumping to their source CSS rule in the
// rule-view.
#if defined(NIGHTLY_BUILD)
  pref("devtools.layout.boxmodel.highlightProperty", true);
#else
  pref("devtools.layout.boxmodel.highlightProperty", false);
#endif

// By how many times eyedropper will magnify pixels
pref("devtools.eyedropper.zoom", 6);

// Enable to collapse attributes that are too long.
pref("devtools.markup.collapseAttributes", true);
// Length to collapse attributes
pref("devtools.markup.collapseAttributeLength", 120);
// Whether to auto-beautify the HTML on copy.
pref("devtools.markup.beautifyOnCopy", false);
// Whether or not the DOM mutation breakpoints context menu are enabled in the
// markup view.
pref("devtools.markup.mutationBreakpoints.enabled", true);

// DevTools default color unit
pref("devtools.defaultColorUnit", "authored");

// Enable the Memory tools
pref("devtools.memory.enabled", true);

pref("devtools.memory.custom-census-displays", "{}");
pref("devtools.memory.custom-label-displays", "{}");
pref("devtools.memory.custom-tree-map-displays", "{}");

pref("devtools.memory.max-individuals", 1000);
pref("devtools.memory.max-retaining-paths", 10);

// Enable the Performance tools
pref("devtools.performance.enabled", true);

// The default Performance UI settings
pref("devtools.performance.memory.sample-probability", "0.05");
// Can't go higher than this without causing internal allocation overflows while
// serializing the allocations data over the RDP.
pref("devtools.performance.memory.max-log-length", 125000);
pref("devtools.performance.timeline.hidden-markers",
  "[\"Composite\",\"CompositeForwardTransaction\"]");
pref("devtools.performance.profiler.buffer-size", 10000000);
pref("devtools.performance.profiler.sample-frequency-hz", 1000);
pref("devtools.performance.ui.invert-call-tree", true);
pref("devtools.performance.ui.invert-flame-graph", false);
pref("devtools.performance.ui.flatten-tree-recursion", true);
pref("devtools.performance.ui.show-platform-data", false);
pref("devtools.performance.ui.show-idle-blocks", true);
pref("devtools.performance.ui.enable-memory", false);
pref("devtools.performance.ui.enable-allocations", false);
pref("devtools.performance.ui.enable-framerate", true);
pref("devtools.performance.ui.show-jit-optimizations", false);
pref("devtools.performance.ui.show-triggers-for-gc-types",
  "TOO_MUCH_MALLOC ALLOC_TRIGGER LAST_DITCH EAGER_ALLOC_TRIGGER");

// Temporary pref disabling memory flame views
// TODO remove once we have flame charts via bug 1148663
pref("devtools.performance.ui.enable-memory-flame", false);

// Enable experimental options in the UI only in Nightly
#if defined(NIGHTLY_BUILD)
  pref("devtools.performance.ui.experimental", true);
#else
  pref("devtools.performance.ui.experimental", false);
#endif

// The default cache UI setting
pref("devtools.cache.disabled", false);

// The default service workers UI setting
pref("devtools.serviceWorkers.testing.enabled", false);

// Enable the Network Monitor
pref("devtools.netmonitor.enabled", true);

pref("devtools.netmonitor.features.search", true);
pref("devtools.netmonitor.features.requestBlocking", true);

// Enable the Application panel
pref("devtools.application.enabled", true);

// The default Network Monitor UI settings
pref("devtools.netmonitor.panes-network-details-width", 550);
pref("devtools.netmonitor.panes-network-details-height", 450);
pref("devtools.netmonitor.panes-search-width", 550);
pref("devtools.netmonitor.panes-search-height", 450);
pref("devtools.netmonitor.filters", "[\"all\"]");
pref("devtools.netmonitor.visibleColumns",
    "[\"status\",\"method\",\"domain\",\"file\",\"initiator\",\"type\",\"transferred\",\"contentSize\",\"waterfall\"]"
);
pref("devtools.netmonitor.columnsData",
  '[{"name":"status","minWidth":30,"width":5}, {"name":"method","minWidth":30,"width":5}, {"name":"domain","minWidth":30,"width":10}, {"name":"file","minWidth":30,"width":25}, {"name":"url","minWidth":30,"width":25},{"name":"initiator","minWidth":30,"width":10},{"name":"type","minWidth":30,"width":5},{"name":"transferred","minWidth":30,"width":10},{"name":"contentSize","minWidth":30,"width":5},{"name":"waterfall","minWidth":150,"width":15}]');
pref("devtools.netmonitor.msg.payload-preview-height", 128);
pref("devtools.netmonitor.msg.visibleColumns",
  '["data", "time"]'
);
pref("devtools.netmonitor.msg.displayed-messages.limit", 500);

pref("devtools.netmonitor.response.ui.limit", 10240);

// Save request/response bodies yes/no.
pref("devtools.netmonitor.saveRequestAndResponseBodies", true);

// The default Network monitor HAR export setting
pref("devtools.netmonitor.har.defaultLogDir", "");
pref("devtools.netmonitor.har.defaultFileName", "%hostname_Archive [%date]");
pref("devtools.netmonitor.har.jsonp", false);
pref("devtools.netmonitor.har.jsonpCallback", "");
pref("devtools.netmonitor.har.includeResponseBodies", true);
pref("devtools.netmonitor.har.compress", false);
pref("devtools.netmonitor.har.forceExport", false);
pref("devtools.netmonitor.har.pageLoadedTimeout", 1500);
pref("devtools.netmonitor.har.enableAutoExportToFile", false);

pref("devtools.netmonitor.features.webSockets", true);

// netmonitor audit
pref("devtools.netmonitor.audits.slow", 500);

// Enable the EventSource Inspector
pref("devtools.netmonitor.features.serverSentEvents", true);

// Enable the Storage Inspector
pref("devtools.storage.enabled", true);

// Enable the Style Editor.
pref("devtools.styleeditor.enabled", true);
pref("devtools.styleeditor.autocompletion-enabled", true);
pref("devtools.styleeditor.showMediaSidebar", true);
pref("devtools.styleeditor.mediaSidebarWidth", 238);
pref("devtools.styleeditor.navSidebarWidth", 245);
pref("devtools.styleeditor.transitions", true);

// Screenshot Option Settings.
pref("devtools.screenshot.clipboard.enabled", false);
pref("devtools.screenshot.audio.enabled", true);

// Make sure the DOM panel is hidden by default
pref("devtools.dom.enabled", false);

// Enable the Accessibility panel.
pref("devtools.accessibility.enabled", true);

// Web console filters
pref("devtools.webconsole.filter.error", true);
pref("devtools.webconsole.filter.warn", true);
pref("devtools.webconsole.filter.info", true);
pref("devtools.webconsole.filter.log", true);
pref("devtools.webconsole.filter.debug", true);
pref("devtools.webconsole.filter.css", false);
pref("devtools.webconsole.filter.net", false);
pref("devtools.webconsole.filter.netxhr", false);

// Webconsole autocomplete preference
pref("devtools.webconsole.input.autocomplete",true);

// Show context selector in console input, in the browser toolbox
#if defined(NIGHTLY_BUILD)
  pref("devtools.webconsole.input.context", true);
#else
  pref("devtools.webconsole.input.context", false);
#endif

// Show context selector in console input, in the content toolbox
pref("devtools.contenttoolbox.webconsole.input.context", false);

// Set to true to eagerly show the results of webconsole terminal evaluations
// when they don't have side effects.
pref("devtools.webconsole.input.eagerEvaluation", true);

// Browser console filters
pref("devtools.browserconsole.filter.error", true);
pref("devtools.browserconsole.filter.warn", true);
pref("devtools.browserconsole.filter.info", true);
pref("devtools.browserconsole.filter.log", true);
pref("devtools.browserconsole.filter.debug", true);
pref("devtools.browserconsole.filter.css", false);
pref("devtools.browserconsole.filter.net", false);
pref("devtools.browserconsole.filter.netxhr", false);

// Max number of inputs to store in web console history.
pref("devtools.webconsole.inputHistoryCount", 300);

// Persistent logging: |true| if you want the relevant tool to keep all of the
// logged messages after reloading the page, |false| if you want the output to
// be cleared each time page navigation happens.
pref("devtools.webconsole.persistlog", false);
pref("devtools.netmonitor.persistlog", false);

// Web Console timestamp: |true| if you want the logs and instructions
// in the Web Console to display a timestamp, or |false| to not display
// any timestamps.
pref("devtools.webconsole.timestampMessages", false);

// Enable the webconsole sidebar toggle in Nightly builds.
#if defined(NIGHTLY_BUILD)
  pref("devtools.webconsole.sidebarToggle", true);
#else
  pref("devtools.webconsole.sidebarToggle", false);
#endif

// Saved editor mode state in the console.
pref("devtools.webconsole.input.editor", false);
pref("devtools.browserconsole.input.editor", false);

// Editor width for webconsole and browserconsole.
pref("devtools.webconsole.input.editorWidth", 0);
pref("devtools.browserconsole.input.editorWidth", 0);

// Display an onboarding UI for the Editor mode.
pref("devtools.webconsole.input.editorOnboarding", true);

// Enable the new performance recording panel in Nightly and Beta/DevEdition builds.
#if defined(NIGHTLY_BUILD) || defined(MOZ_DEV_EDITION)
  pref("devtools.performance.new-panel-enabled", true);
#else
  pref("devtools.performance.new-panel-enabled", false);
#endif

// Enable message grouping in the console, true by default
pref("devtools.webconsole.groupWarningMessages", true);

// Saved state of the Display content messages checkbox in the browser console.
pref("devtools.browserconsole.contentMessages", false);

// Enable client-side mapping service for source maps
pref("devtools.source-map.client-service.enabled", true);

// The number of lines that are displayed in the web console.
pref("devtools.hud.loglimit", 10000);

// The developer tools editor configuration:
// - tabsize: how many spaces to use when a Tab character is displayed.
// - expandtab: expand Tab characters to spaces.
// - keymap: which keymap to use (can be 'default', 'emacs' or 'vim')
// - autoclosebrackets: whether to permit automatic bracket/quote closing.
// - detectindentation: whether to detect the indentation from the file
// - enableCodeFolding: Whether to enable code folding or not.
pref("devtools.editor.tabsize", 2);
pref("devtools.editor.expandtab", true);
pref("devtools.editor.keymap", "default");
pref("devtools.editor.autoclosebrackets", true);
pref("devtools.editor.detectindentation", true);
pref("devtools.editor.enableCodeFolding", true);
pref("devtools.editor.autocomplete", true);

// The angle of the viewport.
pref("devtools.responsive.viewport.angle", 0);
// The width of the viewport.
pref("devtools.responsive.viewport.width", 320);
// The height of the viewport.
pref("devtools.responsive.viewport.height", 480);
// The pixel ratio of the viewport.
pref("devtools.responsive.viewport.pixelRatio", 0);
// Whether or not the viewports are left aligned.
pref("devtools.responsive.leftAlignViewport.enabled", false);
// Whether to reload when touch simulation is toggled
pref("devtools.responsive.reloadConditions.touchSimulation", false);
// Whether to reload when user agent is changed
pref("devtools.responsive.reloadConditions.userAgent", false);
// Whether to show the notification about reloading to apply emulation
pref("devtools.responsive.reloadNotification.enabled", true);
// Whether or not touch simulation is enabled.
pref("devtools.responsive.touchSimulation.enabled", false);
// Whether or not meta viewport is enabled, if and only if touchSimulation
// is also enabled.
pref("devtools.responsive.metaViewport.enabled", true);
// The user agent of the viewport.
pref("devtools.responsive.userAgent", "");

// Show the custom user agent input only in Nightly.
#if defined(NIGHTLY_BUILD)
  pref("devtools.responsive.showUserAgentInput", true);
#else
  pref("devtools.responsive.showUserAgentInput", false);
#endif

// Show tab debug targets for This Firefox (on by default for local builds).
#ifdef MOZILLA_OFFICIAL
  pref("devtools.aboutdebugging.local-tab-debugging", false);
#else
  pref("devtools.aboutdebugging.local-tab-debugging", true);
#endif

// Show process debug targets.
pref("devtools.aboutdebugging.process-debugging", true);
// Stringified array of network locations that users can connect to.
pref("devtools.aboutdebugging.network-locations", "[]");
// Debug target pane collapse/expand settings.
pref("devtools.aboutdebugging.collapsibilities.installedExtension", false);
pref("devtools.aboutdebugging.collapsibilities.otherWorker", false);
pref("devtools.aboutdebugging.collapsibilities.serviceWorker", false);
pref("devtools.aboutdebugging.collapsibilities.sharedWorker", false);
pref("devtools.aboutdebugging.collapsibilities.tab", false);
pref("devtools.aboutdebugging.collapsibilities.temporaryExtension", false);

// about:debugging: only show system and hidden extensions in local builds by
// default.
#ifdef MOZILLA_OFFICIAL
  pref("devtools.aboutdebugging.showHiddenAddons", false);
#else
  pref("devtools.aboutdebugging.showHiddenAddons", true);
#endif

// Map top-level await expressions in the console
pref("devtools.debugger.features.map-await-expression", true);

// This relies on javascript.options.asyncstack as well or it has no effect.
pref("devtools.debugger.features.async-captured-stacks", true);
pref("devtools.debugger.features.async-live-stacks", false);

// Disable autohide for DevTools popups and tooltips.
// This is currently not exposed by any UI to avoid making
// about:devtools-toolbox tabs unusable by mistake.
pref("devtools.popup.disable_autohide", false);

// FirstStartup service time-out in ms
pref("first-startup.timeout", 30000);
pref("default-browser-agent.enabled", false);
pref("app.normandy.test-prefs.bool", false);
pref("app.normandy.test-prefs.integer", 0);
pref("app.normandy.test-prefs.string", "");<|MERGE_RESOLUTION|>--- conflicted
+++ resolved
@@ -1595,7 +1595,6 @@
 // Token server used by the FxA Sync identity.
 pref("identity.sync.tokenserver.uri", "");
 
-<<<<<<< HEAD
 // Fetch Sync tokens using the OAuth token function
 #ifdef NIGHTLY_BUILD
   // Only enabled in Nightly to avoid excessive / abnormal traffic to FxA
@@ -1607,8 +1606,6 @@
 // Using session tokens to fetch OAuth tokens
 pref("identity.fxaccounts.useSessionTokensForOAuth", true);
 
-=======
->>>>>>> cc9d803f
 // Auto-config URL for FxA self-hosters, makes an HTTP request to
 // [identity.fxaccounts.autoconfig.uri]/.well-known/fxa-client-configuration
 // This is now the prefered way of pointing to a custom FxA server, instead
