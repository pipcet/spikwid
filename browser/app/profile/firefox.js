#filter dumbComments emptyLines substitution

// -*- indent-tabs-mode: nil; js-indent-level: 2 -*-
// This Source Code Form is subject to the terms of the Mozilla Public
// License, v. 2.0. If a copy of the MPL was not distributed with this
// file, You can obtain one at http://mozilla.org/MPL/2.0/.

// Non-static prefs that are specific to desktop Firefox belong in this file
// (unless there is a compelling and documented reason for them to belong in
// another file).
//
// Please indent all prefs defined within #ifdef/#ifndef conditions. This
// improves readability, particular for conditional blocks that exceed a single
// screen.

#ifdef XP_UNIX
  #ifndef XP_MACOSX
    #define UNIX_BUT_NOT_MAC
  #endif
#endif

pref("browser.hiddenWindowChromeURL", "chrome://browser/content/hiddenWindowMac.xhtml");

// Enables some extra Extension System Logging (can reduce performance)
pref("extensions.logging.enabled", false);

// Disables strict compatibility, making addons compatible-by-default.
pref("extensions.strictCompatibility", false);

// Temporary preference to forcibly make themes more safe with Australis even if
// extensions.checkCompatibility=false has been set.
pref("extensions.checkCompatibility.temporaryThemeOverride_minAppVersion", "29.0a1");

pref("extensions.webextPermissionPrompts", true);
pref("extensions.webextOptionalPermissionPrompts", true);
// If enabled, install origin permission verification happens after addons are downloaded.
pref("extensions.postDownloadThirdPartyPrompt", true);

// Preferences for AMO integration
pref("extensions.getAddons.cache.enabled", true);
pref("extensions.getAddons.get.url", "");
pref("extensions.getAddons.search.browseURL", "");
pref("extensions.getAddons.link.url", "");
pref("extensions.getAddons.langpacks.url", "");
pref("extensions.getAddons.discovery.api_url", "");

// Use bloomfilters for the addons blocklist, instead of JSON only.
pref("extensions.blocklist.useMLBF", true);
pref("extensions.blocklist.useMLBF.stashes", true);

// The URL for the privacy policy related to recommended extensions.
pref("extensions.recommendations.privacyPolicyUrl", "");
// The URL for Firefox Color, recommended on the theme page in about:addons.
pref("extensions.recommendations.themeRecommendationUrl", "");

pref("extensions.update.autoUpdateDefault", false);

// Check AUS for system add-on updates.
pref("extensions.systemAddon.update.url", "");
pref("extensions.systemAddon.update.enabled", false);

// Disable add-ons that are not installed by the user in all scopes by default.
// See the SCOPE constants in AddonManager.jsm for values to use here.
pref("extensions.autoDisableScopes", 15);
// Scopes to scan for changes at startup.
pref("extensions.startupScanScopes", 0);

pref("extensions.geckoProfiler.acceptedExtensionIds", "geckoprofiler@mozilla.com,quantum-foxfooding@mozilla.com,raptor@mozilla.org");


// Add-on content security policies.
pref("extensions.webextensions.base-content-security-policy", "script-src 'self' https://* moz-extension: blob: filesystem: 'unsafe-eval' 'unsafe-inline'; object-src 'self' https://* moz-extension: blob: filesystem:;");
pref("extensions.webextensions.default-content-security-policy", "script-src 'self'; object-src 'self';");

pref("extensions.webextensions.remote", true);
pref("extensions.webextensions.background-delayed-startup", true);

// Require signed add-ons by default
pref("extensions.langpacks.signatures.required", true);
pref("xpinstall.signatures.required", true);
pref("xpinstall.signatures.devInfoURL", "");

// Enable extensionStorage storage actor by default
pref("devtools.storage.extensionStorage.enabled", true);

// Dictionary download preference
pref("browser.dictionaries.download.url", "");

// At startup, should we check to see if the installation
// date is older than some threshold
pref("app.update.checkInstallTime", true);

// The number of days a binary is permitted to be old without checking is defined in
// firefox-branding.js (app.update.checkInstallTime.days)

// The minimum delay in seconds for the timer to fire between the notification
// of each consumer of the timer manager.
// minimum=30 seconds, default=120 seconds, and maximum=300 seconds
pref("app.update.timerMinimumDelay", 120);

// The minimum delay in milliseconds for the first firing after startup of the timer
// to notify consumers of the timer manager.
// minimum=10 seconds, default=30 seconds, and maximum=120 seconds
pref("app.update.timerFirstInterval", 30000);

// App-specific update preferences

// The interval to check for updates (app.update.interval) is defined in
// firefox-branding.js

// Enables some extra Application Update Logging (can reduce performance)
pref("app.update.log", false);
// Causes Application Update Logging to be sent to a file in the profile
// directory. This preference is automatically disabled on application start to
// prevent it from being left on accidentally. Turning this pref on enables
// logging, even if app.update.log is false.
pref("app.update.log.file", false);

// The number of general background check failures to allow before notifying the
// user of the failure. User initiated update checks always notify the user of
// the failure.
pref("app.update.backgroundMaxErrors", 10);

// Ids of the links to the "What's new" update documentation
pref("app.update.link.updateAvailableWhatsNew", "update-available-whats-new");
pref("app.update.link.updateManualWhatsNew", "update-manual-whats-new");

// How many times we should let downloads fail before prompting the user to
// download a fresh installer.
pref("app.update.download.promptMaxAttempts", 2);

// How many times we should let an elevation prompt fail before prompting the user to
// download a fresh installer.
pref("app.update.elevation.promptMaxAttempts", 2);

// If set to true, a message will be displayed in the hamburger menu while
// an update is being downloaded.
pref("app.update.notifyDuringDownload", false);

// If set to true, the Update Service will automatically download updates if the
// user can apply updates. This pref is no longer used on Windows, except as the
// default value to migrate to the new location that this data is now stored
// (which is in a file in the update directory). Because of this, this pref
// should no longer be used directly. Instead, getAppUpdateAutoEnabled and
// getAppUpdateAutoEnabled from UpdateUtils.jsm should be used.
#ifndef XP_WIN
  pref("app.update.auto", true);
#endif

// If set to true, the Update Service will apply updates in the background
// when it finishes downloading them.
pref("app.update.staging.enabled", true);

// Update service URL:
// app.update.url was removed in Bug 1568994
// app.update.url.manual is in branding section
// app.update.url.details is in branding section

// app.update.badgeWaitTime is in branding section
// app.update.interval is in branding section
// app.update.promptWaitTime is in branding section

// Whether or not to attempt using the service for updates.
#ifdef MOZ_MAINTENANCE_SERVICE
  pref("app.update.service.enabled", true);
#endif

#ifdef MOZ_BITS_DOWNLOAD
  // If set to true, the Update Service will attempt to use Windows BITS to
  // download updates and will fallback to downloading internally if that fails.
  pref("app.update.BITS.enabled", true);
#endif

pref("app.update.langpack.enabled", true);

// Symmetric (can be overridden by individual extensions) update preferences.
// e.g.
//  extensions.{GUID}.update.enabled
//  extensions.{GUID}.update.url
//  .. etc ..
//
pref("extensions.update.enabled", true);
pref("extensions.update.url", "");
pref("extensions.update.background.url", "");
pref("extensions.update.interval", 86400);  // Check for updates to Extensions and
                                            // Themes every day

pref("lightweightThemes.getMoreURL", "");

#if defined(MOZ_WIDEVINE_EME)
  pref("browser.eme.ui.enabled", true);
#else
  pref("browser.eme.ui.enabled", false);
#endif

// UI tour experience.
pref("browser.uitour.enabled", false);
pref("browser.uitour.loglevel", "Error");
pref("browser.uitour.requireSecure", true);
pref("browser.uitour.themeOrigin", "");
pref("browser.uitour.url", "");
// How long to show a Hearbeat survey (two hours, in seconds)
pref("browser.uitour.surveyDuration", 7200);

pref("keyword.enabled", true);

// Fixup whitelists, the urlbar won't try to search for these words, but will
// instead consider them valid TLDs. Don't check these directly, use
// Services.uriFixup.isDomainKnown() instead.
pref("browser.fixup.domainwhitelist.localhost", true);
// https://tools.ietf.org/html/rfc2606
pref("browser.fixup.domainsuffixwhitelist.test", true);
pref("browser.fixup.domainsuffixwhitelist.example", true);
pref("browser.fixup.domainsuffixwhitelist.invalid", true);
pref("browser.fixup.domainsuffixwhitelist.localhost", true);
// https://tools.ietf.org/html/draft-wkumari-dnsop-internal-00
pref("browser.fixup.domainsuffixwhitelist.internal", true);
// https://tools.ietf.org/html/rfc6762
pref("browser.fixup.domainsuffixwhitelist.local", true);

// Whether to always go through the DNS server before sending a single word
// search string, that may contain a valid host, to a search engine.
pref("browser.fixup.dns_first_for_single_words", false);

#ifdef UNIX_BUT_NOT_MAC
  pref("general.autoScroll", false);
#else
  pref("general.autoScroll", true);
#endif

// UI density of the browser chrome. This mostly affects toolbarbutton
// and urlbar spacing. The possible values are 0=normal, 1=compact, 2=touch.
pref("browser.uidensity", 0);
// Whether Firefox will automatically override the uidensity to "touch"
// while the user is in a touch environment (such as Windows tablet mode).
pref("browser.touchmode.auto", true);

// At startup, check if we're the default browser and prompt user if not.
pref("browser.shell.checkDefaultBrowser", false);
pref("browser.shell.shortcutFavicons",true);
pref("browser.shell.mostRecentDateSetAsDefault", "");
pref("browser.shell.skipDefaultBrowserCheckOnFirstRun", true);
pref("browser.shell.didSkipDefaultBrowserCheckOnFirstRun", false);
pref("browser.shell.defaultBrowserCheckCount", 0);
#ifdef EARLY_BETA_OR_EARLIER
pref("browser.defaultbrowser.notificationbar", true);
#else
pref("browser.defaultbrowser.notificationbar", false);
#endif
pref("browser.defaultbrowser.notificationbar.checkcount", 0);
pref("browser.defaultbrowser.notificationbar.checklimit", 10000);

// 0 = blank, 1 = home (browser.startup.homepage), 2 = last visited page, 3 = resume previous browser session
// The behavior of option 3 is detailed at: http://wiki.mozilla.org/Session_Restore
pref("browser.startup.page",                1);
pref("browser.startup.homepage",            "about:home");
#ifdef NIGHTLY_BUILD
pref("browser.startup.homepage.abouthome_cache.enabled", true);
#else
pref("browser.startup.homepage.abouthome_cache.enabled", false);
#endif
pref("browser.startup.homepage.abouthome_cache.loglevel", "Warn");

// Whether we should skip the homepage when opening the first-run page
pref("browser.startup.firstrunSkipsHomepage", true);

// Show an about:blank window as early as possible for quick startup feedback.
// Held to nightly on Linux due to bug 1450626.
// Disabled on Mac because the bouncing dock icon already provides feedback.
#if defined(XP_WIN) || defined(MOZ_WIDGET_GTK) && defined(NIGHTLY_BUILD)
  pref("browser.startup.blankWindow", true);
#else
  pref("browser.startup.blankWindow", false);
#endif

// Show a skeleton UI window prior to loading libxul. Only visible for windows
// users as it is not implemented anywhere else.
#if defined(XP_WIN)
pref("browser.startup.preXulSkeletonUI", false);
#endif

// Don't create the hidden window during startup on
// platforms that don't always need it (Win/Linux).
pref("toolkit.lazyHiddenWindow", true);

pref("browser.slowStartup.notificationDisabled", true);
pref("browser.slowStartup.timeThreshold", 20000);
pref("browser.slowStartup.maxSamples", 5);

pref("browser.chrome.site_icons", true);
// browser.warnOnQuit == false will override all other possible prompts when quitting or restarting
pref("browser.warnOnQuit", false);
pref("browser.fullscreen.autohide", true);
pref("browser.overlink-delay", 80);

// Whether using `ctrl` when hitting return/enter in the URL bar
// (or clicking 'go') should prefix 'www.' and suffix
// browser.fixup.alternate.suffix to the URL bar value prior to
// navigating.
pref("browser.urlbar.ctrlCanonizesURLs", true);

// Whether we announce to screen readers when tab-to-search results are
// inserted.
pref("browser.urlbar.accessibility.tabToSearch.announceResults", true);

// Control autoFill behavior
pref("browser.urlbar.autoFill", true);

// Whether to warm up network connections for autofill or search results.
pref("browser.urlbar.speculativeConnect.enabled", true);

// Whether bookmarklets should be filtered out of Address Bar matches.
// This is enabled for security reasons, when true it is still possible to
// search for bookmarklets typing "javascript: " followed by the actual query.
pref("browser.urlbar.filter.javascript", true);

// Enable a certain level of urlbar logging to the Browser Console. See Log.jsm.
pref("browser.urlbar.loglevel", "Error");

// the maximum number of results to show in autocomplete when doing richResults
pref("browser.urlbar.maxRichResults", 10);

// The maximum number of historical search results to show.
pref("browser.urlbar.maxHistoricalSearchSuggestions", 2);

// The default behavior for the urlbar can be configured to use any combination
// of the match filters with each additional filter adding more results (union).
pref("browser.urlbar.suggest.bookmark",             true);
pref("browser.urlbar.suggest.history",              true);
pref("browser.urlbar.suggest.openpage",             true);
<<<<<<< HEAD
pref("browser.urlbar.suggest.searches",             false);
pref("browser.urlbar.suggest.topsites",             false);
=======
pref("browser.urlbar.suggest.searches",             true);
pref("browser.urlbar.suggest.topsites",             true);
pref("browser.urlbar.suggest.engines",              true);
>>>>>>> 95cf843d

// As a user privacy measure, don't fetch search suggestions if a pasted string
// is longer than this.
pref("browser.urlbar.maxCharsForSearchSuggestions", 100);

pref("browser.urlbar.trimURLs", true);

// If changed to true, copying the entire URL from the location bar will put the
// human readable (percent-decoded) URL on the clipboard.
pref("browser.urlbar.decodeURLsOnCopy", false);

// Whether or not to move tabs into the active window when using the "Switch to
// Tab" feature of the awesomebar.
pref("browser.urlbar.switchTabs.adoptIntoActiveWindow", false);

// Whether addresses and search results typed into the address bar
// should be opened in new tabs by default.
pref("browser.urlbar.openintab", false);

// If true, we show tail suggestions when available.
pref("browser.urlbar.richSuggestions.tail", true);

// Whether the Urlbar can enter search mode. Also controls the other
// urlbar.update2 prefs.
pref("browser.urlbar.update2", true);

// Whether horizontal key navigation with left/right is disabled for urlbar's
// one-off buttons.
pref("browser.urlbar.update2.disableOneOffsHorizontalKeyNavigation", true);

// Controls the empty search behavior in Search Mode:
//  0 - Show nothing
//  1 - Show search history
//  2 - Show search and browsing history
pref("browser.urlbar.update2.emptySearchBehavior", 0);

// Whether the urlbar displays one-offs to filter searches to history,
// bookmarks, or tabs.
pref("browser.urlbar.shortcuts.bookmarks", true);
pref("browser.urlbar.shortcuts.tabs", true);
pref("browser.urlbar.shortcuts.history", true);

// Whether the urlbar one-offs act as search filters instead of executing a
// search immediately.
pref("browser.urlbar.update2.oneOffsRefresh", true);

// Whether browsing history that is recognized as a previous search should
// be restyled and deduped against form history. This only happens when
// search mode is active.
pref("browser.urlbar.update2.restyleBrowsingHistoryAsSearch", true);

pref("browser.urlbar.eventTelemetry.enabled", false);

// Controls when to DNS resolve single word search strings, after they were
// searched for. If the string is resolved as a valid host, show a
// "Did you mean to go to 'host'" prompt.
// 0 - never resolve; 1 - use heuristics (default); 2 - always resolve
pref("browser.urlbar.dnsResolveSingleWordsAfterSearch", 1);

// Whether IME composition should close the results panel.
// The default value is true because some IME open a picker panel, and we end
// up with two panels on top of each other. Since for now we can't detect that
// we leave this choice to the user, hopefully in the future this can be flipped
// for everyone.
pref("browser.urlbar.imeCompositionClosesPanel", true);

pref("browser.altClickSave", false);

// Enable logging downloads operations to the Console.
pref("browser.download.loglevel", "Error");

// Number of milliseconds to wait for the http headers (and thus
// the Content-Disposition filename) before giving up and falling back to
// picking a filename without that info in hand so that the user sees some
// feedback from their action.
pref("browser.download.saveLinkAsFilenameTimeout", 4000);

pref("browser.download.useDownloadDir", true);
pref("browser.download.folderList", 1);
pref("browser.download.manager.addToRecentDocs", true);
pref("browser.download.manager.resumeOnWakeDelay", 10000);

// This allows disabling the animated notifications shown by
// the Downloads Indicator when a download starts or completes.
pref("browser.download.animateNotifications", true);

// This records whether or not the panel has been shown at least once.
pref("browser.download.panel.shown", false);

// This records whether or not to show the 'Open in system viewer' context menu item when appropriate
pref("browser.download.openInSystemViewerContextMenuItem", true);

// This records whether or not to show the 'Always open...' context menu item when appropriate
pref("browser.download.alwaysOpenInSystemViewerContextMenuItem", true);

// Open downloaded file types internally for the given types.
// This is a comma-separated list, the empty string ("") means no types are
// viewable internally.
pref("browser.download.viewableInternally.enabledTypes", "xml,svg,webp,avif");


// This controls whether the button is automatically shown/hidden depending
// on whether there are downloads to show.
pref("browser.download.autohideButton", false);

#ifndef XP_MACOSX
  pref("browser.helperApps.deleteTempFileOnExit", true);
#endif

// This controls the visibility of the radio button in the
// Unknown Content Type (Helper App) dialog that will open
// the content in the browser for PDF and for other
// Viewable Internally types
// (see browser.download.viewableInternally.enabledTypes)
pref("browser.helperApps.showOpenOptionForPdfJS", true);
pref("browser.helperApps.showOpenOptionForViewableInternally", true);

// search engines URL
pref("browser.search.searchEnginesURL",      "");

// Market-specific search defaults
pref("browser.search.geoSpecificDefaults", false);
pref("browser.search.geoSpecificDefaults.url", "");

// search bar results always open in a new tab
pref("browser.search.openintab", false);

// context menu searches open in the foreground
pref("browser.search.context.loadInBackground", false);

// comma seperated list of of engines to hide in the search panel.
pref("browser.search.hiddenOneOffs", "");

// Mirrors whether the search-container widget is in the navigation toolbar.
pref("browser.search.widget.inNavBar", false);

// Enables display of the options for the user using a separate default search
// engine in private browsing mode.
pref("browser.search.separatePrivateDefault.ui.enabled", false);
// The maximum amount of times the private default banner is shown.
pref("browser.search.separatePrivateDefault.ui.banner.max", 0);

// Enables the display of the Mozilla VPN banner in private browsing windows
pref("browser.privatebrowsing.vpnpromourl", "");

pref("browser.sessionhistory.max_entries", 50);

// Built-in default permissions.
pref("permissions.manager.defaultsUrl", "resource://app/defaults/permissions");

// Set default fallback values for site permissions we want
// the user to be able to globally change.
pref("permissions.default.camera", 0);
pref("permissions.default.microphone", 0);
pref("permissions.default.geo", 0);
pref("permissions.default.xr", 0);
pref("permissions.default.desktop-notification", 0);
pref("permissions.default.shortcuts", 0);

pref("permissions.desktop-notification.postPrompt.enabled", true);
pref("permissions.desktop-notification.notNow.enabled", false);

pref("permissions.fullscreen.allowed", false);

// handle links targeting new windows
// 1=current window/tab, 2=new window, 3=new tab in most recent window
pref("browser.link.open_newwindow", 3);

// handle external links (i.e. links opened from a different application)
// default: use browser.link.open_newwindow
// 1-3: see browser.link.open_newwindow for interpretation
pref("browser.link.open_newwindow.override.external", -1);

// 0: no restrictions - divert everything
// 1: don't divert window.open at all
// 2: don't divert window.open with features
pref("browser.link.open_newwindow.restriction", 2);

// If true, this pref causes windows opened by window.open to be forced into new
// tabs (rather than potentially opening separate windows, depending on
// window.open arguments) when the browser is in fullscreen mode.
// We set this differently on Mac because the fullscreen implementation there is
// different.
#ifdef XP_MACOSX
  pref("browser.link.open_newwindow.disabled_in_fullscreen", true);
#else
  pref("browser.link.open_newwindow.disabled_in_fullscreen", false);
#endif

// Tabbed browser
pref("browser.tabs.closeTabByDblclick", false);
pref("browser.tabs.closeWindowWithLastTab", true);
pref("browser.tabs.allowTabDetach", true);
// Open related links to a tab, e.g., link in current tab, at next to the
// current tab if |insertRelatedAfterCurrent| is true.  Otherwise, always
// append new tab to the end.
pref("browser.tabs.insertRelatedAfterCurrent", true);
// Open all links, e.g., bookmarks, history items at next to current tab
// if |insertAfterCurrent| is true.  Otherwise, append new tab to the end
// for non-related links. Note that if this is set to true, it will trump
// the value of browser.tabs.insertRelatedAfterCurrent.
pref("browser.tabs.insertAfterCurrent", false);
pref("browser.tabs.warnOnClose", true);
pref("browser.tabs.warnOnCloseOtherTabs", true);
pref("browser.tabs.warnOnOpen", true);
pref("browser.tabs.maxOpenBeforeWarn", 15);
pref("browser.tabs.loadInBackground", true);
pref("browser.tabs.opentabfor.middleclick", true);
pref("browser.tabs.loadDivertedInBackground", false);
pref("browser.tabs.loadBookmarksInBackground", false);
pref("browser.tabs.loadBookmarksInTabs", false);
pref("browser.tabs.tabClipWidth", 140);
pref("browser.tabs.tabMinWidth", 76);
// Initial titlebar state is managed by -moz-gtk-csd-hide-titlebar-by-default
// on Linux.
#ifndef UNIX_BUT_NOT_MAC
  pref("browser.tabs.drawInTitlebar", true);
#endif

//Control the visibility of Tab Manager Menu.
pref("browser.tabs.tabmanager.enabled", false);

// Offer additional drag space to the user. The drag space
// will only be shown if browser.tabs.drawInTitlebar is true.
pref("browser.tabs.extraDragSpace", false);

// When tabs opened by links in other tabs via a combination of
// browser.link.open_newwindow being set to 3 and target="_blank" etc are
// closed:
// true   return to the tab that opened this tab (its owner)
// false  return to the adjacent tab (old default)
pref("browser.tabs.selectOwnerOnClose", true);

// This should match Chromium's audio indicator delay.
pref("browser.tabs.delayHidingAudioPlayingIconMS", 3000);

// Pref to control whether we use a separate privileged content process
// for about: pages. This pref name did not age well: we will have multiple
// types of privileged content processes, each with different privileges.
// types of privleged content processes, each with different privleges.
pref("browser.tabs.remote.separatePrivilegedContentProcess", true);

#if defined(NIGHTLY_BUILD) && !defined(MOZ_ASAN)
  // This pref will cause assertions when a remoteType triggers a process switch
  // to a new remoteType it should not be able to trigger.
  pref("browser.tabs.remote.enforceRemoteTypeRestrictions", true);
#endif

// Pref to control whether we use a separate privileged content process
// for certain mozilla webpages (which are listed in the pref
// browser.tabs.remote.separatedMozillaDomains).
pref("browser.tabs.remote.separatePrivilegedMozillaWebContentProcess", true);

#ifdef NIGHTLY_BUILD
pref("browser.tabs.tooltipsShowPid", true);
#else
pref("browser.tabs.tooltipsShowPid", false);
#endif

// allow_eval_* is enabled on Firefox Desktop only at this
// point in time
pref("security.allow_eval_with_system_principal", false);
pref("security.allow_eval_in_parent_process", false);

#if defined(NIGHTLY_BUILD)
  pref("security.allow_parent_unrestricted_js_loads", false);
#endif

// Unload tabs when available memory is running low
pref("browser.tabs.unloadOnLowMemory", false);

pref("browser.ctrlTab.recentlyUsedOrder", true);

// By default, do not export HTML at shutdown.
// If true, at shutdown the bookmarks in your menu and toolbar will
// be exported as HTML to the bookmarks.html file.
pref("browser.bookmarks.autoExportHTML",          false);

// The maximum number of daily bookmark backups to
// keep in {PROFILEDIR}/bookmarkbackups. Special values:
// -1: unlimited
//  0: no backups created (and deletes all existing backups)
pref("browser.bookmarks.max_backups",             15);

// Whether menu should close after Ctrl-click, middle-click, etc.
pref("browser.bookmarks.openInTabClosesMenu", true);

// Where new bookmarks go by default.
// Use PlacesUIUtils.defaultParentGuid to read this; do NOT read the pref
// directly.
// The pref is ignored if the browser.toolbars.bookmarks.2h2020 pref is false,
// in which case bookmarks always go in the "Other bookmarks" folder.
// The value is one of:
// - a bookmarks guid
// - "toolbar", "menu" or "unfiled" for those folders.
// If we use the pref but the value isn't any of these, we'll fall back to
// the bookmarks toolbar as a default.
pref("browser.bookmarks.defaultLocation", "toolbar");

// Scripts & Windows prefs
pref("dom.disable_open_during_load",              true);
pref("javascript.options.showInConsole",          true);

// allow JS to move and resize existing windows
pref("dom.disable_window_move_resize",            false);
// prevent JS from monkeying with window focus, etc
pref("dom.disable_window_flip",                   true);

// popups.policy 1=allow,2=reject
pref("privacy.popups.policy",               1);
pref("privacy.popups.usecustom",            true);
pref("privacy.popups.showBrowserMessage",   true);

pref("privacy.item.cookies",                false);

pref("privacy.clearOnShutdown.history",     true);
pref("privacy.clearOnShutdown.formdata",    true);
pref("privacy.clearOnShutdown.downloads",   true);
pref("privacy.clearOnShutdown.cookies",     true);
pref("privacy.clearOnShutdown.cache",       true);
pref("privacy.clearOnShutdown.sessions",    true);
pref("privacy.clearOnShutdown.offlineApps", false);
pref("privacy.clearOnShutdown.siteSettings", false);
pref("privacy.clearOnShutdown.openWindows", false);

pref("privacy.cpd.history",                 true);
pref("privacy.cpd.formdata",                true);
pref("privacy.cpd.passwords",               false);
pref("privacy.cpd.downloads",               true);
pref("privacy.cpd.cookies",                 true);
pref("privacy.cpd.cache",                   true);
pref("privacy.cpd.sessions",                true);
pref("privacy.cpd.offlineApps",             false);
pref("privacy.cpd.siteSettings",            false);
pref("privacy.cpd.openWindows",             false);

pref("privacy.history.custom",              false);

// What default should we use for the time span in the sanitizer:
// 0 - Clear everything
// 1 - Last Hour
// 2 - Last 2 Hours
// 3 - Last 4 Hours
// 4 - Today
// 5 - Last 5 minutes
// 6 - Last 24 hours
pref("privacy.sanitize.timeSpan", 1);

pref("privacy.sanitize.migrateFx3Prefs",    false);

pref("privacy.panicButton.enabled",         false);

// Time until temporary permissions expire, in ms
pref("privacy.temporary_permission_expire_time_ms",  3600000);

pref("network.proxy.share_proxy_settings",  false); // use the same proxy settings for all protocols

// simple gestures support
pref("browser.gesture.swipe.left", "Browser:BackOrBackDuplicate");
pref("browser.gesture.swipe.right", "Browser:ForwardOrForwardDuplicate");
pref("browser.gesture.swipe.up", "cmd_scrollTop");
pref("browser.gesture.swipe.down", "cmd_scrollBottom");
pref("browser.gesture.pinch.latched", false);
pref("browser.gesture.pinch.threshold", 25);
#if defined(XP_WIN) || defined(MOZ_WIDGET_GTK)
  // Enabled for touch input display zoom.
  pref("browser.gesture.pinch.out", "cmd_fullZoomEnlarge");
  pref("browser.gesture.pinch.in", "cmd_fullZoomReduce");
  pref("browser.gesture.pinch.out.shift", "cmd_fullZoomReset");
  pref("browser.gesture.pinch.in.shift", "cmd_fullZoomReset");
#else
  // Disabled by default due to issues with track pad input.
  pref("browser.gesture.pinch.out", "");
  pref("browser.gesture.pinch.in", "");
  pref("browser.gesture.pinch.out.shift", "");
  pref("browser.gesture.pinch.in.shift", "");
#endif
pref("browser.gesture.twist.latched", false);
pref("browser.gesture.twist.threshold", 0);
pref("browser.gesture.twist.right", "cmd_gestureRotateRight");
pref("browser.gesture.twist.left", "cmd_gestureRotateLeft");
pref("browser.gesture.twist.end", "cmd_gestureRotateEnd");
pref("browser.gesture.tap", "cmd_fullZoomReset");

pref("browser.history_swipe_animation.disabled", false);

// 0: Nothing happens
// 1: Scrolling contents
// 2: Go back or go forward, in your history
// 3: Zoom in or out (reflowing zoom).
// 4: Treat vertical wheel as horizontal scroll
// 5: Zoom in or out (pinch zoom).
#ifdef XP_MACOSX
  // On macOS, if the wheel has one axis only, shift+wheel comes through as a
  // horizontal scroll event. Thus, we can't assign anything other than normal
  // scrolling to shift+wheel.
  pref("mousewheel.with_shift.action", 1);
  pref("mousewheel.with_alt.action", 2);
  // On MacOS X, control+wheel is typically handled by system and we don't
  // receive the event.  So, command key which is the main modifier key for
  // acceleration is the best modifier for zoom-in/out.  However, we should keep
  // the control key setting for backward compatibility.
  pref("mousewheel.with_meta.action", 3); // command key on Mac
  // Disable control-/meta-modified horizontal wheel events, since those are
  // used on Mac as part of modified swipe gestures (e.g. Left swipe+Cmd is
  // "go back" in a new tab).
  pref("mousewheel.with_control.action.override_x", 0);
  pref("mousewheel.with_meta.action.override_x", 0);
#else
  // On the other platforms (non-macOS), user may use legacy mouse which
  // supports only vertical wheel but want to scroll horizontally.  For such
  // users, we should provide horizontal scroll with shift+wheel (same as
  // Chrome). However, shift+wheel was used for navigating history.  For users
  // who want to keep using this feature, let's enable it with alt+wheel.  This
  // is better for consistency with macOS users.
  pref("mousewheel.with_shift.action", 4);
  pref("mousewheel.with_alt.action", 2);
  pref("mousewheel.with_meta.action", 1); // win key on Win, Super/Hyper on Linux
#endif
pref("mousewheel.with_control.action",3);
pref("mousewheel.with_win.action", 1);

pref("browser.xul.error_pages.expert_bad_cert", false);
pref("browser.xul.error_pages.show_safe_browsing_details_on_load", false);

// Enable captive portal detection.
pref("network.captive-portal-service.enabled", true);

// If true, network link events will change the value of navigator.onLine
pref("network.manage-offline-status", true);

// We want to make sure mail URLs are handled externally...
pref("network.protocol-handler.external.mailto", true); // for mail
pref("network.protocol-handler.external.news", true);   // for news
pref("network.protocol-handler.external.snews", true);  // for secure news
pref("network.protocol-handler.external.nntp", true);   // also news
#ifdef XP_WIN
  pref("network.protocol-handler.external.ms-windows-store", true);
#endif

// ...without warning dialogs
pref("network.protocol-handler.warn-external.mailto", false);
pref("network.protocol-handler.warn-external.news", false);
pref("network.protocol-handler.warn-external.snews", false);
pref("network.protocol-handler.warn-external.nntp", false);
#ifdef XP_WIN
  pref("network.protocol-handler.warn-external.ms-windows-store", false);
#endif

// By default, all protocol handlers are exposed.  This means that
// the browser will respond to openURL commands for all URL types.
// It will also try to open link clicks inside the browser before
// failing over to the system handlers.
pref("network.protocol-handler.expose-all", true);
pref("network.protocol-handler.expose.mailto", false);
pref("network.protocol-handler.expose.news", false);
pref("network.protocol-handler.expose.snews", false);
pref("network.protocol-handler.expose.nntp", false);

pref("accessibility.typeaheadfind", false);
pref("accessibility.typeaheadfind.timeout", 5000);
pref("accessibility.typeaheadfind.linksonly", false);
pref("accessibility.typeaheadfind.flashBar", 1);

// Accessibility indicator preferences such as support URL, enabled flag.
pref("accessibility.support.url", "");
pref("accessibility.indicator.enabled", false);

pref("plugins.testmode", false);

// Should plugins that are hidden show the infobar UI?
pref("plugins.show_infobar", false);

#if defined(_ARM64_) && defined(XP_WIN)
  pref("plugin.default.state", 0);
#else
  pref("plugin.default.state", 1);
#endif

// Enables the download and use of the flash blocklists.
pref("plugins.flashBlock.enabled", true);

// Prefer HTML5 video over Flash content, and don't
// load plugin instances with no src declared.
// These prefs are documented in details on all.js.
// With the "follow-ctp" setting, this will only
// apply to users that have plugin.state.flash = 1.
pref("plugins.favorfallback.mode", "follow-ctp");
pref("plugins.favorfallback.rules", "nosrc,video");

#ifdef XP_WIN
  pref("browser.preferences.instantApply", false);
#else
  pref("browser.preferences.instantApply", true);
#endif

// Toggling Search bar on and off in about:preferences
pref("browser.preferences.search", true);
#if defined(NIGHTLY_BUILD)
pref("browser.preferences.experimental", true);
#else
pref("browser.preferences.experimental", false);
#endif
pref("browser.preferences.experimental.hidden", false);
pref("browser.preferences.defaultPerformanceSettings.enabled", true);

pref("browser.preferences.exposeHTTPSOnly", true);

pref("browser.proton.enabled", false);

pref("browser.download.show_plugins_in_list", true);
pref("browser.download.hide_plugins_without_extensions", true);

// Backspace and Shift+Backspace behavior
// 0 goes Back/Forward
// 1 act like PgUp/PgDown
// 2 and other values, nothing
#ifdef UNIX_BUT_NOT_MAC
  pref("browser.backspace_action", 2);
#else
  pref("browser.backspace_action", 0);
#endif

pref("intl.regional_prefs.use_os_locales", false);

// this will automatically enable inline spellchecking (if it is available) for
// editable elements in HTML
// 0 = spellcheck nothing
// 1 = check multi-line controls [default]
// 2 = check multi/single line controls
pref("layout.spellcheckDefault", 1);

pref("browser.send_pings", false);

// At startup, if the handler service notices that the version number in the
// region.properties file is newer than the version number in the handler
// service datastore, it will add any new handlers it finds in the prefs (as
// seeded by this file) to its datastore.
pref("gecko.handlerService.defaultHandlersVersion", "chrome://browser-region/locale/region.properties");

// The default set of web-based protocol handlers shown in the application
// selection dialog for webcal: ; I've arbitrarily picked 4 default handlers
// per protocol, but if some locale wants more than that (or defaults for some
// protocol not currently listed here), we should go ahead and add those.

// webcal
pref("gecko.handlerService.schemes.webcal.0.name", "chrome://browser-region/locale/region.properties");
pref("gecko.handlerService.schemes.webcal.0.uriTemplate", "chrome://browser-region/locale/region.properties");
pref("gecko.handlerService.schemes.webcal.1.name", "chrome://browser-region/locale/region.properties");
pref("gecko.handlerService.schemes.webcal.1.uriTemplate", "chrome://browser-region/locale/region.properties");
pref("gecko.handlerService.schemes.webcal.2.name", "chrome://browser-region/locale/region.properties");
pref("gecko.handlerService.schemes.webcal.2.uriTemplate", "chrome://browser-region/locale/region.properties");
pref("gecko.handlerService.schemes.webcal.3.name", "chrome://browser-region/locale/region.properties");
pref("gecko.handlerService.schemes.webcal.3.uriTemplate", "chrome://browser-region/locale/region.properties");

// mailto
pref("gecko.handlerService.schemes.mailto.0.name", "chrome://browser-region/locale/region.properties");
pref("gecko.handlerService.schemes.mailto.0.uriTemplate", "chrome://browser-region/locale/region.properties");
pref("gecko.handlerService.schemes.mailto.1.name", "chrome://browser-region/locale/region.properties");
pref("gecko.handlerService.schemes.mailto.1.uriTemplate", "chrome://browser-region/locale/region.properties");
pref("gecko.handlerService.schemes.mailto.2.name", "chrome://browser-region/locale/region.properties");
pref("gecko.handlerService.schemes.mailto.2.uriTemplate", "chrome://browser-region/locale/region.properties");
pref("gecko.handlerService.schemes.mailto.3.name", "chrome://browser-region/locale/region.properties");
pref("gecko.handlerService.schemes.mailto.3.uriTemplate", "chrome://browser-region/locale/region.properties");

// irc
pref("gecko.handlerService.schemes.irc.0.name", "chrome://browser-region/locale/region.properties");
pref("gecko.handlerService.schemes.irc.0.uriTemplate", "chrome://browser-region/locale/region.properties");
pref("gecko.handlerService.schemes.irc.1.name", "chrome://browser-region/locale/region.properties");
pref("gecko.handlerService.schemes.irc.1.uriTemplate", "chrome://browser-region/locale/region.properties");
pref("gecko.handlerService.schemes.irc.2.name", "chrome://browser-region/locale/region.properties");
pref("gecko.handlerService.schemes.irc.2.uriTemplate", "chrome://browser-region/locale/region.properties");
pref("gecko.handlerService.schemes.irc.3.name", "chrome://browser-region/locale/region.properties");
pref("gecko.handlerService.schemes.irc.3.uriTemplate", "chrome://browser-region/locale/region.properties");

// ircs
pref("gecko.handlerService.schemes.ircs.0.name", "chrome://browser-region/locale/region.properties");
pref("gecko.handlerService.schemes.ircs.0.uriTemplate", "chrome://browser-region/locale/region.properties");
pref("gecko.handlerService.schemes.ircs.1.name", "chrome://browser-region/locale/region.properties");
pref("gecko.handlerService.schemes.ircs.1.uriTemplate", "chrome://browser-region/locale/region.properties");
pref("gecko.handlerService.schemes.ircs.2.name", "chrome://browser-region/locale/region.properties");
pref("gecko.handlerService.schemes.ircs.2.uriTemplate", "chrome://browser-region/locale/region.properties");
pref("gecko.handlerService.schemes.ircs.3.name", "chrome://browser-region/locale/region.properties");
pref("gecko.handlerService.schemes.ircs.3.uriTemplate", "chrome://browser-region/locale/region.properties");

pref("browser.geolocation.warning.infoURL", "");
pref("browser.xr.warning.infoURL", "");

pref("browser.sessionstore.resume_from_crash", true);
pref("browser.sessionstore.resume_session_once", false);
pref("browser.sessionstore.resuming_after_os_restart", false);

// Minimal interval between two save operations in milliseconds (while the user is active).
pref("browser.sessionstore.interval", 15000); // 15 seconds

// Minimal interval between two save operations in milliseconds (while the user is idle).
pref("browser.sessionstore.interval.idle", 3600000); // 1h

// Time (ms) before we assume that the user is idle and that we don't need to
// collect/save the session quite as often.
pref("browser.sessionstore.idleDelay", 180000); // 3 minutes

// on which sites to save text data, POSTDATA and cookies
// 0 = everywhere, 1 = unencrypted sites, 2 = nowhere
pref("browser.sessionstore.privacy_level", 0);
// how many tabs can be reopened (per window)
pref("browser.sessionstore.max_tabs_undo", 25);
// how many windows can be reopened (per session) - on non-OS X platforms this
// pref may be ignored when dealing with pop-up windows to ensure proper startup
pref("browser.sessionstore.max_windows_undo", 3);
// number of crashes that can occur before the about:sessionrestore page is displayed
// (this pref has no effect if more than 6 hours have passed since the last crash)
pref("browser.sessionstore.max_resumed_crashes", 1);
// number of back button session history entries to restore (-1 = all of them)
pref("browser.sessionstore.max_serialize_back", 10);
// number of forward button session history entries to restore (-1 = all of them)
pref("browser.sessionstore.max_serialize_forward", -1);
// restore_on_demand overrides MAX_CONCURRENT_TAB_RESTORES (sessionstore constant)
// and restore_hidden_tabs. When true, tabs will not be restored until they are
// focused (also applies to tabs that aren't visible). When false, the values
// for MAX_CONCURRENT_TAB_RESTORES and restore_hidden_tabs are respected.
// Selected tabs are always restored regardless of this pref.
pref("browser.sessionstore.restore_on_demand", true);
// Whether to automatically restore hidden tabs (i.e., tabs in other tab groups) or not
pref("browser.sessionstore.restore_hidden_tabs", false);
// If restore_on_demand is set, pinned tabs are restored on startup by default.
// When set to true, this pref overrides that behavior, and pinned tabs will only
// be restored when they are focused.
pref("browser.sessionstore.restore_pinned_tabs_on_demand", false);
// The version at which we performed the latest upgrade backup
pref("browser.sessionstore.upgradeBackup.latestBuildID", "");
// How many upgrade backups should be kept
pref("browser.sessionstore.upgradeBackup.maxUpgradeBackups", 3);
// End-users should not run sessionstore in debug mode
pref("browser.sessionstore.debug", false);
// Causes SessionStore to ignore non-final update messages from
// browser tabs that were not caused by a flush from the parent.
// This is a testing flag and should not be used by end-users.
pref("browser.sessionstore.debug.no_auto_updates", false);
// Forget closed windows/tabs after two weeks
pref("browser.sessionstore.cleanup.forget_closed_after", 1209600000);
// Amount of failed SessionFile writes until we restart the worker.
pref("browser.sessionstore.max_write_failures", 5);

// Whether to warn the user when quitting, even though their tabs will be restored.
pref("browser.sessionstore.warnOnQuit", false);

// allow META refresh by default
pref("accessibility.blockautorefresh", false);

// Whether history is enabled or not.
pref("places.history.enabled", true);

// Whether or not diacritics must match in history text searches.
pref("places.search.matchDiacritics", false);

// the (maximum) number of the recent visits to sample
// when calculating frecency
pref("places.frecency.numVisits", 10);

// buckets (in days) for frecency calculation
pref("places.frecency.firstBucketCutoff", 4);
pref("places.frecency.secondBucketCutoff", 14);
pref("places.frecency.thirdBucketCutoff", 31);
pref("places.frecency.fourthBucketCutoff", 90);

// weights for buckets for frecency calculations
pref("places.frecency.firstBucketWeight", 100);
pref("places.frecency.secondBucketWeight", 70);
pref("places.frecency.thirdBucketWeight", 50);
pref("places.frecency.fourthBucketWeight", 30);
pref("places.frecency.defaultBucketWeight", 10);

// bonus (in percent) for visit transition types for frecency calculations
pref("places.frecency.embedVisitBonus", 0);
pref("places.frecency.framedLinkVisitBonus", 0);
pref("places.frecency.linkVisitBonus", 100);
pref("places.frecency.typedVisitBonus", 2000);
// The bookmarks bonus is always added on top of any other bonus, including
// the redirect source and the typed ones.
pref("places.frecency.bookmarkVisitBonus", 75);
// The redirect source bonus overwrites any transition bonus.
// 0 would hide these pages, instead we want them low ranked.  Thus we use
// linkVisitBonus - bookmarkVisitBonus, so that a bookmarked source is in par
// with a common link.
pref("places.frecency.redirectSourceVisitBonus", 25);
pref("places.frecency.downloadVisitBonus", 0);
// The perm/temp redirects here relate to redirect targets, not sources.
pref("places.frecency.permRedirectVisitBonus", 50);
pref("places.frecency.tempRedirectVisitBonus", 40);
pref("places.frecency.reloadVisitBonus", 0);
pref("places.frecency.defaultVisitBonus", 0);

// bonus (in percent) for place types for frecency calculations
pref("places.frecency.unvisitedBookmarkBonus", 140);
pref("places.frecency.unvisitedTypedBonus", 200);

// Controls behavior of the "Add Exception" dialog launched from SSL error pages
// 0 - don't pre-populate anything
// 1 - pre-populate site URL, but don't fetch certificate
// 2 - pre-populate site URL and pre-fetch certificate
pref("browser.ssl_override_behavior", 2);

// if true, use full page zoom instead of text zoom
pref("browser.zoom.full", true);

// Whether or not to save and restore zoom levels on a per-site basis.
pref("browser.zoom.siteSpecific", true);

// Whether or not to update background tabs to the current zoom level.
pref("browser.zoom.updateBackgroundTabs", true);

// The breakpad report server to link to in about:crashes
pref("breakpad.reportURL", "");

// URL for "Learn More" for DataCollection
pref("toolkit.datacollection.infoURL",
     "");

// URL for "Learn More" for Crash Reporter
pref("toolkit.crashreporter.infoURL",
     "");

// base URL for web-based support pages
pref("app.support.baseURL", "");

// base url for web-based feedback pages
#ifdef MOZ_DEV_EDITION
  pref("app.feedback.baseURL", "");
#else
  pref("app.feedback.baseURL", "");
#endif

// Name of alternate about: page for certificate errors (when undefined, defaults to about:neterror)
pref("security.alternate_certificate_error_page", "certerror");

pref("security.certerrors.recordEventTelemetry", false);
pref("security.certerrors.permanentOverride", true);
pref("security.certerrors.mitm.priming.enabled", true);
pref("security.certerrors.mitm.priming.endpoint", "");
pref("security.certerrors.mitm.auto_enable_enterprise_roots", true);

// Whether the bookmark panel should be shown when bookmarking a page.
pref("browser.bookmarks.editDialog.showForNewBookmarks", true);

// Don't try to alter this pref, it'll be reset the next time you use the
// bookmarking dialog
pref("browser.bookmarks.editDialog.firstEditField", "namePicker");

// The number of recently selected folders in the edit bookmarks dialog.
pref("browser.bookmarks.editDialog.maxRecentFolders", 7);

pref("dom.ipc.plugins.flash.disable-protected-mode", false);

// Feature-disable the protected-mode auto-flip
pref("browser.flash-protected-mode-flip.enable", false);

// Whether we've already flipped protected mode automatically
pref("browser.flash-protected-mode-flip.done", false);

pref("dom.ipc.shims.enabledWarnings", false);

#if defined(XP_WIN) && defined(MOZ_SANDBOX)
  // Controls whether and how the Windows NPAPI plugin process is sandboxed.
  // To get a different setting for a particular plugin replace "default", with
  // the plugin's nice file name, see: nsPluginTag::GetNiceFileName.
  // On windows these levels are:
  // 0 - no sandbox
  // 1 - sandbox with USER_NON_ADMIN access token level
  // 2 - a more strict sandbox, which might cause functionality issues. This now
  //     includes running at low integrity.
  // 3 - the strongest settings we seem to be able to use without breaking
  //     everything, but will probably cause some functionality restrictions
  pref("dom.ipc.plugins.sandbox-level.default", 0);
  #if defined(_AMD64_)
    // The base sandbox level in nsPluginTag::InitSandboxLevel must be
    // updated to keep in sync with this value.
    pref("dom.ipc.plugins.sandbox-level.flash", 3);
  #else
    pref("dom.ipc.plugins.sandbox-level.flash", 0);
  #endif

  // This controls the strength of the Windows content process sandbox for
  // testing purposes. This will require a restart.
  // On windows these levels are:
  // See - security/sandbox/win/src/sandboxbroker/sandboxBroker.cpp
  // SetSecurityLevelForContentProcess() for what the different settings mean.
  pref("security.sandbox.content.level", 6);

  // This controls the strength of the Windows GPU process sandbox.  Changes
  // will require restart.
  // For information on what the level number means, see
  // SetSecurityLevelForGPUProcess() in
  // security/sandbox/win/src/sandboxbroker/sandboxBroker.cpp
  pref("security.sandbox.gpu.level", 0);
#endif

#if defined(XP_MACOSX) && defined(MOZ_SANDBOX)
  // This pref is discussed in bug 1083344, the naming is inspired from its
  // Windows counterpart, but on Mac it's an integer which means:
  // 0 -> "no sandbox" (nightly only)
  // 1 -> "preliminary content sandboxing enabled: write access to
  //       home directory is prevented"
  // 2 -> "preliminary content sandboxing enabled with profile protection:
  //       write access to home directory is prevented, read and write access
  //       to ~/Library and profile directories are prevented (excluding
  //       $PROFILE/{extensions,chrome})"
  // 3 -> "no global read/write access, read access permitted to
  //       $PROFILE/{extensions,chrome}"
  // This setting is read when the content process is started. On Mac the
  // content process is killed when all windows are closed, so a change will
  // take effect when the 1st window is opened.
  pref("security.sandbox.content.level", 3);

  // Prefs for controlling whether and how the Mac NPAPI Flash plugin process is
  // sandboxed. On Mac these levels are:
  // 0 - "no sandbox"
  // 1 - "global read access, limited write access for Flash functionality"
  // 2 - "read access triggered by file dialog activity, limited read/write"
  //     "access for Flash functionality"
  // 3 - "limited read/write access for Flash functionality"
  pref("dom.ipc.plugins.sandbox-level.flash", 1);
  // Controls the level used on older OS X versions. Is overriden when the
  // "dom.ipc.plugins.sandbox-level.flash" is set to 0.
  pref("dom.ipc.plugins.sandbox-level.flash.legacy", 1);
  // The max OS minor version where we use the above legacy sandbox level.
  pref("dom.ipc.plugins.sandbox-level.flash.max-legacy-os-minor", 10);
  // Controls the sandbox level used by plugins other than Flash. On Mac,
  // no other plugins are supported and this pref is only used for test
  // plugins used in automated tests.
  pref("dom.ipc.plugins.sandbox-level.default", 1);
#endif

#if defined(XP_LINUX) && defined(MOZ_SANDBOX)
  // This pref is introduced as part of bug 742434, the naming is inspired from
  // its Windows/Mac counterpart, but on Linux it's an integer which means:
  // 0 -> "no sandbox"
  // 1 -> "content sandbox using seccomp-bpf when available" + ipc restrictions
  // 2 -> "seccomp-bpf + write file broker"
  // 3 -> "seccomp-bpf + read/write file brokering"
  // 4 -> all of the above + network/socket restrictions + chroot
  //
  // The purpose of this setting is to allow Linux users or distros to disable
  // the sandbox while we fix their problems, or to allow running Firefox with
  // exotic configurations we can't reasonably support out of the box.
  //
  pref("security.sandbox.content.level", 4);
  // Introduced as part of bug 1608558.  Linux is currently the only platform
  // that uses a sandbox level for the socket process.  There are currently
  // only 2 levels:
  // 0 -> "no sandbox"
  // 1 -> "sandboxed, allows socket operations and reading necessary certs"
  pref("security.sandbox.socket.process.level", 1);
  pref("security.sandbox.content.write_path_whitelist", "");
  pref("security.sandbox.content.read_path_whitelist", "");
  pref("security.sandbox.content.syscall_whitelist", "");
#endif

#if defined(XP_OPENBSD) && defined(MOZ_SANDBOX)
  pref("security.sandbox.content.level", 1);
#endif

#if defined(MOZ_SANDBOX)
  // ID (a UUID when set by gecko) that is used to form the name of a
  // sandbox-writable temporary directory to be used by content processes
  // when a temporary writable file is required in a level 1 sandbox.
  pref("security.sandbox.content.tempDirSuffix", "");
  pref("security.sandbox.plugin.tempDirSuffix", "");

  // This pref determines if messages relevant to sandbox violations are
  // logged.
  #if defined(XP_WIN) || defined(XP_MACOSX)
    pref("security.sandbox.logging.enabled", false);
  #endif
#endif

// This pref governs whether we attempt to work around problems caused by
// plugins using OS calls to manipulate the cursor while running out-of-
// process.  These workarounds all involve intercepting (hooking) certain
// OS calls in the plugin process, then arranging to make certain OS calls
// in the browser process.  Eventually plugins will be required to use the
// NPAPI to manipulate the cursor, and these workarounds will be removed.
// See bug 621117.
#ifdef XP_MACOSX
  pref("dom.ipc.plugins.nativeCursorSupport", true);
#endif

#ifdef XP_WIN
  pref("browser.taskbar.previews.enable", false);
  pref("browser.taskbar.previews.max", 20);
  pref("browser.taskbar.previews.cachetime", 5);
  pref("browser.taskbar.lists.enabled", true);
  pref("browser.taskbar.lists.frequent.enabled", true);
  pref("browser.taskbar.lists.recent.enabled", false);
  pref("browser.taskbar.lists.maxListItemCount", 7);
  pref("browser.taskbar.lists.tasks.enabled", true);
  pref("browser.taskbar.lists.refreshInSeconds", 120);
#endif

// Preferences to be synced by default
pref("services.sync.prefs.sync.accessibility.blockautorefresh", true);
pref("services.sync.prefs.sync.accessibility.browsewithcaret", true);
pref("services.sync.prefs.sync.accessibility.typeaheadfind", true);
pref("services.sync.prefs.sync.accessibility.typeaheadfind.linksonly", true);
pref("services.sync.prefs.sync.addons.ignoreUserEnabledChanges", true);
pref("services.sync.prefs.sync.app.shield.optoutstudies.enabled", true);
// The addons prefs related to repository verification are intentionally
// not synced for security reasons. If a system is compromised, a user
// could weaken the pref locally, install an add-on from an untrusted
// source, and this would propagate automatically to other,
// uncompromised Sync-connected devices.
pref("services.sync.prefs.sync.browser.contentblocking.category", true);
pref("services.sync.prefs.sync.browser.contentblocking.features.strict", true);
pref("services.sync.prefs.sync.browser.crashReports.unsubmittedCheck.autoSubmit2", true);
pref("services.sync.prefs.sync.browser.ctrlTab.recentlyUsedOrder", true);
pref("services.sync.prefs.sync.browser.discovery.enabled", true);
pref("services.sync.prefs.sync.browser.download.useDownloadDir", true);
pref("services.sync.prefs.sync.browser.formfill.enable", true);
pref("services.sync.prefs.sync.browser.link.open_newwindow", true);
pref("services.sync.prefs.sync.browser.newtabpage.activity-stream.asrouter.userprefs.cfr.addons", true);
pref("services.sync.prefs.sync.browser.newtabpage.activity-stream.asrouter.userprefs.cfr.features", true);
pref("services.sync.prefs.sync.browser.newtabpage.activity-stream.showSearch", true);
pref("services.sync.prefs.sync.browser.newtabpage.activity-stream.showSponsored", true);
pref("services.sync.prefs.sync.browser.newtabpage.activity-stream.showSponsoredTopSites", true);
pref("services.sync.prefs.sync.browser.newtabpage.activity-stream.feeds.topsites", true);
pref("services.sync.prefs.sync.browser.newtabpage.activity-stream.topSitesRows", true);
pref("services.sync.prefs.sync.browser.newtabpage.activity-stream.feeds.snippets", true);
pref("services.sync.prefs.sync.browser.newtabpage.activity-stream.feeds.section.topstories", true);
pref("services.sync.prefs.sync.browser.newtabpage.activity-stream.section.topstories.rows", true);
pref("services.sync.prefs.sync.browser.newtabpage.activity-stream.feeds.section.highlights", true);
pref("services.sync.prefs.sync.browser.newtabpage.activity-stream.section.highlights.includeVisited", true);
pref("services.sync.prefs.sync.browser.newtabpage.activity-stream.section.highlights.includeBookmarks", true);
pref("services.sync.prefs.sync.browser.newtabpage.activity-stream.section.highlights.includeDownloads", true);
pref("services.sync.prefs.sync.browser.newtabpage.activity-stream.section.highlights.includePocket", true);
pref("services.sync.prefs.sync.browser.newtabpage.activity-stream.section.highlights.rows", true);
pref("services.sync.prefs.sync.browser.newtabpage.enabled", true);
pref("services.sync.prefs.sync.browser.newtabpage.pinned", true);
pref("services.sync.prefs.sync.browser.offline-apps.notify", true);
pref("services.sync.prefs.sync.browser.safebrowsing.downloads.enabled", true);
pref("services.sync.prefs.sync.browser.safebrowsing.downloads.remote.block_potentially_unwanted", true);
pref("services.sync.prefs.sync.browser.safebrowsing.malware.enabled", true);
pref("services.sync.prefs.sync.browser.safebrowsing.phishing.enabled", true);
pref("services.sync.prefs.sync.browser.search.update", true);
pref("services.sync.prefs.sync.browser.search.widget.inNavBar", true);
pref("services.sync.prefs.sync.browser.sessionstore.warnOnQuit", true);
pref("services.sync.prefs.sync.browser.startup.homepage", true);
pref("services.sync.prefs.sync.browser.startup.page", true);
pref("services.sync.prefs.sync.browser.tabs.loadInBackground", true);
pref("services.sync.prefs.sync.browser.tabs.warnOnClose", true);
pref("services.sync.prefs.sync.browser.tabs.warnOnOpen", true);
pref("services.sync.prefs.sync.browser.taskbar.previews.enable", true);
pref("services.sync.prefs.sync.browser.urlbar.matchBuckets", true);
pref("services.sync.prefs.sync.browser.urlbar.maxRichResults", true);
pref("services.sync.prefs.sync.browser.urlbar.suggest.bookmark", true);
pref("services.sync.prefs.sync.browser.urlbar.suggest.history", true);
pref("services.sync.prefs.sync.browser.urlbar.suggest.openpage", true);
pref("services.sync.prefs.sync.browser.urlbar.suggest.searches", true);
pref("services.sync.prefs.sync.browser.urlbar.suggest.topsites", true);
pref("services.sync.prefs.sync.browser.urlbar.suggest.engines", true);
pref("services.sync.prefs.sync.dom.disable_open_during_load", true);
pref("services.sync.prefs.sync.dom.disable_window_flip", true);
pref("services.sync.prefs.sync.dom.disable_window_move_resize", true);
pref("services.sync.prefs.sync.dom.event.contextmenu.enabled", true);
pref("services.sync.prefs.sync.dom.security.https_only_mode", true);
pref("services.sync.prefs.sync.dom.security.https_only_mode_ever_enabled", true);
pref("services.sync.prefs.sync.dom.security.https_only_mode_ever_enabled_pbm", true);
pref("services.sync.prefs.sync.dom.security.https_only_mode_pbm", true);
pref("services.sync.prefs.sync.extensions.update.enabled", true);
pref("services.sync.prefs.sync.extensions.activeThemeID", true);
pref("services.sync.prefs.sync.general.autoScroll", true);
pref("services.sync.prefs.sync.general.smoothScroll", true);
pref("services.sync.prefs.sync.intl.accept_languages", true);
pref("services.sync.prefs.sync.intl.regional_prefs.use_os_locales", true);
pref("services.sync.prefs.sync.layout.spellcheckDefault", true);
pref("services.sync.prefs.sync.media.autoplay.default", true);
pref("services.sync.prefs.sync.media.eme.enabled", true);
pref("services.sync.prefs.sync.media.videocontrols.picture-in-picture.video-toggle.enabled", true);
pref("services.sync.prefs.sync.network.cookie.cookieBehavior", true);
pref("services.sync.prefs.sync.network.cookie.lifetimePolicy", true);
pref("services.sync.prefs.sync.network.cookie.thirdparty.sessionOnly", true);
pref("services.sync.prefs.sync.permissions.default.image", true);
pref("services.sync.prefs.sync.pref.downloads.disable_button.edit_actions", true);
pref("services.sync.prefs.sync.pref.privacy.disable_button.cookie_exceptions", true);
pref("services.sync.prefs.sync.privacy.clearOnShutdown.cache", true);
pref("services.sync.prefs.sync.privacy.clearOnShutdown.cookies", true);
pref("services.sync.prefs.sync.privacy.clearOnShutdown.downloads", true);
pref("services.sync.prefs.sync.privacy.clearOnShutdown.formdata", true);
pref("services.sync.prefs.sync.privacy.clearOnShutdown.history", true);
pref("services.sync.prefs.sync.privacy.clearOnShutdown.offlineApps", true);
pref("services.sync.prefs.sync.privacy.clearOnShutdown.sessions", true);
pref("services.sync.prefs.sync.privacy.clearOnShutdown.siteSettings", true);
pref("services.sync.prefs.sync.privacy.donottrackheader.enabled", true);
pref("services.sync.prefs.sync.privacy.fuzzyfox.enabled", false);
pref("services.sync.prefs.sync.privacy.fuzzyfox.clockgrainus", false);
pref("services.sync.prefs.sync.privacy.sanitize.sanitizeOnShutdown", true);
pref("services.sync.prefs.sync.privacy.trackingprotection.enabled", true);
pref("services.sync.prefs.sync.privacy.trackingprotection.cryptomining.enabled", true);
pref("services.sync.prefs.sync.privacy.trackingprotection.fingerprinting.enabled", true);
pref("services.sync.prefs.sync.privacy.trackingprotection.pbmode.enabled", true);
pref("services.sync.prefs.sync.privacy.resistFingerprinting", true);
pref("services.sync.prefs.sync.privacy.reduceTimerPrecision", true);
pref("services.sync.prefs.sync.privacy.resistFingerprinting.reduceTimerPrecision.microseconds", true);
pref("services.sync.prefs.sync.privacy.resistFingerprinting.reduceTimerPrecision.jitter", true);
pref("services.sync.prefs.sync.privacy.userContext.enabled", true);
pref("services.sync.prefs.sync.privacy.userContext.newTabContainerOnLeftClick.enabled", true);
pref("services.sync.prefs.sync.security.default_personal_cert", true);
pref("services.sync.prefs.sync.services.sync.syncedTabs.showRemoteIcons", true);
pref("services.sync.prefs.sync.signon.autofillForms", true);
pref("services.sync.prefs.sync.signon.generation.enabled", true);
pref("services.sync.prefs.sync.signon.management.page.breach-alerts.enabled", true);
pref("services.sync.prefs.sync.signon.rememberSignons", true);
pref("services.sync.prefs.sync.spellchecker.dictionary", true);
pref("services.sync.prefs.sync.ui.osk.enabled", true);

// A preference which, if false, means sync will only apply incoming preference
// changes if there's already a local services.sync.prefs.sync.* control pref.
// If true, all incoming preferences will be applied and the local "control
// pref" updated accordingly.
pref("services.sync.prefs.dangerously_allow_arbitrary", false);

// A preference that controls whether we should show the icon for a remote tab.
// This pref has no UI but exists because some people may be concerned that
// fetching these icons to show remote tabs may leak information about that
// user's tabs and bookmarks. Note this pref is also synced.
pref("services.sync.syncedTabs.showRemoteIcons", true);

// Whether the character encoding menu is under the main Firefox button. This
// preference is a string so that localizers can alter it.
pref("browser.menu.showCharacterEncoding", "chrome://browser/locale/browser.properties");

// Allow using tab-modal prompts when possible.
pref("prompts.tab_modal.enabled", true);

// Whether prompts should be content modal (1) tab modal (2) or window modal(3) by default
// This is a fallback value for when prompt callers do not specify a modalType.
pref("prompts.defaultModalType", 3);

pref("browser.topsites.useRemoteSetting", false);

pref("browser.partnerlink.attributionURL", "https://topsites.services.mozilla.com/cid/amzn_2020_a1");

// Whether to show tab level system prompts opened via nsIPrompt(Service) as
// SubDialogs in the TabDialogBox (true) or as TabModalPrompt in the
// TabModalPromptBox (false).
pref("prompts.tabChromePromptSubDialog", true);

// Activates preloading of the new tab url.
pref("browser.newtab.preload", true);

// Preference to enable the entire new newtab experience at once.
pref("browser.newtabpage.activity-stream.newNewtabExperience.enabled", false);

// A preference which allows us to enable the fly out customization overlay
// on the newtab page.
pref("browser.newtabpage.activity-stream.customizationMenu.enabled", false);

// Activity Stream prefs that control to which page to redirect
#ifndef RELEASE_OR_BETA
  pref("browser.newtabpage.activity-stream.debug", false);
#endif

pref("browser.library.activity-stream.enabled", true);

// The remote FxA root content URL for the Activity Stream firstrun page.
pref("browser.newtabpage.activity-stream.fxaccounts.endpoint", "https");

// The pref that controls if the search shortcuts experiment is on
pref("browser.newtabpage.activity-stream.improvesearch.topSiteSearchShortcuts", true);

// ASRouter provider configuration
pref("browser.newtabpage.activity-stream.asrouter.providers.cfr", "{\"id\":\"cfr\",\"enabled\":true,\"type\":\"remote-settings\",\"bucket\":\"cfr\",\"updateCycleInMs\":3600000}");
pref("browser.newtabpage.activity-stream.asrouter.providers.whats-new-panel", "{\"id\":\"whats-new-panel\",\"enabled\":true,\"type\":\"remote-settings\",\"bucket\":\"whats-new-panel\",\"updateCycleInMs\":3600000}");
pref("browser.newtabpage.activity-stream.asrouter.providers.message-groups", "{\"id\":\"message-groups\",\"enabled\":true,\"type\":\"remote-settings\",\"bucket\":\"message-groups\",\"updateCycleInMs\":3600000}");
// This url, if changed, MUST continue to point to an https url. Pulling arbitrary content to inject into
// this page over http opens us up to a man-in-the-middle attack that we'd rather not face. If you are a downstream
// repackager of this code using an alternate snippet url, please keep your users safe
pref("browser.newtabpage.activity-stream.asrouter.providers.snippets", "{\"id\":\"snippets\",\"enabled\":true,\"type\":\"remote\",\"url\":\"\",\"updateCycleInMs\":14400000}");
pref("browser.newtabpage.activity-stream.asrouter.providers.messaging-experiments", "{\"id\":\"messaging-experiments\",\"enabled\":true,\"type\":\"remote-experiments\",\"messageGroups\":[\"cfr\",\"whats-new-panel\",\"moments-page\",\"snippets\",\"cfr-fxa\",\"aboutwelcome\"],\"updateCycleInMs\":3600000}");

// ASRouter user prefs
pref("browser.newtabpage.activity-stream.asrouter.userprefs.cfr.addons", true);
pref("browser.newtabpage.activity-stream.asrouter.userprefs.cfr.features", true);

// The pref that controls if ASRouter uses the remote fluent files.
// It's enabled by default, but could be disabled to force ASRouter to use the local files.
pref("browser.newtabpage.activity-stream.asrouter.useRemoteL10n", true);

// These prefs control if Discovery Stream is enabled.
pref("browser.newtabpage.activity-stream.discoverystream.enabled", true);
pref("browser.newtabpage.activity-stream.discoverystream.hardcoded-basic-layout", false);
pref("browser.newtabpage.activity-stream.discoverystream.spocs-endpoint", "");

// List of regions that do not get stories, regardless of locale-list-config.
pref("browser.newtabpage.activity-stream.discoverystream.region-stories-block", "FR");
// List of locales that get stories, regardless of region-stories-config.
#ifdef NIGHTLY_BUILD
  pref("browser.newtabpage.activity-stream.discoverystream.locale-list-config", "en-US,en-CA,en-GB");
#else
  pref("browser.newtabpage.activity-stream.discoverystream.locale-list-config", "");
#endif
// List of regions that get stories by default.
pref("browser.newtabpage.activity-stream.discoverystream.region-stories-config", "US,DE,CA,GB,IE,CH,AT,BE,IN");

// List of regions that get spocs by default.
pref("browser.newtabpage.activity-stream.discoverystream.region-spocs-config", "US,CA,DE,GB");
// List of regions that don't get the 7 row layout.
pref("browser.newtabpage.activity-stream.discoverystream.region-basic-config", "");

// Allows Pocket story collections to be dismissed.
pref("browser.newtabpage.activity-stream.discoverystream.isCollectionDismissible", true);
pref("browser.newtabpage.activity-stream.discoverystream.personalization.version", 1);
// Configurable keys used by personalization version 2.
pref("browser.newtabpage.activity-stream.discoverystream.personalization.modelKeys", "nb_model_arts_and_entertainment, nb_model_autos_and_vehicles, nb_model_beauty_and_fitness, nb_model_blogging_resources_and_services, nb_model_books_and_literature, nb_model_business_and_industrial, nb_model_computers_and_electronics, nb_model_finance, nb_model_food_and_drink, nb_model_games, nb_model_health, nb_model_hobbies_and_leisure, nb_model_home_and_garden, nb_model_internet_and_telecom, nb_model_jobs_and_education, nb_model_law_and_government, nb_model_online_communities, nb_model_people_and_society, nb_model_pets_and_animals, nb_model_real_estate, nb_model_reference, nb_model_science, nb_model_shopping, nb_model_sports, nb_model_travel");
// System pref to allow Pocket stories personalization to be turned on/off.
pref("browser.newtabpage.activity-stream.discoverystream.recs.personalized", false);
// System pref to allow Pocket sponsored content personalization to be turned on/off.
pref("browser.newtabpage.activity-stream.discoverystream.spocs.personalized", true);

// User pref to show stories on newtab (feeds.system.topstories has to be set to true as well)
pref("browser.newtabpage.activity-stream.feeds.section.topstories", true);

// The pref controls if search hand-off is enabled for Activity Stream.
#ifdef NIGHTLY_BUILD
  pref("browser.newtabpage.activity-stream.improvesearch.handoffToAwesomebar", true);
#else
  pref("browser.newtabpage.activity-stream.improvesearch.handoffToAwesomebar", false);
#endif

pref("browser.newtabpage.activity-stream.logowordmark.alwaysVisible", false);

// Used to display triplet cards on newtab
pref("trailhead.firstrun.newtab.triplets", "");
// Separate about welcome
pref("browser.aboutwelcome.enabled", true);
// Used to set multistage welcome UX
pref("browser.aboutwelcome.overrideContent", "");

// The pref that controls if the What's New panel is enabled.
pref("browser.messaging-system.whatsNewPanel.enabled", true);
// Used for CFR messages with scores. See Bug 1594422.
pref("browser.messaging-system.personalized-cfr.scores", "{}");
pref("browser.messaging-system.personalized-cfr.score-threshold", 5000);

// Experiment Manager
// See Console.jsm LOG_LEVELS for all possible values
pref("messaging-system.log", "warn");
pref("messaging-system.rsexperimentloader.enabled", true);
pref("messaging-system.rsexperimentloader.collection_id", "nimbus-desktop-experiments");

// Enable the DOM fullscreen API.
pref("full-screen-api.enabled", true);

// Startup Crash Tracking
// number of startup crashes that can occur before starting into safe mode automatically
// (this pref has no effect if more than 6 hours have passed since the last crash)
pref("toolkit.startup.max_resumed_crashes", 3);

// Whether to use RegisterApplicationRestart to restart the browser and resume
// the session on next Windows startup
#if defined(XP_WIN)
  pref("toolkit.winRegisterApplicationRestart", true);
#endif

// Completely disable pdf.js as an option to preview pdfs within firefox.
// Note: if this is not disabled it does not necessarily mean pdf.js is the pdf
// handler just that it is an option.
pref("pdfjs.disabled", false);
// Used by pdf.js to know the first time firefox is run with it installed so it
// can become the default pdf viewer.
pref("pdfjs.firstRun", true);
// The values of preferredAction and alwaysAskBeforeHandling before pdf.js
// became the default.
pref("pdfjs.previousHandler.preferredAction", 0);
pref("pdfjs.previousHandler.alwaysAskBeforeHandling", false);

// Try to convert PDFs sent as octet-stream
pref("pdfjs.handleOctetStream", true);

// Is the sidebar positioned ahead of the content browser
pref("sidebar.position_start", true);

pref("security.identitypopup.recordEventTelemetry", true);
pref("security.protectionspopup.recordEventTelemetry", true);
pref("security.app_menu.recordEventTelemetry", true);

// Block insecure active content on https pages
pref("security.mixed_content.block_active_content", true);

// Show in-content login form warning UI for insecure login fields
pref("security.insecure_field_warning.contextual.enabled", true);

// Show degraded UI for http pages.
pref("security.insecure_connection_icon.enabled", true);
// Show degraded UI for http pages in private mode.
pref("security.insecure_connection_icon.pbmode.enabled", true);

// For secure connections, show gray instead of green lock icon
pref("security.secure_connection_icon_color_gray", true);

// Show "Not Secure" text for http pages; disabled for now
pref("security.insecure_connection_text.enabled", false);
pref("security.insecure_connection_text.pbmode.enabled", false);

// 1 = allow MITM for certificate pinning checks.
pref("security.cert_pinning.enforcement_level", 1);


// If this turns true, Moz*Gesture events are not called stopPropagation()
// before content.
pref("dom.debug.propagate_gesture_events_through_content", false);

// CustomizableUI debug logging.
pref("browser.uiCustomization.debug", false);

// CustomizableUI state of the browser's user interface
pref("browser.uiCustomization.state", "");

// If set to false, FxAccounts and Sync will be unavailable.
// A restart is mandatory after flipping that preference.
pref("identity.fxaccounts.enabled", false);

// The remote FxA root content URL. Must use HTTPS.
pref("identity.fxaccounts.remote.root", "");

// The value of the context query parameter passed in fxa requests.
pref("identity.fxaccounts.contextParam", "fx_desktop_v3");

// The remote URL of the FxA Profile Server
pref("identity.fxaccounts.remote.profile.uri", "");

// The remote URL of the FxA OAuth Server
pref("identity.fxaccounts.remote.oauth.uri", "");

// Whether FxA pairing using QR codes is enabled.
pref("identity.fxaccounts.pairing.enabled", false);

// The remote URI of the FxA pairing server
pref("identity.fxaccounts.remote.pairing.uri", "");

// Token server used by the FxA Sync identity.
pref("identity.sync.tokenserver.uri", "");

// Fetch Sync tokens using the OAuth token function
#ifdef NIGHTLY_BUILD
  // Only enabled in Nightly to avoid excessive / abnormal traffic to FxA
  pref("identity.sync.useOAuthForSyncToken", false);
#else
  pref("identity.sync.useOAuthForSyncToken", false);
#endif

// Using session tokens to fetch OAuth tokens
pref("identity.fxaccounts.useSessionTokensForOAuth", true);

// Auto-config URL for FxA self-hosters, makes an HTTP request to
// [identity.fxaccounts.autoconfig.uri]/.well-known/fxa-client-configuration
// This is now the prefered way of pointing to a custom FxA server, instead
// of making changes to "identity.fxaccounts.*.uri".
pref("identity.fxaccounts.autoconfig.uri", "");

// URL for help link about Send Tab.
pref("identity.sendtabpromo.url", "");

// URLs for promo links to mobile browsers. Note that consumers are expected to
// append a value for utm_campaign.
pref("identity.mobilepromo.android", "");
pref("identity.mobilepromo.ios", "");

// Migrate any existing Firefox Account data from the default profile to the
// Developer Edition profile.
#ifdef MOZ_DEV_EDITION
  pref("identity.fxaccounts.migrateToDevEdition", true);
#else
  pref("identity.fxaccounts.migrateToDevEdition", false);
#endif

// If activated, send tab will use the new FxA commands backend.
pref("identity.fxaccounts.commands.enabled", true);
// How often should we try to fetch missed FxA commands on sync (in seconds).
// Default is 24 hours.
pref("identity.fxaccounts.commands.missed.fetch_interval", 86400);

// Whether we should run a test-pattern through EME GMPs before assuming they'll
// decode H.264.
pref("media.gmp.trial-create.enabled", true);

// Note: when media.gmp-*.visible is true, provided we're running on a
// supported platform/OS version, the corresponding CDM appears in the
// plugins list, Firefox will download the GMP/CDM if enabled, and our
// UI to re-enable EME prompts the user to re-enable EME if it's disabled
// and script requests EME. If *.visible is false, we won't show the UI
// to enable the CDM if its disabled; it's as if the keysystem is completely
// unsupported.

#ifdef MOZ_WIDEVINE_EME
  pref("media.gmp-widevinecdm.visible", true);
  pref("media.gmp-widevinecdm.enabled", true);
#endif

pref("media.gmp-gmpopenh264.visible", true);
pref("media.gmp-gmpopenh264.enabled", true);

// Set Firefox to block autoplay, asking for permission by default.
pref("media.autoplay.default", 1); // 0=Allowed, 1=Blocked, 5=All Blocked

#ifdef NIGHTLY_BUILD
  // Block WebAudio from playing automatically.
  pref("media.autoplay.block-webaudio", true);
#else
  pref("media.autoplay.block-webaudio", false);
#endif

pref("media.videocontrols.picture-in-picture.enabled", true);
pref("media.videocontrols.picture-in-picture.video-toggle.enabled", true);
pref("media.videocontrols.picture-in-picture.keyboard-controls.enabled", true);

#ifdef NIGHTLY_BUILD
  // Show the audio toggle for Picture-in-Picture.
  pref("media.videocontrols.picture-in-picture.audio-toggle.enabled", true);
  // Enable keyboard controls for Picture-in-Picture.
#else
  pref("media.videocontrols.picture-in-picture.audio-toggle.enabled", false);
#endif

pref("browser.translation.detectLanguage", false);
pref("browser.translation.neverForLanguages", "");
// Show the translation UI bits, like the info bar, notification icon and preferences.
pref("browser.translation.ui.show", false);
// Allows to define the translation engine. Google is default, Bing or Yandex are other options.
pref("browser.translation.engine", "Google");

// Telemetry settings.
// Determines if Telemetry pings can be archived locally.
pref("toolkit.telemetry.archive.enabled", true);
// Enables sending the shutdown ping when Firefox shuts down.
pref("toolkit.telemetry.shutdownPingSender.enabled", true);
// Enables sending the shutdown ping using the pingsender from the first session.
pref("toolkit.telemetry.shutdownPingSender.enabledFirstSession", false);
// Enables sending a duplicate of the first shutdown ping from the first session.
pref("toolkit.telemetry.firstShutdownPing.enabled", true);
// Enables sending the 'new-profile' ping on new profiles.
pref("toolkit.telemetry.newProfilePing.enabled", true);
// Enables sending 'update' pings on Firefox updates.
pref("toolkit.telemetry.updatePing.enabled", true);
// Enables sending 'bhr' pings when the browser hangs.
pref("toolkit.telemetry.bhrPing.enabled", true);
// Whether to enable Ecosystem Telemetry, requires a restart.
pref("toolkit.telemetry.ecosystemtelemetry.enabled", false);

// Ping Centre Telemetry settings.
pref("browser.ping-centre.telemetry", true);
pref("browser.ping-centre.log", false);

// Enable GMP support in the addon manager.
pref("media.gmp-provider.enabled", true);

#ifdef NIGHTLY_BUILD
// Enable Dynamic First-Party Isolation in Nightly.
pref("network.cookie.cookieBehavior", 5 /* BEHAVIOR_REJECT_TRACKER_AND_PARTITION_FOREIGN */);
#else
// Enable blocking access to storage from tracking resources by default.
pref("network.cookie.cookieBehavior", 4 /* BEHAVIOR_REJECT_TRACKER */);
#endif

// Enable fingerprinting blocking by default for all channels, only on desktop.
pref("privacy.trackingprotection.fingerprinting.enabled", true);

// Enable cryptomining blocking by default for all channels, only on desktop.
pref("privacy.trackingprotection.cryptomining.enabled", true);

pref("browser.contentblocking.database.enabled", true);

pref("dom.storage_access.enabled", true);

pref("browser.contentblocking.cryptomining.preferences.ui.enabled", true);
pref("browser.contentblocking.fingerprinting.preferences.ui.enabled", true);
#ifdef NIGHTLY_BUILD
  // Enable cookieBehavior = BEHAVIOR_REJECT_TRACKER_AND_PARTITION_FOREIGN as an option in the custom category ui
  pref("browser.contentblocking.reject-and-isolate-cookies.preferences.ui.enabled", true);
#endif
// State Partitioning MVP UI. Disabled by default for now.
pref("browser.contentblocking.state-partitioning.mvp.ui.enabled", false);

// Possible values for browser.contentblocking.features.strict pref:
//   Tracking Protection:
//     "tp": tracking protection enabled
//     "-tp": tracking protection disabled
//   Tracking Protection in private windows:
//     "tpPrivate": tracking protection in private windows enabled
//     "-tpPrivate": tracking protection in private windows disabled
//   Fingerprinting:
//     "fp": fingerprinting blocking enabled
//     "-fp": fingerprinting blocking disabled
//   Cryptomining:
//     "cm": cryptomining blocking enabled
//     "-cm": cryptomining blocking disabled
//   Social Tracking Protection:
//     "stp": social tracking protection enabled
//     "-stp": social tracking protection disabled
//   Cookie behavior:
//     "cookieBehavior0": cookie behaviour BEHAVIOR_ACCEPT
//     "cookieBehavior1": cookie behaviour BEHAVIOR_REJECT_FOREIGN
//     "cookieBehavior2": cookie behaviour BEHAVIOR_REJECT
//     "cookieBehavior3": cookie behaviour BEHAVIOR_LIMIT_FOREIGN
//     "cookieBehavior4": cookie behaviour BEHAVIOR_REJECT_TRACKER
//     "cookieBehavior5": cookie behaviour BEHAVIOR_REJECT_TRACKER_AND_PARTITION_FOREIGN
// One value from each section must be included in the browser.contentblocking.features.strict pref.
#ifdef NIGHTLY_BUILD
// Enable Dynamic First-Party Isolation in Nightly.
pref("browser.contentblocking.features.strict", "tp,tpPrivate,cookieBehavior5,cm,fp,stp,lvl2");
#else
pref("browser.contentblocking.features.strict", "tp,tpPrivate,cookieBehavior4,cm,fp,stp,lvl2");
#endif

// Hide the "Change Block List" link for trackers/tracking content in the custom
// Content Blocking/ETP panel. By default, it will not be visible. There is also
// an UI migration in place to set this pref to true if a user has a custom block
// lists enabled.
pref("browser.contentblocking.customBlockList.preferences.ui.enabled", false);

pref("browser.contentblocking.reportBreakage.url", "");

// Enable Protections report's Lockwise card by default.
pref("browser.contentblocking.report.lockwise.enabled", true);

// Enable Protections report's Monitor card by default.
pref("browser.contentblocking.report.monitor.enabled", true);

// Disable Protections report's Proxy card by default.
pref("browser.contentblocking.report.proxy.enabled", false);

// Disable the mobile promotion by default.
pref("browser.contentblocking.report.show_mobile_app", true);

// Enable the vpn card by default.
pref("browser.contentblocking.report.vpn.enabled", true);
// Only show vpn card to certain regions. Comma separated string of two letter ISO 3166-1 country codes.
pref("browser.contentblocking.report.vpn_regions", "us,ca,nz,sg,my,gb");
// Comma separated string of mozilla vpn supported platforms.
pref("browser.contentblocking.report.vpn_platforms", "win");
pref("browser.contentblocking.report.hide_vpn_banner", false);
pref("browser.contentblocking.report.vpn_sub_id", "sub_HrfCZF7VPHzZkA");

pref("browser.contentblocking.report.monitor.url", "");
pref("browser.contentblocking.report.monitor.how_it_works.url", "");
pref("browser.contentblocking.report.monitor.sign_in_url", "");
pref("browser.contentblocking.report.monitor.preferences_url", "");
pref("browser.contentblocking.report.monitor.home_page_url", "");
pref("browser.contentblocking.report.manage_devices.url", "");
pref("browser.contentblocking.report.endpoint_url", "");
pref("browser.contentblocking.report.proxy_extension.url", "");
pref("browser.contentblocking.report.lockwise.mobile-ios.url", "");
pref("browser.contentblocking.report.lockwise.mobile-android.url", "");
pref("browser.contentblocking.report.mobile-ios.url", "");
pref("browser.contentblocking.report.mobile-android.url", "");

// Protection Report's SUMO urls
pref("browser.contentblocking.report.lockwise.how_it_works.url", "");
pref("browser.contentblocking.report.social.url", "");
pref("browser.contentblocking.report.cookie.url", "");
pref("browser.contentblocking.report.tracker.url", "");
pref("browser.contentblocking.report.fingerprinter.url", "");
pref("browser.contentblocking.report.cryptominer.url", "");

pref("browser.contentblocking.cfr-milestone.enabled", true);
pref("browser.contentblocking.cfr-milestone.milestone-achieved", 0);
// Milestones should always be in increasing order
pref("browser.contentblocking.cfr-milestone.milestones", "[1000, 5000, 10000, 25000, 50000, 100000, 500000]");

// Enables the new Protections Panel.
#ifdef NIGHTLY_BUILD
  pref("browser.protections_panel.enabled", true);
  pref("browser.protections_panel.infoMessage.seen", false);
#endif

// Always enable newtab segregation using containers
pref("privacy.usercontext.about_newtab_segregation.enabled", true);
// Enable Contextual Identity Containers
#ifdef NIGHTLY_BUILD
  pref("privacy.userContext.enabled", true);
  pref("privacy.userContext.ui.enabled", true);
#else
  pref("privacy.userContext.enabled", false);
  pref("privacy.userContext.ui.enabled", false);
#endif
pref("privacy.userContext.extension", "");
// allows user to open container menu on a left click instead of a new
// tab in the default container
pref("privacy.userContext.newTabContainerOnLeftClick.enabled", false);

#if defined(NIGHTLY_BUILD) || defined(XP_WIN) || defined(XP_MACOSX)
// Set to true to allow the user to silence all notifications when
// sharing the screen. Only shipping on Windows and macOS out to
// release. Enabled for all desktop platforms on Nightly.
pref("privacy.webrtc.allowSilencingNotifications", true);
// Set to true to use the legacy WebRTC global indicator
pref("privacy.webrtc.legacyGlobalIndicator", false);
pref("privacy.webrtc.hideGlobalIndicator", false);
#else
pref("privacy.webrtc.allowSilencingNotifications", false);
pref("privacy.webrtc.legacyGlobalIndicator", true);
#endif

// Set to true to add toggles to the WebRTC indicator for globally
// muting the camera and microphone.
pref("privacy.webrtc.globalMuteToggles", false);

// Set to true to enable a warning displayed when attempting
// to switch tabs in a window that's being shared over WebRTC.
pref("privacy.webrtc.sharedTabWarning", false);

// Start the browser in e10s mode
pref("browser.tabs.remote.autostart", true);
pref("browser.tabs.remote.desktopbehavior", true);

// Run media transport in a separate process?
#ifdef EARLY_BETA_OR_EARLIER
  pref("media.peerconnection.mtransport_process", true);
#else
  pref("media.peerconnection.mtransport_process", false);
#endif

// For speculatively warming up tabs to improve perceived
// performance while using the async tab switcher.
pref("browser.tabs.remote.warmup.enabled", true);

// Caches tab layers to improve perceived performance
// of tab switches.
pref("browser.tabs.remote.tabCacheSize", 0);

pref("browser.tabs.remote.warmup.maxTabs", 3);
pref("browser.tabs.remote.warmup.unloadDelayMs", 2000);

// For the about:tabcrashed page
pref("browser.tabs.crashReporting.sendReport", true);
pref("browser.tabs.crashReporting.includeURL", false);
pref("browser.tabs.crashReporting.requestEmail", false);
pref("browser.tabs.crashReporting.emailMe", false);
pref("browser.tabs.crashReporting.email", "");

// If true, unprivileged extensions may use experimental APIs on
// nightly and developer edition.
pref("extensions.experiments.enabled", false);

#if defined(XP_WIN)
  // Allows us to deprioritize the processes of background tabs at an OS level
  pref("dom.ipc.processPriorityManager.enabled", true);
#endif

// Don't limit how many nodes we care about on desktop:
pref("reader.parse-node-limit", 0);

// On desktop, we want the URLs to be included here for ease of debugging,
// and because (normally) these errors are not persisted anywhere.
pref("reader.errors.includeURLs", true);

pref("view_source.tab", true);

pref("dom.serviceWorkers.enabled", true);

// Enable Push API.
pref("dom.push.enabled", true);

// These are the thumbnail width/height set in about:newtab.
// If you change this, ENSURE IT IS THE SAME SIZE SET
// by about:newtab. These values are in CSS pixels.
pref("toolkit.pageThumbs.minWidth", 280);
pref("toolkit.pageThumbs.minHeight", 190);

// Enable speech synthesis
pref("media.webspeech.synth.enabled", true);

pref("browser.esedbreader.loglevel", "Error");

pref("browser.laterrun.enabled", false);

pref("dom.ipc.processPrelaunch.enabled", false);

// See comments in bug 1340115 on how we got to these numbers.
pref("browser.migrate.chrome.history.limit", 2000);
pref("browser.migrate.chrome.history.maxAgeInDays", 180);

pref("extensions.pocket.api", "");
pref("extensions.pocket.enabled", false);
pref("extensions.pocket.oAuthConsumerKey", "");
pref("extensions.pocket.site", "");
pref("browser.migrate.showBookmarksToolbarAfterMigration", false);

// Can be removed once Bug 1618058 is resolved.
pref("signon.generation.confidenceThreshold", "0.75");

// Control what version of the logged out doorhanger is displayed
// Possibilities are: `control`, `control-one-button`, `variant_a`, `variant_b`, `variant_c`
pref("extensions.pocket.loggedOutVariant", "control");

#ifdef NIGHTLY_BUILD
pref("signon.management.page.fileImport.enabled", true);
pref("signon.management.page.os-auth.enabled", true);
#else
pref("signon.management.page.fileImport.enabled", false);
pref("signon.management.page.os-auth.enabled", false);
#endif
pref("signon.management.page.breach-alerts.enabled", true);
pref("signon.management.page.vulnerable-passwords.enabled", true);
pref("signon.management.page.sort", "name");
// The utm_creative value is appended within the code (specific to the location on
// where it is clicked). Be sure that if these two prefs are updated, that
// the utm_creative param be last.
pref("signon.management.page.mobileAndroidURL", "");
pref("signon.management.page.mobileAppleURL", "");
pref("signon.management.page.breachAlertUrl",
     "");
pref("signon.management.page.hideMobileFooter", false);
pref("signon.management.page.showPasswordSyncNotification", true);
pref("signon.passwordEditCapture.enabled", true);
pref("signon.showAutoCompleteFooter", true);
pref("signon.showAutoCompleteImport", "import");
pref("signon.suggestImportCount", 3);

// Enable the "Simplify Page" feature in Print Preview. This feature
// is disabled by default in toolkit.
pref("print.use_simplify_page", true);

// Space separated list of URLS that are allowed to send objects (instead of
// only strings) through webchannels. This list is duplicated in mobile/android/app/mobile.js
pref("webchannel.allowObject.urlWhitelist", "");

// Whether or not the browser should scan for unsubmitted
// crash reports, and then show a notification for submitting
// those reports.
#ifdef NIGHTLY_BUILD
  pref("browser.crashReports.unsubmittedCheck.enabled", false);
#else
  pref("browser.crashReports.unsubmittedCheck.enabled", false);
#endif

// chancesUntilSuppress is how many times we'll show the unsubmitted
// crash report notification across different days and shutdown
// without a user choice before we suppress the notification for
// some number of days.
pref("browser.crashReports.unsubmittedCheck.chancesUntilSuppress", 4);
pref("browser.crashReports.unsubmittedCheck.autoSubmit2", false);

// Preferences for the form autofill system extension
// The truthy values of "extensions.formautofill.available" are "on" and "detect",
// any other value means autofill isn't available.
// "detect" means it's enabled if conditions defined in the extension are met.
pref("extensions.formautofill.available", "detect");
pref("extensions.formautofill.addresses.enabled", true);
pref("extensions.formautofill.addresses.capture.enabled", false);
pref("extensions.formautofill.creditCards.available", true);
pref("extensions.formautofill.creditCards.enabled", true);
// Checkbox in sync options for credit card data sync service
pref("services.sync.engine.creditcards.available", true);
// Temporary preference to control displaying the UI elements for
// credit card autofill used for the duration of the A/B test.
pref("extensions.formautofill.creditCards.hideui", false);
// Pref for shield/heartbeat to recognize users who have used Credit Card
// Autofill. The valid values can be:
// 0: none
// 1: submitted a manually-filled credit card form (but didn't see the doorhanger
//    because of a duplicate profile in the storage)
// 2: saw the doorhanger
// 3: submitted an autofill'ed credit card form
pref("extensions.formautofill.creditCards.used", 0);
pref("extensions.formautofill.firstTimeUse", true);
pref("extensions.formautofill.heuristics.enabled", true);
// Whether the user enabled the OS re-auth dialog.
pref("extensions.formautofill.reauth.enabled", false);
pref("extensions.formautofill.section.enabled", true);
pref("extensions.formautofill.loglevel", "Warn");

pref("toolkit.osKeyStore.loglevel", "Warn");

pref("extensions.formautofill.supportedCountries", "US");
pref("extensions.formautofill.supportRTL", false);

// Whether or not to restore a session with lazy-browser tabs.
pref("browser.sessionstore.restore_tabs_lazily", true);

pref("browser.suppress_first_window_animation", true);

// Preference that allows individual users to disable Screenshots.
pref("extensions.screenshots.disabled", false);
// Preference that allows individual users to leave Screenshots enabled, but
// disable uploading to the server.
pref("extensions.screenshots.upload-disabled", false);

// DoH Rollout: whether to enable automatic performance-based TRR-selection.
// This pref is controlled by a Normandy rollout so we don't overload providers.
pref("doh-rollout.trr-selection.enabled", false);

// DoH Rollout: whether to enable automatic steering to provider endpoints.
// This pref is also controlled by a Normandy rollout.
pref("doh-rollout.provider-steering.enabled", false);

// DoH Rollout: whether to clear the mode value at shutdown.
pref("doh-rollout.clearModeOnShutdown", false);

// URL for Learn More link for browser error logging in preferences
pref("browser.chrome.errorReporter.infoURL",
     "");

// Normandy client preferences
pref("app.normandy.api_url", "");
pref("app.normandy.dev_mode", false);
pref("app.normandy.enabled", false);
pref("app.normandy.first_run", true);
pref("app.normandy.logging.level", 50); // Warn
pref("app.normandy.run_interval_seconds", 21600); // 6 hours
pref("app.normandy.shieldLearnMoreUrl", "");
pref("app.normandy.last_seen_buildid", "");
pref("app.normandy.onsync_skew_sec", 600);
#ifdef MOZ_DATA_REPORTING
  pref("app.shield.optoutstudies.enabled", false);
#else
  pref("app.shield.optoutstudies.enabled", false);
#endif

// Web apps support
pref("browser.ssb.enabled", false);

// Multi-lingual preferences
#if defined(RELEASE_OR_BETA) && !defined(MOZ_DEV_EDITION)
  pref("intl.multilingual.enabled", true);
  pref("intl.multilingual.downloadEnabled", true);
#else
  pref("intl.multilingual.enabled", false);
  // AMO only serves language packs for release and beta versions.
  pref("intl.multilingual.downloadEnabled", false);
#endif

// Simulate conditions that will happen when the browser
// is running with Fission enabled. This is meant to assist
// development and testing of Fission.
// The current simulated conditions are:
// - Don't propagate events from subframes to JS child actors
pref("fission.frontend.simulate-events", false);
// - Only deliver subframe messages that specifies
//   their destination (using the BrowsingContext id).
pref("fission.frontend.simulate-messages", false);

// Coverage ping is disabled by default.
pref("toolkit.coverage.enabled", false);
pref("toolkit.coverage.endpoint.base", "");

// Discovery prefs
pref("browser.discovery.enabled", false);
pref("browser.discovery.containers.enabled", false);
pref("browser.discovery.sites", "");

pref("browser.engagement.recent_visited_origins.expiry", 86400); // 24 * 60 * 60 (24 hours in seconds)
pref("browser.engagement.downloads-button.has-used", false);
pref("browser.engagement.fxa-toolbar-menu-button.has-used", false);
pref("browser.engagement.home-button.has-used", false);
pref("browser.engagement.sidebar-button.has-used", false);

pref("browser.aboutConfig.showWarning", false);

pref("browser.toolbars.keyboard_navigation", true);

// The visibility of the bookmarks toolbar.
// "newtab": Show on the New Tab Page
// "always": Always show
// "never": Never show
pref("browser.toolbars.bookmarks.visibility", "newtab");

// Visibility of the "Show Other Bookmarks" menuitem in the
// bookmarks toolbar contextmenu.
pref("browser.toolbars.bookmarks.showOtherBookmarks", true);

// When true, this pref will always show the bookmarks bar on
// the New Tab Page, allowing showing/hiding via keyboard shortcut,
// and other functionality to improve the usage of the Bookmarks Toolbar.
#ifdef EARLY_BETA_OR_EARLIER
pref("browser.toolbars.bookmarks.2h2020", false);
#else
pref("browser.toolbars.bookmarks.2h2020", false);
#endif

// Prefs to control the Firefox Account toolbar menu.
// This pref will surface existing Firefox Account information
// as a button next to the hamburger menu. It allows
// quick access to sign-in and manage your Firefox Account.
pref("identity.fxaccounts.toolbar.enabled", false);
pref("identity.fxaccounts.toolbar.accessed", false);

// Prefs for different services supported by Firefox Account
pref("identity.fxaccounts.service.sendLoginUrl", "");
pref("identity.fxaccounts.service.monitorLoginUrl", "");

// Check bundled omni JARs for corruption.
pref("corroborator.enabled", true);

// Toolbox preferences
pref("devtools.toolbox.footer.height", 250);
pref("devtools.toolbox.sidebar.width", 500);
pref("devtools.toolbox.host", "bottom");
pref("devtools.toolbox.previousHost", "right");
pref("devtools.toolbox.selectedTool", "inspector");
pref("devtools.toolbox.sideEnabled", true);
pref("devtools.toolbox.zoomValue", "1");
pref("devtools.toolbox.splitconsoleEnabled", false);
pref("devtools.toolbox.splitconsoleHeight", 100);
pref("devtools.toolbox.tabsOrder", "");

// The fission pref for enabling the "Multiprocess Browser Toolbox", which will
// make it possible to debug anything in Firefox (See Bug 1570639 for more
// information).
#if defined(NIGHTLY_BUILD)
pref("devtools.browsertoolbox.fission", true);
#else
pref("devtools.browsertoolbox.fission", false);
#endif

// This pref is also related to fission, but not only. It allows the toolbox
// to stay open even if the debugged tab switches to another process.
// It can happen between two documents, one running in the parent process like
// about:sessionrestore and another one running in the content process like
// any web page. Or between two distinct domain when running with fission turned
// on. See bug 1565263.
pref("devtools.target-switching.enabled", true);

// Toolbox Button preferences
pref("devtools.command-button-pick.enabled", true);
pref("devtools.command-button-frames.enabled", true);
pref("devtools.command-button-splitconsole.enabled", true);
pref("devtools.command-button-paintflashing.enabled", false);
pref("devtools.command-button-responsive.enabled", true);
pref("devtools.command-button-screenshot.enabled", false);
pref("devtools.command-button-rulers.enabled", false);
pref("devtools.command-button-measure.enabled", false);
pref("devtools.command-button-noautohide.enabled", false);
#ifndef MOZILLA_OFFICIAL
  pref("devtools.command-button-fission-prefs.enabled", true);
#endif

// Inspector preferences
// Enable the Inspector
pref("devtools.inspector.enabled", true);
// What was the last active sidebar in the inspector
pref("devtools.inspector.activeSidebar", "layoutview");
pref("devtools.inspector.remote", false);

// Enable the 3 pane mode in the inspector
pref("devtools.inspector.three-pane-enabled", true);
// Enable the 3 pane mode in the chrome inspector
pref("devtools.inspector.chrome.three-pane-enabled", false);
// Collapse pseudo-elements by default in the rule-view
pref("devtools.inspector.show_pseudo_elements", false);
// The default size for image preview tooltips in the rule-view/computed-view/markup-view
pref("devtools.inspector.imagePreviewTooltipSize", 300);
// Enable user agent style inspection in rule-view
pref("devtools.inspector.showUserAgentStyles", false);
// Show native anonymous content and user agent shadow roots
pref("devtools.inspector.showAllAnonymousContent", false);
// Enable the new Rules View
pref("devtools.inspector.new-rulesview.enabled", false);
// Enable the inline CSS compatiblity warning in inspector rule view
pref("devtools.inspector.ruleview.inline-compatibility-warning.enabled", false);
// Enable the compatibility tool in the inspector.
#if defined(NIGHTLY_BUILD) || defined(MOZ_DEV_EDITION)
pref("devtools.inspector.compatibility.enabled", true);
#else
pref("devtools.inspector.compatibility.enabled", false);
#endif
// Enable color scheme simulation in the inspector.
pref("devtools.inspector.color-scheme-simulation.enabled", false);
// Enable overflow debugging in the inspector.
pref("devtools.overflow.debugging.enabled", true);

// Grid highlighter preferences
pref("devtools.gridinspector.gridOutlineMaxColumns", 50);
pref("devtools.gridinspector.gridOutlineMaxRows", 50);
pref("devtools.gridinspector.showGridAreas", false);
pref("devtools.gridinspector.showGridLineNumbers", false);
pref("devtools.gridinspector.showInfiniteLines", false);
// Max number of grid highlighters that can be displayed
pref("devtools.gridinspector.maxHighlighters", 3);

// Whether or not the box model panel is opened in the layout view
pref("devtools.layout.boxmodel.opened", true);
// Whether or not the flexbox panel is opened in the layout view
pref("devtools.layout.flexbox.opened", true);
// Whether or not the flexbox container panel is opened in the layout view
pref("devtools.layout.flex-container.opened", true);
// Whether or not the flexbox item panel is opened in the layout view
pref("devtools.layout.flex-item.opened", true);
// Whether or not the grid inspector panel is opened in the layout view
pref("devtools.layout.grid.opened", true);

// Enable hovering Box Model values and jumping to their source CSS rule in the
// rule-view.
#if defined(NIGHTLY_BUILD)
  pref("devtools.layout.boxmodel.highlightProperty", true);
#else
  pref("devtools.layout.boxmodel.highlightProperty", false);
#endif

// By how many times eyedropper will magnify pixels
pref("devtools.eyedropper.zoom", 6);

// Enable to collapse attributes that are too long.
pref("devtools.markup.collapseAttributes", true);
// Length to collapse attributes
pref("devtools.markup.collapseAttributeLength", 120);
// Whether to auto-beautify the HTML on copy.
pref("devtools.markup.beautifyOnCopy", false);
// Whether or not the DOM mutation breakpoints context menu are enabled in the
// markup view.
pref("devtools.markup.mutationBreakpoints.enabled", true);

// DevTools default color unit
pref("devtools.defaultColorUnit", "authored");

// Enable the Memory tools
pref("devtools.memory.enabled", true);

pref("devtools.memory.custom-census-displays", "{}");
pref("devtools.memory.custom-label-displays", "{}");
pref("devtools.memory.custom-tree-map-displays", "{}");

pref("devtools.memory.max-individuals", 1000);
pref("devtools.memory.max-retaining-paths", 10);

// Enable the Performance tools
pref("devtools.performance.enabled", true);

// The default Performance UI settings
pref("devtools.performance.memory.sample-probability", "0.05");
// Can't go higher than this without causing internal allocation overflows while
// serializing the allocations data over the RDP.
pref("devtools.performance.memory.max-log-length", 125000);
pref("devtools.performance.timeline.hidden-markers",
  "[\"Composite\",\"CompositeForwardTransaction\"]");
pref("devtools.performance.profiler.buffer-size", 10000000);
pref("devtools.performance.profiler.sample-frequency-hz", 1000);
pref("devtools.performance.ui.invert-call-tree", true);
pref("devtools.performance.ui.invert-flame-graph", false);
pref("devtools.performance.ui.flatten-tree-recursion", true);
pref("devtools.performance.ui.show-platform-data", false);
pref("devtools.performance.ui.show-idle-blocks", true);
pref("devtools.performance.ui.enable-memory", false);
pref("devtools.performance.ui.enable-allocations", false);
pref("devtools.performance.ui.enable-framerate", true);
pref("devtools.performance.ui.show-jit-optimizations", false);
pref("devtools.performance.ui.show-triggers-for-gc-types",
  "TOO_MUCH_MALLOC ALLOC_TRIGGER LAST_DITCH EAGER_ALLOC_TRIGGER");

// Temporary pref disabling memory flame views
// TODO remove once we have flame charts via bug 1148663
pref("devtools.performance.ui.enable-memory-flame", false);

// Enable experimental options in the UI only in Nightly
#if defined(NIGHTLY_BUILD)
  pref("devtools.performance.ui.experimental", true);
#else
  pref("devtools.performance.ui.experimental", false);
#endif

// The default cache UI setting
pref("devtools.cache.disabled", false);

// The default service workers UI setting
pref("devtools.serviceWorkers.testing.enabled", false);

// Enable the Network Monitor
pref("devtools.netmonitor.enabled", true);

pref("devtools.netmonitor.features.search", true);
pref("devtools.netmonitor.features.requestBlocking", true);

// Enable the Application panel
pref("devtools.application.enabled", true);

// The default Network Monitor UI settings
pref("devtools.netmonitor.panes-network-details-width", 550);
pref("devtools.netmonitor.panes-network-details-height", 450);
pref("devtools.netmonitor.panes-search-width", 550);
pref("devtools.netmonitor.panes-search-height", 450);
pref("devtools.netmonitor.filters", "[\"all\"]");
pref("devtools.netmonitor.visibleColumns",
    "[\"status\",\"method\",\"domain\",\"file\",\"initiator\",\"type\",\"transferred\",\"contentSize\",\"waterfall\"]"
);
pref("devtools.netmonitor.columnsData",
  '[{"name":"status","minWidth":30,"width":5}, {"name":"method","minWidth":30,"width":5}, {"name":"domain","minWidth":30,"width":10}, {"name":"file","minWidth":30,"width":25}, {"name":"url","minWidth":30,"width":25},{"name":"initiator","minWidth":30,"width":10},{"name":"type","minWidth":30,"width":5},{"name":"transferred","minWidth":30,"width":10},{"name":"contentSize","minWidth":30,"width":5},{"name":"waterfall","minWidth":150,"width":15}]');
pref("devtools.netmonitor.msg.payload-preview-height", 128);
pref("devtools.netmonitor.msg.visibleColumns",
  '["data", "time"]'
);
pref("devtools.netmonitor.msg.displayed-messages.limit", 500);

pref("devtools.netmonitor.response.ui.limit", 10240);

// Save request/response bodies yes/no.
pref("devtools.netmonitor.saveRequestAndResponseBodies", true);

// The default Network monitor HAR export setting
pref("devtools.netmonitor.har.defaultLogDir", "");
pref("devtools.netmonitor.har.defaultFileName", "%hostname_Archive [%date]");
pref("devtools.netmonitor.har.jsonp", false);
pref("devtools.netmonitor.har.jsonpCallback", "");
pref("devtools.netmonitor.har.includeResponseBodies", true);
pref("devtools.netmonitor.har.compress", false);
pref("devtools.netmonitor.har.forceExport", false);
pref("devtools.netmonitor.har.pageLoadedTimeout", 1500);
pref("devtools.netmonitor.har.enableAutoExportToFile", false);

pref("devtools.netmonitor.features.webSockets", true);

// netmonitor audit
pref("devtools.netmonitor.audits.slow", 500);

// Enable the EventSource Inspector
pref("devtools.netmonitor.features.serverSentEvents", true);

// Enable the Storage Inspector
pref("devtools.storage.enabled", true);

// Enable the Style Editor.
pref("devtools.styleeditor.enabled", true);
pref("devtools.styleeditor.autocompletion-enabled", true);
pref("devtools.styleeditor.showMediaSidebar", true);
pref("devtools.styleeditor.mediaSidebarWidth", 238);
pref("devtools.styleeditor.navSidebarWidth", 245);
pref("devtools.styleeditor.transitions", true);

// Screenshot Option Settings.
pref("devtools.screenshot.clipboard.enabled", false);
pref("devtools.screenshot.audio.enabled", true);

// Make sure the DOM panel is hidden by default
pref("devtools.dom.enabled", false);

// Enable the Accessibility panel.
pref("devtools.accessibility.enabled", true);

// Web console filters
pref("devtools.webconsole.filter.error", true);
pref("devtools.webconsole.filter.warn", true);
pref("devtools.webconsole.filter.info", true);
pref("devtools.webconsole.filter.log", true);
pref("devtools.webconsole.filter.debug", true);
pref("devtools.webconsole.filter.css", false);
pref("devtools.webconsole.filter.net", false);
pref("devtools.webconsole.filter.netxhr", false);

// Webconsole autocomplete preference
pref("devtools.webconsole.input.autocomplete",true);

// Show context selector in console input, in the browser toolbox
#if defined(NIGHTLY_BUILD)
  pref("devtools.webconsole.input.context", true);
#else
  pref("devtools.webconsole.input.context", false);
#endif

// Show context selector in console input, in the content toolbox
pref("devtools.contenttoolbox.webconsole.input.context", false);

// Set to true to eagerly show the results of webconsole terminal evaluations
// when they don't have side effects.
pref("devtools.webconsole.input.eagerEvaluation", true);

// Browser console filters
pref("devtools.browserconsole.filter.error", true);
pref("devtools.browserconsole.filter.warn", true);
pref("devtools.browserconsole.filter.info", true);
pref("devtools.browserconsole.filter.log", true);
pref("devtools.browserconsole.filter.debug", true);
pref("devtools.browserconsole.filter.css", false);
pref("devtools.browserconsole.filter.net", false);
pref("devtools.browserconsole.filter.netxhr", false);

// Max number of inputs to store in web console history.
pref("devtools.webconsole.inputHistoryCount", 300);

// Persistent logging: |true| if you want the relevant tool to keep all of the
// logged messages after reloading the page, |false| if you want the output to
// be cleared each time page navigation happens.
pref("devtools.webconsole.persistlog", false);
pref("devtools.netmonitor.persistlog", false);

// Web Console timestamp: |true| if you want the logs and instructions
// in the Web Console to display a timestamp, or |false| to not display
// any timestamps.
pref("devtools.webconsole.timestampMessages", false);

// Enable the webconsole sidebar toggle in Nightly builds.
#if defined(NIGHTLY_BUILD)
  pref("devtools.webconsole.sidebarToggle", true);
#else
  pref("devtools.webconsole.sidebarToggle", false);
#endif

// Saved editor mode state in the console.
pref("devtools.webconsole.input.editor", false);
pref("devtools.browserconsole.input.editor", false);

// Editor width for webconsole and browserconsole.
pref("devtools.webconsole.input.editorWidth", 0);
pref("devtools.browserconsole.input.editorWidth", 0);

// Display an onboarding UI for the Editor mode.
pref("devtools.webconsole.input.editorOnboarding", true);

// Disable the new performance recording panel by default
pref("devtools.performance.new-panel-enabled", false);

// Enable message grouping in the console, true by default
pref("devtools.webconsole.groupWarningMessages", true);

// Saved state of the Display content messages checkbox in the browser console.
pref("devtools.browserconsole.contentMessages", false);

// Enable client-side mapping service for source maps
pref("devtools.source-map.client-service.enabled", true);

// The number of lines that are displayed in the web console.
pref("devtools.hud.loglimit", 10000);

// The developer tools editor configuration:
// - tabsize: how many spaces to use when a Tab character is displayed.
// - expandtab: expand Tab characters to spaces.
// - keymap: which keymap to use (can be 'default', 'emacs' or 'vim')
// - autoclosebrackets: whether to permit automatic bracket/quote closing.
// - detectindentation: whether to detect the indentation from the file
// - enableCodeFolding: Whether to enable code folding or not.
pref("devtools.editor.tabsize", 2);
pref("devtools.editor.expandtab", true);
pref("devtools.editor.keymap", "default");
pref("devtools.editor.autoclosebrackets", true);
pref("devtools.editor.detectindentation", true);
pref("devtools.editor.enableCodeFolding", true);
pref("devtools.editor.autocomplete", true);

// The angle of the viewport.
pref("devtools.responsive.viewport.angle", 0);
// The width of the viewport.
pref("devtools.responsive.viewport.width", 320);
// The height of the viewport.
pref("devtools.responsive.viewport.height", 480);
// The pixel ratio of the viewport.
pref("devtools.responsive.viewport.pixelRatio", 0);
// Whether or not the viewports are left aligned.
pref("devtools.responsive.leftAlignViewport.enabled", false);
// Whether to reload when touch simulation is toggled
pref("devtools.responsive.reloadConditions.touchSimulation", false);
// Whether to reload when user agent is changed
pref("devtools.responsive.reloadConditions.userAgent", false);
// Whether to show the notification about reloading to apply emulation
pref("devtools.responsive.reloadNotification.enabled", true);
// Whether or not touch simulation is enabled.
pref("devtools.responsive.touchSimulation.enabled", false);
// Whether or not meta viewport is enabled, if and only if touchSimulation
// is also enabled.
pref("devtools.responsive.metaViewport.enabled", true);
// The user agent of the viewport.
pref("devtools.responsive.userAgent", "");

// Show the custom user agent input only in Nightly.
#if defined(NIGHTLY_BUILD)
  pref("devtools.responsive.showUserAgentInput", true);
#else
  pref("devtools.responsive.showUserAgentInput", false);
#endif

// Show tab debug targets for This Firefox (on by default for local builds).
#ifdef MOZILLA_OFFICIAL
  pref("devtools.aboutdebugging.local-tab-debugging", false);
#else
  pref("devtools.aboutdebugging.local-tab-debugging", true);
#endif

// Show process debug targets.
pref("devtools.aboutdebugging.process-debugging", true);
// Stringified array of network locations that users can connect to.
pref("devtools.aboutdebugging.network-locations", "[]");
// Debug target pane collapse/expand settings.
pref("devtools.aboutdebugging.collapsibilities.installedExtension", false);
pref("devtools.aboutdebugging.collapsibilities.otherWorker", false);
pref("devtools.aboutdebugging.collapsibilities.serviceWorker", false);
pref("devtools.aboutdebugging.collapsibilities.sharedWorker", false);
pref("devtools.aboutdebugging.collapsibilities.tab", false);
pref("devtools.aboutdebugging.collapsibilities.temporaryExtension", false);

// about:debugging: only show system and hidden extensions in local builds by
// default.
#ifdef MOZILLA_OFFICIAL
  pref("devtools.aboutdebugging.showHiddenAddons", false);
#else
  pref("devtools.aboutdebugging.showHiddenAddons", true);
#endif

// Map top-level await expressions in the console
pref("devtools.debugger.features.map-await-expression", true);

// This relies on javascript.options.asyncstack as well or it has no effect.
pref("devtools.debugger.features.async-captured-stacks", true);
pref("devtools.debugger.features.async-live-stacks", false);

// Disable autohide for DevTools popups and tooltips.
// This is currently not exposed by any UI to avoid making
// about:devtools-toolbox tabs unusable by mistake.
pref("devtools.popup.disable_autohide", false);

// FirstStartup service time-out in ms
pref("first-startup.timeout", 30000);<|MERGE_RESOLUTION|>--- conflicted
+++ resolved
@@ -328,14 +328,9 @@
 pref("browser.urlbar.suggest.bookmark",             true);
 pref("browser.urlbar.suggest.history",              true);
 pref("browser.urlbar.suggest.openpage",             true);
-<<<<<<< HEAD
 pref("browser.urlbar.suggest.searches",             false);
 pref("browser.urlbar.suggest.topsites",             false);
-=======
-pref("browser.urlbar.suggest.searches",             true);
-pref("browser.urlbar.suggest.topsites",             true);
-pref("browser.urlbar.suggest.engines",              true);
->>>>>>> 95cf843d
+pref("browser.urlbar.suggest.engines",              false);
 
 // As a user privacy measure, don't fetch search suggestions if a pasted string
 // is longer than this.
