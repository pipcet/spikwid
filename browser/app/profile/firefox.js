--- conflicted
+++ resolved
@@ -328,19 +328,13 @@
 pref("browser.urlbar.suggest.bookmark",             true);
 pref("browser.urlbar.suggest.history",              true);
 pref("browser.urlbar.suggest.openpage",             true);
-<<<<<<< HEAD
 pref("browser.urlbar.suggest.searches",             false);
 pref("browser.urlbar.suggest.topsites",             false);
 pref("browser.urlbar.suggest.engines",              false);
-=======
-pref("browser.urlbar.suggest.searches",             true);
-pref("browser.urlbar.suggest.topsites",             true);
-pref("browser.urlbar.suggest.engines",              true);
-pref("browser.urlbar.suggest.quicksuggest",         true);
+pref("browser.urlbar.suggest.quicksuggest",         false);
 
 // Whether the QuickSuggest experiment is enabled.
 pref("browser.urlbar.quicksuggest.enabled", false);
->>>>>>> 5ed61e3b
 
 // Whether to show search suggestions before general results like history and
 // bookmarks.
