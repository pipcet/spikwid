--- conflicted
+++ resolved
@@ -6,13 +6,9 @@
 
 appmenuitem-update-banner =
     .label-update-downloading = Downloading { -brand-shorter-name } update
-<<<<<<< HEAD
 appmenuitem-protection-dashboard-title = "Protections" Dashboard
 appmenuitem-customize-mode =
     .label = Customize…
-=======
-appmenuitem-protection-dashboard-title = Protections Dashboard
->>>>>>> d2eed7a3
 appmenuitem-new-window =
     .label = New Window
 appmenuitem-new-private-window =
