# This Source Code Form is subject to the terms of the Mozilla Public
# License, v. 2.0. If a copy of the MPL was not distributed with this
# file, You can obtain one at http://mozilla.org/MPL/2.0/.

do-not-track-description = Send websites a “Do Not Track” signal that you don’t want to be tracked
do-not-track-learn-more = Learn more
do-not-track-option-default-content-blocking-known =
    .label = Only when { -brand-short-name } is set to block known trackers
do-not-track-option-always =
    .label = Always

settings-page-title = Settings

# This is used to determine the width of the search field in about:preferences,
# in order to make the entire placeholder string visible
#
# Please keep the placeholder string short to avoid truncation.
#
# Notice: The value of the `.style` attribute is a CSS string, and the `width`
# is the name of the CSS property. It is intended only to adjust the element's width.
# Do not translate.
search-input-box2 =
    .style = width: 15.4em
    .placeholder = Find in Settings

managed-notice = Your browser is being managed by your organization.

category-list =
    .aria-label = Categories

pane-general-title = General
category-general =
    .tooltiptext = { pane-general-title }

pane-home-title = Home
category-home =
    .tooltiptext = { pane-home-title }

pane-search-title = Search
category-search =
    .tooltiptext = { pane-search-title }

pane-privacy-title = Privacy & Security
category-privacy =
    .tooltiptext = { pane-privacy-title }

pane-sync-title2 = { -sync-brand-short-name }
category-sync2 =
    .tooltiptext = { pane-sync-title2 }

pane-experimental-title = { -brand-short-name } Experiments
category-experimental =
    .tooltiptext = { -brand-short-name } Experiments
pane-experimental-subtitle = Proceed with Caution
pane-experimental-search-results-header = { -brand-short-name } Experiments: Proceed with Caution
pane-experimental-description2 = Changing advanced configuration settings can impact { -brand-short-name } performance or security.

pane-experimental-reset =
  .label = Restore Defaults
  .accesskey = R

help-button-label = { -brand-short-name } Support
addons-button-label = Extensions & Themes

focus-search =
    .key = f

close-button =
    .aria-label = Close

## Browser Restart Dialog

feature-enable-requires-restart = { -brand-short-name } must restart to enable this feature.
feature-disable-requires-restart = { -brand-short-name } must restart to disable this feature.
should-restart-title = Restart { -brand-short-name }
should-restart-ok = Restart { -brand-short-name } now
cancel-no-restart-button = Cancel
restart-later = Restart Later

## Extension Control Notifications
##
## These strings are used to inform the user
## about changes made by extensions to browser settings.
##
## <img data-l10n-name="icon"/> is going to be replaced by the extension icon.
##
## Variables:
##   $name (String): name of the extension

# This string is shown to notify the user that the password manager setting
# is being controlled by an extension
extension-controlled-password-saving = An extension, <img data-l10n-name="icon"/> { $name }, is controlling this setting.

# This string is shown to notify the user that their notifications permission
# is being controlled by an extension.
extension-controlled-web-notifications= An extension, <img data-l10n-name="icon"/> { $name }, is controlling this setting.

# This string is shown to notify the user that Container Tabs
# are being enabled by an extension.
extension-controlled-privacy-containers = An extension, <img data-l10n-name="icon"/> { $name }, requires Container Tabs.

# This string is shown to notify the user that their content blocking "All Detected Trackers"
# preferences are being controlled by an extension.
extension-controlled-websites-content-blocking-all-trackers = An extension, <img data-l10n-name="icon"/> { $name }, is controlling this setting.

# This string is shown to notify the user that their proxy configuration preferences
# are being controlled by an extension.
extension-controlled-proxy-config = An extension, <img data-l10n-name="icon"/> { $name }, is controlling how { -brand-short-name } connects to the internet.

# This string is shown after the user disables an extension to notify the user
# how to enable an extension that they disabled.
#
# <img data-l10n-name="addons-icon"/> will be replaced with Add-ons icon
# <img data-l10n-name="menu-icon"/> will be replaced with Menu icon
extension-controlled-enable = To enable the extension go to <img data-l10n-name="addons-icon"/> Add-ons in the <img data-l10n-name="menu-icon"/> menu.

## Preferences UI Search Results

search-results-header = Search Results

# `<span data-l10n-name="query"></span>` will be replaced by the search term.
<<<<<<< HEAD
search-results-empty-message =
    { PLATFORM() ->
        [windows] There are no results in Options for “<span data-l10n-name="query"></span>”.
       *[other] There are no results in Preferences for “<span data-l10n-name="query"></span>”.
    }
=======
search-results-empty-message2 =
        Sorry! There are no results in Settings for “<span data-l10n-name="query"></span>”.
>>>>>>> cc9d803f

search-results-help-link = Help!

## General Section

startup-header = Startup

always-check-default =
    .label = Always check if { -brand-short-name } is your default browser
    .accesskey = y

is-default = { -brand-short-name } is currently your default browser
is-not-default = { -brand-short-name } is not your default browser

set-as-my-default-browser =
    .label = Make Default…
    .accesskey = D

startup-restore-previous-session =
    .label = Restore previous session
    .accesskey = s

startup-restore-warn-on-quit =
    .label = Warn you when quitting the browser

disable-extension =
    .label = Disable Extension

tabs-group-header = Tabs

ctrl-tab-recently-used-order =
    .label = Ctrl+Tab cycles through tabs in recently used order
    .accesskey = T

open-new-link-as-tabs =
    .label = Open links in tabs instead of new windows
    .accesskey = w

warn-on-close-multiple-tabs =
    .label = Warn you when closing multiple tabs
    .accesskey = m

warn-on-open-many-tabs =
    .label = Warn you when opening multiple tabs might slow down { -brand-short-name }
    .accesskey = d

switch-links-to-new-tabs =
    .label = When you open a link in a new tab, switch to it immediately
    .accesskey = h

show-tabs-in-taskbar =
    .label = Show tab previews in the Windows taskbar
    .accesskey = k

browser-containers-enabled =
    .label = Enable Container Tabs
    .accesskey = n

browser-containers-learn-more = Learn more

browser-containers-settings =
    .label = Settings…
    .accesskey = i

containers-disable-alert-title = Close All Container Tabs?
containers-disable-alert-desc =
    { $tabCount ->
        [one] If you disable Container Tabs now, { $tabCount } container tab will be closed. Are you sure you want to disable Container Tabs?
       *[other] If you disable Container Tabs now, { $tabCount } container tabs will be closed. Are you sure you want to disable Container Tabs?
    }

containers-disable-alert-ok-button =
    { $tabCount ->
        [one] Close { $tabCount } Container Tab
       *[other] Close { $tabCount } Container Tabs
    }
containers-disable-alert-cancel-button = Keep enabled

containers-remove-alert-title = Remove This Container?

# Variables:
#   $count (Number) - Number of tabs that will be closed.
containers-remove-alert-msg =
    { $count ->
        [one] If you remove this Container now, { $count } container tab will be closed. Are you sure you want to remove this Container?
       *[other] If you remove this Container now, { $count } container tabs will be closed. Are you sure you want to remove this Container?
    }

containers-remove-ok-button = Remove this Container
containers-remove-cancel-button = Don’t remove this Container

## General Section - Language & Appearance

language-and-appearance-header = Language and Appearance

fonts-and-colors-header = Fonts and Colors

default-font = Default font
    .accesskey = D
default-font-size = Size
    .accesskey = S

advanced-fonts =
    .label = Advanced…
    .accesskey = A

colors-settings =
    .label = Colors…
    .accesskey = C

# Zoom is a noun, and the message is used as header for a group of options
preferences-zoom-header = Zoom

preferences-default-zoom = Default zoom
    .accesskey = z

preferences-default-zoom-value =
    .label = { $percentage }%

preferences-zoom-text-only =
    .label = Zoom text only
    .accesskey = t

language-header = Language

choose-language-description = Choose your preferred language for displaying pages

choose-button =
    .label = Choose…
    .accesskey = o

choose-browser-language-description = Choose the languages used to display menus, messages, and notifications from { -brand-short-name }.
manage-browser-languages-button =
  .label = Set Alternatives…
  .accesskey = l
confirm-browser-language-change-description = Restart { -brand-short-name } to apply these changes
confirm-browser-language-change-button = Apply and Restart

translate-web-pages =
    .label = Translate web content
    .accesskey = T

# The <img> element is replaced by the logo of the provider
# used to provide machine translations for web pages.
translate-attribution = Translations by <img data-l10n-name="logo"/>

translate-exceptions =
    .label = Exceptions…
    .accesskey = x

# Variables:
#    $localeName (string) - Localized name of the locale to be used.
use-system-locale =
   .label = Use your operating system settings for “{ $localeName }” to format dates, times, numbers, and measurements.

check-user-spelling =
    .label = Check your spelling as you type
    .accesskey = t

## General Section - Files and Applications

files-and-applications-title = Files and Applications

download-header = Downloads

download-save-to =
    .label = Save files to
    .accesskey = v

download-choose-folder =
    .label =
        { PLATFORM() ->
            [macos] Choose…
           *[other] Browse…
        }
    .accesskey =
        { PLATFORM() ->
            [macos] e
           *[other] o
        }

download-always-ask-where =
    .label = Always ask you where to save files
    .accesskey = A

applications-header = Applications

applications-description = Choose how { -brand-short-name } handles the files you download from the web or the applications you use while browsing.

applications-filter =
    .placeholder = Search file types or applications

applications-type-column =
    .label = Content Type
    .accesskey = T

applications-action-column =
    .label = Action
    .accesskey = A

# Variables:
#   $extension (String) - file extension (e.g .TXT)
applications-file-ending = { $extension } file
applications-action-save =
    .label = Save File

# Variables:
#   $app-name (String) - Name of an application (e.g Adobe Acrobat)
applications-use-app =
    .label = Use { $app-name }

# Variables:
#   $app-name (String) - Name of an application (e.g Adobe Acrobat)
applications-use-app-default =
    .label = Use { $app-name } (default)

applications-use-os-default =
    .label =
        { PLATFORM() ->
            [macos] Use macOS default application
            [windows] Use Windows default application
           *[other] Use system default application
        }

applications-use-other =
    .label = Use other…
applications-select-helper = Select Helper Application

applications-manage-app =
    .label = Application Details…
applications-always-ask =
    .label = Always ask

# Variables:
#   $type-description (String) - Description of the type (e.g "Portable Document Format")
#   $type (String) - the MIME type (e.g application/binary)
applications-type-description-with-type = { $type-description } ({ $type })

# Variables:
#   $extension (String) - file extension (e.g .TXT)
#   $type (String) - the MIME type (e.g application/binary)
applications-file-ending-with-type = { applications-file-ending } ({ $type })

# Variables:
#   $plugin-name (String) - Name of a plugin (e.g Adobe Flash)
applications-use-plugin-in =
    .label = Use { $plugin-name } (in { -brand-short-name })
applications-open-inapp =
    .label = Open in { -brand-short-name }

## The strings in this group are used to populate
## selected label element based on the string from
## the selected menu item.

applications-use-plugin-in-label =
    .value = { applications-use-plugin-in.label }

applications-action-save-label =
    .value = { applications-action-save.label }

applications-use-app-label =
    .value = { applications-use-app.label }

applications-open-inapp-label =
    .value = { applications-open-inapp.label }

applications-always-ask-label =
    .value = { applications-always-ask.label }

applications-use-app-default-label =
    .value = { applications-use-app-default.label }

applications-use-other-label =
    .value = { applications-use-other.label }

applications-use-os-default-label =
    .value = { applications-use-os-default.label }

##

drm-content-header = Digital Rights Management (DRM) Content

play-drm-content =
    .label = Play DRM-controlled content
    .accesskey = P

play-drm-content-learn-more = Learn more

update-application-title = { -brand-short-name } Updates

update-application-description = Keep { -brand-short-name } up to date for the best performance, stability, and security.

update-application-version = Version { $version } <a data-l10n-name="learn-more">What’s new</a>

update-history =
    .label = Show Update History…
    .accesskey = p

update-application-allow-description = Allow { -brand-short-name } to

update-application-auto =
    .label = Automatically install updates (recommended)
    .accesskey = A

update-application-check-choose =
    .label = Check for updates but let you choose to install them
    .accesskey = C

update-application-manual =
    .label = Never check for updates (not recommended)
    .accesskey = N

update-application-background-enabled =
    .label = When { -brand-short-name } is not running
    .accesskey = W

update-application-warning-cross-user-setting = This setting will apply to all Windows accounts and { -brand-short-name } profiles using this installation of { -brand-short-name }.

update-application-use-service =
    .label = Use a background service to install updates
    .accesskey = b

update-setting-write-failure-title2 = Error saving Update settings

# Variables:
#   $path (String) - Path to the configuration file
# The newlines between the main text and the line containing the path is
# intentional so the path is easier to identify.
update-setting-write-failure-message2 =
    { -brand-short-name } encountered an error and didn’t save this change. Note that changing this update setting requires permission to write to the file below. You or a system administrator may be able resolve the error by granting the Users group full control to this file.

    Could not write to file: { $path }

update-in-progress-title = Update In Progress

update-in-progress-message = Do you want { -brand-short-name } to continue with this update?

update-in-progress-ok-button = &Discard
# Continue is the cancel button so pressing escape or using a platform standard
# method of closing the UI will not discard the update.
update-in-progress-cancel-button = &Continue

## General Section - Performance

performance-title = Performance

performance-use-recommended-settings-checkbox =
    .label = Use recommended performance settings
    .accesskey = U

performance-use-recommended-settings-desc = These settings are tailored to your computer’s hardware and operating system.

performance-settings-learn-more = Learn more

performance-allow-hw-accel =
    .label = Use hardware acceleration when available
    .accesskey = r

performance-limit-content-process-option = Content process limit
    .accesskey = l

performance-limit-content-process-enabled-desc = Additional content processes can improve performance when using multiple tabs, but will also use more memory.
performance-limit-content-process-blocked-desc = Modifying the number of content processes is only possible with multiprocess { -brand-short-name }. <a data-l10n-name="learn-more">Learn how to check if multiprocess is enabled</a>

# Variables:
#   $num - default value of the `dom.ipc.processCount` pref.
performance-default-content-process-count =
    .label = { $num } (default)

## General Section - Browsing

browsing-title = Browsing

browsing-use-autoscroll =
    .label = Use autoscrolling
    .accesskey = a

browsing-use-smooth-scrolling =
    .label = Use smooth scrolling
    .accesskey = m

browsing-use-onscreen-keyboard =
    .label = Show a touch keyboard when necessary
    .accesskey = c

browsing-use-cursor-navigation =
    .label = Always use the cursor keys to navigate within pages
    .accesskey = k

browsing-search-on-start-typing =
    .label = Search for text when you start typing
    .accesskey = x

browsing-picture-in-picture-toggle-enabled =
    .label = Enable picture-in-picture video controls
    .accesskey = E

browsing-picture-in-picture-learn-more = Learn more

browsing-media-control =
    .label = Control media via keyboard, headset, or virtual interface
    .accesskey = v

browsing-media-control-learn-more = Learn more

browsing-cfr-recommendations =
    .label = Recommend extensions as you browse
    .accesskey = R
browsing-cfr-features =
    .label = Recommend features as you browse
    .accesskey = f

browsing-cfr-recommendations-learn-more = Learn more

## General Section - Proxy

network-settings-title = Network Settings

network-proxy-connection-description = Configure how { -brand-short-name } connects to the internet.

network-proxy-connection-learn-more = Learn more

network-proxy-connection-settings =
    .label = Settings…
    .accesskey = e

## Home Section

home-new-windows-tabs-header = New Windows and Tabs

home-new-windows-tabs-description2 = Choose what you see when you open your homepage, new windows, and new tabs.

## Home Section - Home Page Customization

home-homepage-mode-label = Homepage and new windows

home-newtabs-mode-label = New tabs

home-restore-defaults =
    .label = Restore Defaults
    .accesskey = R

# "Firefox" should be treated as a brand and kept in English,
# while "Home" and "(Default)" can be localized.
home-mode-choice-default =
    .label = Firefox Home (Default)

home-mode-choice-custom =
    .label = Custom URLs…

home-mode-choice-blank =
    .label = Blank Page

home-homepage-custom-url =
    .placeholder = Paste a URL…

# This string has a special case for '1' and [other] (default). If necessary for
# your language, you can add {$tabCount} to your translations and use the
# standard CLDR forms, or only use the form for [other] if both strings should
# be identical.
use-current-pages =
    .label =
        { $tabCount ->
            [1] Use Current Page
           *[other] Use Current Pages
        }
    .accesskey = C

choose-bookmark =
    .label = Use Bookmark…
    .accesskey = B

## Home Section - Firefox Home Content Customization

home-prefs-content-header = Firefox Home Content
home-prefs-content-description = Choose what content you want on your Firefox Home screen.

home-prefs-search-header =
    .label = Web Search
home-prefs-topsites-header =
    .label = Top Sites
home-prefs-topsites-description = The sites you visit most
home-prefs-topsites-by-option-sponsored =
    .label = Sponsored Top Sites
home-prefs-shortcuts-header =
    .label = Shortcuts
home-prefs-shortcuts-description = Sites you save or visit
home-prefs-shortcuts-by-option-sponsored =
    .label = Sponsored shortcuts

## Variables:
##  $provider (String): Name of the corresponding content provider, e.g "Pocket".

home-prefs-recommended-by-header =
    .label = Recommended by { $provider }
home-prefs-recommended-by-description-update = Exceptional content from across the web, curated by { $provider }
home-prefs-recommended-by-description-new = Exceptional content curated by { $provider }, part of the { -brand-product-name } family

##

home-prefs-recommended-by-learn-more = How it works
home-prefs-recommended-by-option-sponsored-stories =
    .label = Sponsored Stories

home-prefs-highlights-header =
    .label = Highlights
home-prefs-highlights-description = A selection of sites that you’ve saved or visited
home-prefs-highlights-option-visited-pages =
    .label = Visited Pages
home-prefs-highlights-options-bookmarks =
    .label = Bookmarks
home-prefs-highlights-option-most-recent-download =
    .label = Most Recent Download
home-prefs-highlights-option-saved-to-pocket =
    .label = Pages Saved to { -pocket-brand-name }

home-prefs-recent-activity-header =
    .label = Recent activity
home-prefs-recent-activity-description = A selection of recent sites and content

# For the "Snippets" feature traditionally on about:home.
# Alternative translation options: "Small Note" or something that
# expresses the idea of "a small message, shortened from something else,
# and non-essential but also not entirely trivial and useless.
home-prefs-snippets-header =
    .label = Snippets
home-prefs-snippets-description = Updates from { -vendor-short-name } and { -brand-product-name }

home-prefs-snippets-description-new = Tips and news from { -vendor-short-name } and { -brand-product-name }

home-prefs-sections-rows-option =
    .label =
        { $num ->
            [one] { $num } row
           *[other] { $num } rows
        }

## Search Section

search-bar-header = Search Bar
search-bar-hidden =
    .label = Use the address bar for search and navigation
search-bar-shown =
    .label = Add search bar in toolbar

search-engine-default-header = Default Search Engine
search-engine-default-desc-2 = This is your default search engine in the address bar and search bar. You can switch it at any time.
search-engine-default-private-desc-2 = Choose a different default search engine for Private Windows only
search-separate-default-engine =
    .label = Use this search engine in Private Windows
    .accesskey = U

search-suggestions-header = Search Suggestions
search-suggestions-desc = Choose how suggestions from search engines appear.

search-suggestions-option =
    .label = Provide search suggestions
    .accesskey = s

search-show-suggestions-url-bar-option =
    .label = Show search suggestions in address bar results
    .accesskey = l

# This string describes what the user will observe when the system
# prioritizes search suggestions over browsing history in the results
# that extend down from the address bar. In the original English string,
# "ahead" refers to location (appearing most proximate to), not time
# (appearing before).
search-show-suggestions-above-history-option =
    .label = Show search suggestions ahead of browsing history in address bar results

search-show-suggestions-private-windows =
    .label = Show search suggestions in Private Windows

suggestions-addressbar-settings-generic2 = Change settings for other address bar suggestions

search-suggestions-cant-show = Search suggestions will not be shown in location bar results because you have configured { -brand-short-name } to never remember history.

search-one-click-header2 = Search Shortcuts

search-one-click-desc = Choose the alternative search engines that appear below the address bar and search bar when you start to enter a keyword.

search-choose-engine-column =
    .label = Search Engine
search-choose-keyword-column =
    .label = Keyword

search-restore-default =
    .label = Restore Default Search Engines
    .accesskey = D

search-remove-engine =
    .label = Remove
    .accesskey = R
search-add-engine =
    .label = Add
    .accesskey = A

search-find-more-link = Find more search engines

# This warning is displayed when the chosen keyword is already in use
# ('Duplicate' is an adjective)
search-keyword-warning-title = Duplicate Keyword
# Variables:
#   $name (String) - Name of a search engine.
search-keyword-warning-engine = You have chosen a keyword that is currently in use by “{ $name }”. Please select another.
search-keyword-warning-bookmark = You have chosen a keyword that is currently in use by a bookmark. Please select another.

## Containers Section

containers-back-button2 =
    .aria-label = Back to Settings
containers-header = Container Tabs
containers-add-button =
    .label = Add New Container
    .accesskey = A

containers-new-tab-check =
    .label = Select a container for each new tab
    .accesskey = S

containers-settings-button =
    .label = Settings
containers-remove-button =
    .label = Remove

## Firefox Account - Signed out. Note that "Sync" and "Firefox Account" are now
## more discrete ("signed in" no longer means "and sync is connected").

sync-signedout-caption = Take Your Web With You
sync-signedout-description2 = Synchronize your bookmarks, history, tabs, passwords, add-ons, and settings across all your devices.

sync-signedout-account-signin2 =
    .label = Sign in to { -sync-brand-short-name }…
    .accesskey = i

# This message contains two links and two icon images.
#   `<img data-l10n-name="android-icon"/>` - Android logo icon
#   `<a data-l10n-name="android-link">` - Link to Android Download
#   `<img data-l10n-name="ios-icon">` - iOS logo icon
#   `<a data-l10n-name="ios-link">` - Link to iOS Download
#
# They can be moved within the sentence as needed to adapt
# to your language, but should not be changed or translated.
sync-mobile-promo = Download Firefox for <img data-l10n-name="android-icon"/> <a data-l10n-name="android-link">Android</a> or <img data-l10n-name="ios-icon"/> <a data-l10n-name="ios-link">iOS</a> to sync with your mobile device.

## Firefox Account - Signed in

sync-profile-picture =
    .tooltiptext = Change profile picture

sync-sign-out =
    .label = Sign Out…
    .accesskey = g

sync-manage-account = Manage account
    .accesskey = o

sync-signedin-unverified = { $email } is not verified.
sync-signedin-login-failure = Please sign in to reconnect { $email }

sync-resend-verification =
    .label = Resend Verification
    .accesskey = d

sync-remove-account =
    .label = Remove Account
    .accesskey = R

sync-sign-in =
    .label = Sign in
    .accesskey = g

## Sync section - enabling or disabling sync.

prefs-syncing-on = Syncing: ON

prefs-syncing-off = Syncing: OFF

prefs-sync-setup =
    .label = Set Up { -sync-brand-short-name }…
    .accesskey = S

prefs-sync-offer-setup-label2 = Synchronize your bookmarks, history, tabs, passwords, add-ons, and settings across all your devices.

prefs-sync-now =
    .labelnotsyncing = Sync Now
    .accesskeynotsyncing = N
    .labelsyncing = Syncing…

## The list of things currently syncing.

sync-currently-syncing-heading = You are currently syncing these items:

sync-currently-syncing-bookmarks = Bookmarks
sync-currently-syncing-history = History
sync-currently-syncing-tabs = Open tabs
sync-currently-syncing-logins-passwords = Logins and passwords
sync-currently-syncing-addresses = Addresses
sync-currently-syncing-creditcards = Credit cards
sync-currently-syncing-addons = Add-ons
sync-currently-syncing-settings = Settings

sync-change-options =
    .label = Change…
    .accesskey = C

## The "Choose what to sync" dialog.

sync-choose-what-to-sync-dialog =
    .title = Choose What To Sync
    .style = width: 36em; min-height: 35em;
    .buttonlabelaccept = Save Changes
    .buttonaccesskeyaccept = S
    .buttonlabelextra2 = Disconnect…
    .buttonaccesskeyextra2 = D

sync-engine-bookmarks =
    .label = Bookmarks
    .accesskey = m

sync-engine-history =
    .label = History
    .accesskey = r

sync-engine-tabs =
    .label = Open tabs
    .tooltiptext = A list of what’s open on all synced devices
    .accesskey = t

sync-engine-logins-passwords =
    .label = Logins and passwords
    .tooltiptext = Usernames and passwords you’ve saved
    .accesskey = L

sync-engine-addresses =
    .label = Addresses
    .tooltiptext = Postal addresses you’ve saved (desktop only)
    .accesskey = e

sync-engine-creditcards =
    .label = Credit cards
    .tooltiptext = Names, numbers and expiry dates (desktop only)
    .accesskey = C

sync-engine-addons =
    .label = Add-ons
    .tooltiptext = Extensions and themes for Firefox desktop
    .accesskey = A

sync-engine-settings =
    .label = Settings
    .tooltiptext = General, Privacy, and Security settings you’ve changed
    .accesskey = s

## The device name controls.

sync-device-name-header = Device Name

sync-device-name-change =
    .label = Change Device Name…
    .accesskey = h

sync-device-name-cancel =
    .label = Cancel
    .accesskey = n

sync-device-name-save =
    .label = Save
    .accesskey = v

sync-connect-another-device = Connect another device

## Privacy Section

privacy-header = Browser Privacy

## Privacy Section - Logins and Passwords

# The search keyword isn't shown to users but is used to find relevant settings in about:preferences.
pane-privacy-logins-and-passwords-header = Logins and Passwords
    .searchkeywords = { -lockwise-brand-short-name }

# Checkbox to control whether UI is shown to users to save or fill logins/passwords.
forms-ask-to-save-logins =
    .label = Ask to save logins and passwords for websites
    .accesskey = r
forms-exceptions =
    .label = Exceptions…
    .accesskey = x
forms-generate-passwords =
    .label = Suggest and generate strong passwords
    .accesskey = u
forms-breach-alerts =
    .label = Show alerts about passwords for breached websites
    .accesskey = b
forms-breach-alerts-learn-more-link = Learn more

# Checkbox which controls filling saved logins into fields automatically when they appear, in some cases without user interaction.
forms-fill-logins-and-passwords =
    .label = Autofill logins and passwords
    .accesskey = i
forms-saved-logins =
    .label = Saved Logins…
    .accesskey = L
forms-primary-pw-use =
    .label = Use a Primary Password
    .accesskey = U
forms-primary-pw-learn-more-link = Learn more
# This string uses the former name of the Primary Password feature
# ("Master Password" in English) so that the preferences can be found
# when searching for the old name. The accesskey is unused.
forms-master-pw-change =
    .label = Change Master Password…
    .accesskey = M
forms-primary-pw-change =
    .label = Change Primary Password…
    .accesskey = P
# Leave this message empty if the translation for "Primary Password" matches
# "Master Password" in your language. If you're editing the FTL file directly,
# use { "" } as the value.
forms-primary-pw-former-name = Formerly known as Master Password

forms-primary-pw-fips-title = You are currently in FIPS mode. FIPS requires a non-empty Primary Password.
forms-master-pw-fips-desc = Password Change Failed

## OS Authentication dialog

# This message can be seen by trying to add a Primary Password.
primary-password-os-auth-dialog-message-win = To create a Primary Password, enter your Windows login credentials. This helps protect the security of your accounts.

# This message can be seen by trying to add a Primary Password.
# The macOS strings are preceded by the operating system with "Firefox is trying to "
# and includes subtitle of "Enter password for the user "xxx" to allow this." These
# notes are only valid for English. Please test in your locale.
primary-password-os-auth-dialog-message-macosx = create a Primary Password
master-password-os-auth-dialog-caption = { -brand-full-name }

## Privacy Section - History

history-header = History

# This label is followed, on the same line, by a dropdown list of options
# (Remember history, etc.).
# In English it visually creates a full sentence, e.g.
# "Firefox will" + "Remember history".
#
# If this doesn't work for your language, you can translate this message:
#   - Simply as "Firefox", moving the verb into each option.
#     This will result in "Firefox" + "Will remember history", etc.
#   - As a stand-alone message, for example "Firefox history settings:".
history-remember-label = { -brand-short-name } will
    .accesskey = w

history-remember-option-all =
    .label = Remember history
history-remember-option-never =
    .label = Never remember history
history-remember-option-custom =
    .label = Use custom settings for history

history-remember-description = { -brand-short-name } will remember your browsing, download, form, and search history.
history-dontremember-description = { -brand-short-name } will use the same settings as private browsing, and will not remember any history as you browse the Web.

history-private-browsing-permanent =
    .label = Always use private browsing mode
    .accesskey = p

history-remember-browser-option =
    .label = Remember browsing and download history
    .accesskey = b

history-remember-search-option =
    .label = Remember search and form history
    .accesskey = f

history-clear-on-close-option =
    .label = Clear history when { -brand-short-name } closes
    .accesskey = r

history-clear-on-close-settings =
    .label = Settings…
    .accesskey = t

history-clear-button =
    .label = Clear History…
    .accesskey = s

## Privacy Section - Site Data

sitedata-header = Cookies and Site Data

sitedata-total-size-calculating = Calculating site data and cache size…

# Variables:
#   $value (Number) - Value of the unit (for example: 4.6, 500)
#   $unit (String) - Name of the unit (for example: "bytes", "KB")
sitedata-total-size = Your stored cookies, site data, and cache are currently using { $value } { $unit } of disk space.

sitedata-learn-more = Learn more

sitedata-delete-on-close =
    .label = Delete cookies and site data when { -brand-short-name } is closed
    .accesskey = c

sitedata-delete-on-close-private-browsing = In permanent private browsing mode, cookies and site data will always be cleared when { -brand-short-name } is closed.

sitedata-allow-cookies-option =
    .label = Accept cookies and site data
    .accesskey = A

sitedata-disallow-cookies-option =
    .label = Block cookies and site data
    .accesskey = B

# This label means 'type of content that is blocked', and is followed by a drop-down list with content types below.
# The list items are the strings named sitedata-block-*-option*.
sitedata-block-desc = Type blocked
    .accesskey = T

sitedata-option-block-cross-site-trackers =
    .label = Cross-site trackers
sitedata-option-block-cross-site-and-social-media-trackers =
    .label = Cross-site and social media trackers
sitedata-option-block-cross-site-tracking-cookies-including-social-media =
    .label = Cross-site tracking cookies — includes social media cookies
sitedata-option-block-cross-site-cookies-including-social-media =
    .label = Cross-site cookies — includes social media cookies
sitedata-option-block-cross-site-and-social-media-trackers-plus-isolate =
    .label = Cross-site and social media trackers, and isolate remaining cookies
sitedata-option-block-unvisited =
    .label = Cookies from unvisited websites
sitedata-option-block-all-third-party =
    .label = All third-party cookies (may cause websites to break)
sitedata-option-block-all =
    .label = All cookies (will cause websites to break)

sitedata-clear =
    .label = Clear Data…
    .accesskey = l

sitedata-settings =
    .label = Manage Data…
    .accesskey = M

sitedata-cookies-exceptions =
    .label = Manage Exceptions…
    .accesskey = x

## Privacy Section - Address Bar

addressbar-header = Address Bar

addressbar-suggest = When using the address bar, suggest

addressbar-locbar-history-option =
    .label = Browsing history
    .accesskey = h
addressbar-locbar-bookmarks-option =
    .label = Bookmarks
    .accesskey = k
addressbar-locbar-openpage-option =
    .label = Open tabs
    .accesskey = O
# Shortcuts refers to the shortcut tiles on the new tab page, previously known as top sites. Translation should be consistent.
addressbar-locbar-shortcuts-option =
    .label = Shortcuts
    .accesskey = S
addressbar-locbar-topsites-option =
    .label = Top sites
    .accesskey = T
addressbar-locbar-engines-option =
    .label = Search engines
    .accesskey = a

addressbar-suggestions-settings = Change preferences for search engine suggestions

## Privacy Section - Content Blocking

content-blocking-enhanced-tracking-protection = Enhanced Tracking Protection

content-blocking-section-top-level-description = Trackers follow you around online to collect information about your browsing habits and interests. { -brand-short-name } blocks many of these trackers and other malicious scripts.

content-blocking-learn-more = Learn more

content-blocking-fpi-incompatibility-warning = You are using First Party Isolation (FPI), which overrides some of { -brand-short-name }’s cookie settings.

## These strings are used to define the different levels of
## Enhanced Tracking Protection.

# "Standard" in this case is an adjective, meaning "default" or "normal".
enhanced-tracking-protection-setting-standard =
  .label = Standard
  .accesskey = d
enhanced-tracking-protection-setting-strict =
  .label = Strict
  .accesskey = r
enhanced-tracking-protection-setting-custom =
  .label = Custom
  .accesskey = C

##

content-blocking-etp-standard-desc = Balanced for protection and performance. Pages will load normally.
content-blocking-etp-strict-desc = Stronger protection, but may cause some sites or content to break.
content-blocking-etp-custom-desc = Choose which trackers and scripts to block.

content-blocking-private-windows = Tracking content in Private Windows
content-blocking-cross-site-cookies = Cross-site cookies
content-blocking-cross-site-tracking-cookies = Cross-site tracking cookies
content-blocking-cross-site-tracking-cookies-plus-isolate = Cross-site tracking cookies, and isolate remaining cookies
content-blocking-social-media-trackers = Social media trackers
content-blocking-all-cookies = All cookies
content-blocking-unvisited-cookies = Cookies from unvisited sites
content-blocking-all-windows-tracking-content = Tracking content in all windows
content-blocking-all-third-party-cookies = All third-party cookies
content-blocking-cryptominers = Cryptominers
content-blocking-fingerprinters = Fingerprinters

content-blocking-warning-title = Heads up!
content-blocking-and-isolating-etp-warning-description = Blocking trackers and isolating cookies could impact the functionality of some sites. Reload a page with trackers to load all content.
content-blocking-and-isolating-etp-warning-description-2 = This setting may cause some websites to not display content or work correctly. If a site seems broken, you may want to turn off tracking protection for that site to load all content.
content-blocking-warning-learn-how = Learn how

content-blocking-reload-description = You will need to reload your tabs to apply these changes.
content-blocking-reload-tabs-button =
  .label = Reload All Tabs
  .accesskey = R

content-blocking-tracking-content-label =
  .label = Tracking content
  .accesskey = T
content-blocking-tracking-protection-option-all-windows =
  .label = In all windows
  .accesskey = A
content-blocking-option-private =
  .label = Only in Private Windows
  .accesskey = p
content-blocking-tracking-protection-change-block-list = Change block list

content-blocking-cookies-label =
  .label = Cookies
  .accesskey = C

content-blocking-expand-section =
  .tooltiptext = More information

# Cryptomining refers to using scripts on websites that can use a computer’s resources to mine cryptocurrency without a user’s knowledge.
content-blocking-cryptominers-label =
  .label = Cryptominers
  .accesskey = y

# Browser fingerprinting is a method of tracking users by the configuration and settings information (their "digital fingerprint")
# that is visible to websites they browse, rather than traditional tracking methods such as IP addresses and unique cookies.
content-blocking-fingerprinters-label =
  .label = Fingerprinters
  .accesskey = F

## Privacy Section - Tracking

tracking-manage-exceptions =
    .label = Manage Exceptions…
    .accesskey = x

## Privacy Section - Permissions

permissions-header = Permissions

permissions-location = Location
permissions-location-settings =
    .label = Settings…
    .accesskey = t

permissions-xr = Virtual Reality
permissions-xr-settings =
    .label = Settings…
    .accesskey = t

permissions-camera = Camera
permissions-camera-settings =
    .label = Settings…
    .accesskey = t

permissions-microphone = Microphone
permissions-microphone-settings =
    .label = Settings…
    .accesskey = t

permissions-notification = Notifications
permissions-notification-settings =
    .label = Settings…
    .accesskey = t
permissions-notification-link = Learn more

permissions-notification-pause =
    .label = Pause notifications until { -brand-short-name } restarts
    .accesskey = n

permissions-autoplay = Autoplay

permissions-autoplay-settings =
    .label = Settings…
    .accesskey = t

permissions-block-popups =
    .label = Block pop-up windows
    .accesskey = B

permissions-block-popups-exceptions =
    .label = Exceptions…
    .accesskey = E

permissions-addon-install-warning =
    .label = Warn you when websites try to install add-ons
    .accesskey = W

permissions-addon-exceptions =
    .label = Exceptions…
    .accesskey = E

## Privacy Section - Data Collection

collection-header = { -brand-short-name } Data Collection and Use

collection-description = We strive to provide you with choices and collect only what we need to provide and improve { -brand-short-name } for everyone. We always ask permission before receiving personal information.
collection-privacy-notice = Privacy Notice

collection-health-report-telemetry-disabled = You’re no longer allowing { -vendor-short-name } to capture technical and interaction data. All past data will be deleted within 30 days.
collection-health-report-telemetry-disabled-link = Learn more

collection-health-report =
    .label = Allow { -brand-short-name } to send technical and interaction data to { -vendor-short-name }
    .accesskey = r
collection-health-report-link = Learn more

collection-studies =
    .label = Allow { -brand-short-name } to install and run studies
collection-studies-link = View { -brand-short-name } studies

addon-recommendations =
    .label = Allow { -brand-short-name } to make personalized extension recommendations
addon-recommendations-link = Learn more

# This message is displayed above disabled data sharing options in developer builds
# or builds with no Telemetry support available.
collection-health-report-disabled = Data reporting is disabled for this build configuration

collection-backlogged-crash-reports =
    .label = Allow { -brand-short-name } to send backlogged crash reports on your behalf
    .accesskey = c
collection-backlogged-crash-reports-link = Learn more

## Privacy Section - Security
##
## It is important that wording follows the guidelines outlined on this page:
## https://developers.google.com/safe-browsing/developers_guide_v2#AcceptableUsage

security-header = Security

security-browsing-protection = Deceptive Content and Dangerous Software Protection

security-enable-safe-browsing =
    .label = Block dangerous and deceptive content
    .accesskey = B
security-enable-safe-browsing-link = Learn more

security-block-downloads =
    .label = Block dangerous downloads
    .accesskey = d

security-block-uncommon-software =
    .label = Warn you about unwanted and uncommon software
    .accesskey = c

## Privacy Section - Certificates

certs-header = Certificates

certs-enable-ocsp =
    .label = Query OCSP responder servers to confirm the current validity of certificates
    .accesskey = Q

certs-view =
    .label = View Certificates…
    .accesskey = C

certs-devices =
    .label = Security Devices…
    .accesskey = D

space-alert-over-5gb-settings-button =
    .label = Open Settings
    .accesskey = O

space-alert-over-5gb-message2 = <strong>{ -brand-short-name } is running out of disk space.</strong> Website contents may not display properly. You can clear stored data in Settings > Privacy & Security > Cookies and Site Data.

space-alert-under-5gb-message2 = <strong>{ -brand-short-name } is running out of disk space.</strong> Website contents may not display properly. Visit “Learn More” to optimize your disk usage for better browsing experience.

## Privacy Section - HTTPS-Only

httpsonly-header = HTTPS-Only Mode

httpsonly-description = HTTPS provides a secure, encrypted connection between { -brand-short-name } and the websites you visit. Most websites support HTTPS, and if HTTPS-Only Mode is enabled, then { -brand-short-name } will upgrade all connections to HTTPS.

httpsonly-learn-more = Learn more

httpsonly-radio-enabled =
    .label = Enable HTTPS-Only Mode in all windows

httpsonly-radio-enabled-pbm =
    .label = Enable HTTPS-Only Mode in private windows only

httpsonly-radio-disabled =
    .label = Don’t enable HTTPS-Only Mode

## The following strings are used in the Download section of settings

desktop-folder-name = Desktop
downloads-folder-name = Downloads
choose-download-folder-title = Choose Download Folder:

# Variables:
#   $service-name (String) - Name of a cloud storage provider like Dropbox, Google Drive, etc...
save-files-to-cloud-storage =
    .label = Save files to { $service-name }<|MERGE_RESOLUTION|>--- conflicted
+++ resolved
@@ -119,16 +119,8 @@
 search-results-header = Search Results
 
 # `<span data-l10n-name="query"></span>` will be replaced by the search term.
-<<<<<<< HEAD
-search-results-empty-message =
-    { PLATFORM() ->
-        [windows] There are no results in Options for “<span data-l10n-name="query"></span>”.
-       *[other] There are no results in Preferences for “<span data-l10n-name="query"></span>”.
-    }
-=======
 search-results-empty-message2 =
-        Sorry! There are no results in Settings for “<span data-l10n-name="query"></span>”.
->>>>>>> cc9d803f
+        There are no results in Settings for “<span data-l10n-name="query"></span>”.
 
 search-results-help-link = Help!
 
