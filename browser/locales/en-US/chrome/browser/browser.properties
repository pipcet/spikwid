# This Source Code Form is subject to the terms of the Mozilla Public
# License, v. 2.0. If a copy of the MPL was not distributed with this
# file, You can obtain one at http://mozilla.org/MPL/2.0/.

nv_timeout=Timed Out
openFile=Open File

droponhometitle=Set Home Page
droponhomemsg=Do you want this document to be your new home page?
droponhomemsgMultiple=Do you want these documents to be your new home pages?

# context menu strings

# LOCALIZATION NOTE (contextMenuSearch): %1$S is the search engine,
# %2$S is the selection string.
contextMenuSearch=Search for “%2$S”
contextMenuSearch.accesskey=S
contextMenuPrivateSearch=Search in a Private Window
contextMenuPrivateSearch.accesskey=h
# LOCALIZATION NOTE (contextMenuPrivateSearchOtherEngine): %S is the search
# engine name as set for Private Browsing mode. This label is only used when
# this engine is different from the default engine name used in normal mode.
contextMenuPrivateSearchOtherEngine=Search in a Private Window
contextMenuPrivateSearchOtherEngine.accesskey=h

# bookmark dialog strings

bookmarkAllTabsDefault=[Folder Name]

xpinstallPromptMessage=%S prevented this site from asking you to install software on your computer.
# LOCALIZATION NOTE (xpinstallPromptMessage.header)
# The string contains the hostname of the site the add-on is being installed from.
xpinstallPromptMessage.header=Allow %S to install an add-on?
xpinstallPromptMessage.message=You are attempting to install an add-on from %S. Make sure you trust this site before continuing.
xpinstallPromptMessage.header.unknown=Allow an unknown site to install an add-on?
xpinstallPromptMessage.message.unknown=You are attempting to install an add-on from an unknown site. Make sure you trust this site before continuing.
xpinstallPromptMessage.learnMore=Learn more about installing add-ons safely
xpinstallPromptMessage.dontAllow=Don’t Allow
xpinstallPromptMessage.dontAllow.accesskey=D
xpinstallPromptMessage.neverAllow=Never Allow
xpinstallPromptMessage.neverAllow.accesskey=N
# Accessibility Note:
# Be sure you do not choose an accesskey that is used elsewhere in the active context (e.g. main menu bar, submenu of the warning popup button)
# See https://website-archive.mozilla.org/www.mozilla.org/access/access/keyboard/ for details
xpinstallPromptMessage.install=Continue to Installation
xpinstallPromptMessage.install.accesskey=C

xpinstallDisabledMessageLocked=Software installation has been disabled by your system administrator.
xpinstallDisabledMessage=Software installation is currently disabled. Click Enable and try again.
xpinstallDisabledButton=Enable
xpinstallDisabledButton.accesskey=n

# LOCALIZATION NOTE (addonInstallBlockedByPolicy)
# This message is shown when the installation of an add-on is blocked by
# enterprise policy. %1$S is replaced by the name of the add-on.
# %2$S is replaced by the ID of add-on. %3$S is a custom message that
# the administration can add to the message.
addonInstallBlockedByPolicy=%1$S (%2$S) is blocked by your system administrator.%3$S
addonInstallFullScreenBlocked=Add-on installation is not allowed while in or before entering fullscreen mode.

# LOCALIZATION NOTE (webextPerms.header)
# This string is used as a header in the webextension permissions dialog,
# %S is replaced with the localized name of the extension being installed.
# See https://bug1308309.bmoattachments.org/attachment.cgi?id=8814612
# for an example of the full dialog.
# Note, this string will be used as raw markup. Avoid characters like <, >, &
webextPerms.header=Add %S?

webextPerms.unsignedWarning=Caution: This add-on is unverified. Malicious add-ons can steal your private information or compromise your computer. Only install this add-on if you trust the source.

# LOCALIZATION NOTE (webextPerms.listIntro2)
# This string will be followed by a list of permissions requested
# by the webextension.
webextPerms.listIntro2=This extension will have permission to:
webextPerms.learnMore2=Learn more
webextPerms.add.label=Add
webextPerms.add.accessKey=A
webextPerms.cancel.label=Cancel
webextPerms.cancel.accessKey=C

# LOCALIZATION NOTE (webextPerms.sideloadMenuItem)
# %1$S will be replaced with the localized name of the sideloaded add-on.
# %2$S will be replace with the name of the application (e.g., Firefox, Nightly)
webextPerms.sideloadMenuItem=%1$S added to %2$S

# LOCALIZATION NOTE (webextPerms.sideloadHeader)
# This string is used as a header in the webextension permissions dialog
# when the extension is side-loaded.
# %S is replaced with the localized name of the extension being installed.
# Note, this string will be used as raw markup. Avoid characters like <, >, &
webextPerms.sideloadHeader=%S added
webextPerms.sideloadText2=Another program on your computer installed an add-on that may affect your browser. Please review this add-on’s permissions requests and choose to Enable or Cancel (to leave it disabled).
webextPerms.sideloadTextNoPerms=Another program on your computer installed an add-on that may affect your browser. Please choose to Enable or Cancel (to leave it disabled).

webextPerms.sideloadEnable.label=Enable
webextPerms.sideloadEnable.accessKey=E
webextPerms.sideloadCancel.label=Cancel
webextPerms.sideloadCancel.accessKey=C

# LOCALIZATION NOTE (webextPerms.updateMenuItem)
# %S will be replaced with the localized name of the extension which
# has been updated.
webextPerms.updateMenuItem=%S requires new permissions

# LOCALIZATION NOTE (webextPerms.updateText)
# %S is replaced with the localized name of the updated extension.
# Note, this string will be used as raw markup. Avoid characters like <, >, &
webextPerms.updateText=%S has been updated. You must approve new permissions before the updated version will install. Choosing “Cancel” will maintain your current add-on version.

webextPerms.updateAccept.label=Update
webextPerms.updateAccept.accessKey=U

# LOCALIZATION NOTE (webextPerms.optionalPermsHeader)
# %S is replace with the localized name of the extension requested new
# permissions.
# Note, this string will be used as raw markup. Avoid characters like <, >, &
webextPerms.optionalPermsHeader=%S requests additional permissions.
webextPerms.optionalPermsListIntro=It wants to:
webextPerms.optionalPermsAllow.label=Allow
webextPerms.optionalPermsAllow.accessKey=A
webextPerms.optionalPermsDeny.label=Deny
webextPerms.optionalPermsDeny.accessKey=D

webextPerms.description.bookmarks=Read and modify bookmarks
webextPerms.description.browserSettings=Read and modify browser settings
webextPerms.description.browsingData=Clear recent browsing history, cookies, and related data
webextPerms.description.clipboardRead=Get data from the clipboard
webextPerms.description.clipboardWrite=Input data to the clipboard
webextPerms.description.devtools=Extend developer tools to access your data in open tabs
webextPerms.description.downloads=Download files and read and modify the browser’s download history
webextPerms.description.downloads.open=Open files downloaded to your computer
webextPerms.description.find=Read the text of all open tabs
webextPerms.description.geolocation=Access your location
webextPerms.description.history=Access browsing history
webextPerms.description.management=Monitor extension usage and manage themes
# LOCALIZATION NOTE (webextPerms.description.nativeMessaging)
# %S will be replaced with the name of the application
webextPerms.description.nativeMessaging=Exchange messages with programs other than %S
webextPerms.description.notifications=Display notifications to you
webextPerms.description.pkcs11=Provide cryptographic authentication services
webextPerms.description.privacy=Read and modify privacy settings
webextPerms.description.proxy=Control browser proxy settings
webextPerms.description.sessions=Access recently closed tabs
webextPerms.description.tabs=Access browser tabs
webextPerms.description.tabHide=Hide and show browser tabs
webextPerms.description.topSites=Access browsing history
webextPerms.description.webNavigation=Access browser activity during navigation

webextPerms.hostDescription.allUrls=Access your data for all websites

# LOCALIZATION NOTE (webextPerms.hostDescription.wildcard)
# %S will be replaced by the DNS domain for which a webextension
# is requesting access (e.g., mozilla.org)
webextPerms.hostDescription.wildcard=Access your data for sites in the %S domain

# LOCALIZATION NOTE (webextPerms.hostDescription.tooManyWildcards):
# Semi-colon list of plural forms.
# See: http://developer.mozilla.org/en/docs/Localization_and_Plurals
# #1 will be replaced by an integer indicating the number of additional
# domains for which this webextension is requesting permission.
webextPerms.hostDescription.tooManyWildcards=Access your data in #1 other domain;Access your data in #1 other domains

# LOCALIZATION NOTE (webextPerms.hostDescription.oneSite)
# %S will be replaced by the DNS host name for which a webextension
# is requesting access (e.g., www.mozilla.org)
webextPerms.hostDescription.oneSite=Access your data for %S

# LOCALIZATION NOTE (webextPerms.hostDescription.tooManySites)
# Semi-colon list of plural forms.
# See: http://developer.mozilla.org/en/docs/Localization_and_Plurals
# #1 will be replaced by an integer indicating the number of additional
# hosts for which this webextension is requesting permission.
webextPerms.hostDescription.tooManySites=Access your data on #1 other site;Access your data on #1 other sites

# LOCALIZATION NOTE (webext.defaultSearch.description)
# %1$S is replaced with the localized named of the extension that is asking to change the default search engine.
# %2$S is replaced with the name of the current search engine
# %3$S is replaced with the name of the new search engine
webext.defaultSearch.description=%1$S would like to change your default search engine from %2$S to %3$S. Is that OK?
webext.defaultSearchYes.label=Yes
webext.defaultSearchYes.accessKey=Y
webext.defaultSearchNo.label=No
webext.defaultSearchNo.accessKey=N

# LOCALIZATION NOTE (webext.remove.confirmation.message)
# %1$S is the name of the extension which is about to be removed.
# %2$S is brandShorterName
webext.remove.confirmation.message=Remove %1$S?
webext.remove.confirmation.button=Remove

# LOCALIZATION NOTE (addonPostInstall.message1)
# %1$S is replaced with the localized named of the extension that was
# just installed.
# %2$S is replaced with the localized name of the application.
addonPostInstall.message1=%1$S has been added to %2$S.

# LOCALIZATION NOTE (addonDownloadingAndVerifying):
# Semicolon-separated list of plural forms. See:
# http://developer.mozilla.org/en/docs/Localization_and_Plurals
# Also see https://bugzilla.mozilla.org/show_bug.cgi?id=570012 for mockups
addonDownloadingAndVerifying=Downloading and verifying add-on…;Downloading and verifying #1 add-ons…
addonDownloadVerifying=Verifying

addonInstall.unsigned=(Unverified)
addonInstall.cancelButton.label=Cancel
addonInstall.cancelButton.accesskey=C
addonInstall.acceptButton2.label=Add
addonInstall.acceptButton2.accesskey=A

# LOCALIZATION NOTE (addonConfirmInstallMessage,addonConfirmInstallUnsigned):
# Semicolon-separated list of plural forms. See:
# http://developer.mozilla.org/en/docs/Localization_and_Plurals
# #1 is brandShortName
# #2 is the number of add-ons being installed
addonConfirmInstall.message=This site would like to install an add-on:;This site would like to install #2 add-ons:
addonConfirmInstallUnsigned.message=Caution: This site would like to install an unverified add-on. Proceed at your own risk.;Caution: This site would like to install #2 unverified add-ons. Proceed at your own risk.

# LOCALIZATION NOTE (addonConfirmInstallSomeUnsigned.message):
# Semicolon-separated list of plural forms. See:
# http://developer.mozilla.org/en/docs/Localization_and_Plurals
# #1 is brandShortName
# #2 is the total number of add-ons being installed (at least 2)
addonConfirmInstallSomeUnsigned.message=;Caution: This site would like to install #2 add-ons, some of which are unverified. Proceed at your own risk.

# LOCALIZATION NOTE (addonInstalled):
# %S is the name of the add-on
addonInstalled=%S has been installed successfully.
# LOCALIZATION NOTE (addonsGenericInstalled):
# Semicolon-separated list of plural forms. See:
# http://developer.mozilla.org/en/docs/Localization_and_Plurals
# #1 number of add-ons
addonsGenericInstalled=#1 add-on has been installed successfully.;#1 add-ons have been installed successfully.

# LOCALIZATION NOTE (addonInstallError-1, addonInstallError-2, addonInstallError-3, addonInstallError-4, addonInstallError-5, addonLocalInstallError-1, addonLocalInstallError-2, addonLocalInstallError-3, addonLocalInstallError-4, addonLocalInstallError-5):
# %1$S is the application name, %2$S is the add-on name
addonInstallError-1=The add-on could not be downloaded because of a connection failure.
addonInstallError-2=The add-on could not be installed because it does not match the add-on %1$S expected.
addonInstallError-3=The add-on downloaded from this site could not be installed because it appears to be corrupt.
addonInstallError-4=%2$S could not be installed because %1$S cannot modify the needed file.
addonInstallError-5=%1$S has prevented this site from installing an unverified add-on.
addonLocalInstallError-1=This add-on could not be installed because of a filesystem error.
addonLocalInstallError-2=This add-on could not be installed because it does not match the add-on %1$S expected.
addonLocalInstallError-3=This add-on could not be installed because it appears to be corrupt.
addonLocalInstallError-4=%2$S could not be installed because %1$S cannot modify the needed file.
addonLocalInstallError-5=This add-on could not be installed because it has not been verified.

# LOCALIZATION NOTE (addonInstallErrorIncompatible):
# %1$S is the application name, %2$S is the application version, %3$S is the add-on name
addonInstallErrorIncompatible=%3$S could not be installed because it is not compatible with %1$S %2$S.

# LOCALIZATION NOTE (addonInstallErrorBlocklisted): %S is add-on name
addonInstallErrorBlocklisted=%S could not be installed because it has a high risk of causing stability or security problems.

unsignedAddonsDisabled.message=One or more installed add-ons cannot be verified and have been disabled.
unsignedAddonsDisabled.learnMore.label=Learn More
unsignedAddonsDisabled.learnMore.accesskey=L

# LOCALIZATION NOTE (popupWarning.message): Semicolon-separated list of plural forms.
# See: http://developer.mozilla.org/en/docs/Localization_and_Plurals
# #1 is brandShortName and #2 is the number of pop-ups blocked.
popupWarning.message=Prevented this site from opening a pop-up window.;Prevented this site from opening #2 pop-up windows.
# LOCALIZATION NOTE (popupWarning.exceeded.message): Semicolon-separated list of plural forms.
# See: http://developer.mozilla.org/en/docs/Localization_and_Plurals
# The singular form is left empty for English, since the number of blocked pop-ups is always greater than 1.
# #1 is brandShortName and #2 is the number of pop-ups blocked.
popupWarning.exceeded.message=;Prevented this site from opening more than #2 pop-up windows.
popupWarningButton=Options
popupWarningButton.accesskey=O
popupWarningButtonUnix=Preferences
popupWarningButtonUnix.accesskey=P
popupAllow=Allow pop-ups for %S
popupBlock=Block pop-ups for %S
popupWarningDontShowFromMessage=Don’t show this message when pop-ups are blocked
popupShowPopupPrefix=Show ‘%S’

# LOCALIZATION NOTE (popupShowBlockedPopupsIndicatorText): Semicolon separated list of plural forms.
# See: http://developer.mozilla.org/en/docs/Localization_and_Plurals
# #1 is the number of pop-ups blocked.
popupShowBlockedPopupsIndicatorText=Show #1 blocked pop-up…;Show #1 blocked pop-ups…

# LOCALIZATION NOTE (geolocationLastAccessIndicatorText): %S is the relative time of the most recent geolocation access (e.g. 5 min. ago)
geolocationLastAccessIndicatorText=Last access %S

# LOCALIZATION NOTE (openProtocolHandlerPermissionEntryLabel): %S is the scheme of the protocol the site may open an application for. For example: mailto
openProtocolHandlerPermissionEntryLabel=%S:// links

crashedpluginsMessage.title=The %S plugin has crashed.
crashedpluginsMessage.reloadButton.label=Reload page
crashedpluginsMessage.reloadButton.accesskey=R
crashedpluginsMessage.submitButton.label=Submit a crash report
crashedpluginsMessage.submitButton.accesskey=S
crashedpluginsMessage.learnMore=Learn More…

# Keyword fixup messages
# LOCALIZATION NOTE (keywordURIFixup.message): Used when the user tries to visit
# a local host page, by the time the DNS request recognizes it, we have already
# loaded a search page for the given word.  An infobar then asks to the user
# whether he rather wanted to visit the host.  %S is the recognized host.
keywordURIFixup.message=Did you mean to go to %S?
keywordURIFixup.goTo=Yes, take me to %S
keywordURIFixup.goTo.accesskey=Y
<<<<<<< HEAD
keywordURIFixup.dismiss=No
keywordURIFixup.dismiss.accesskey=N
=======
>>>>>>> 6806b58c

pluginInfo.unknownPlugin=Unknown

# Flash activation doorhanger UI
flashActivate.message=Do you want to allow Adobe Flash to run on this site? Only allow Adobe Flash on sites you trust.
flashActivate.outdated.message=Do you want to allow an outdated version of Adobe Flash to run on this site? An outdated version can affect browser performance and security.
flashActivate.noAllow=Don’t Allow
flashActivate.allow=Allow
flashActivate.noAllow.accesskey=D
flashActivate.allow.accesskey=A

# in-page UI
# LOCALIZATION NOTE (PluginClickToActivate2): Two changes were done to the
# previous version of the string. The first is that we changed the wording from
# "Activate" to "Run", because it's shorter and feels less technical in English.
# Feel free to keep using the previous wording in your language if it's already
# the best one.
# The second change is that we removed the period at the end of the phrase, because
# it's not natural in our UI, and the underline was removed from this, so it doesn't
# look like a link anymore. We suggest that everyone removes that period too.
PluginClickToActivate2=Run %S
PluginVulnerableUpdatable=This plugin is vulnerable and should be updated.
PluginVulnerableNoUpdate=This plugin has security vulnerabilities.

# Sanitize
# LOCALIZATION NOTE (update.downloadAndInstallButton.label): %S is replaced by the
# version of the update: "Update to 28.0".
update.downloadAndInstallButton.label=Update to %S
update.downloadAndInstallButton.accesskey=U

menuOpenAllInTabs.label=Open All in Tabs

# History menu
# LOCALIZATION NOTE (menuUndoCloseWindowLabel): Semicolon-separated list of plural forms.
# see bug 394759
# See: http://developer.mozilla.org/en/docs/Localization_and_Plurals
# #1 Window Title, #2 Number of tabs
menuUndoCloseWindowLabel=#1 (and #2 other tab);#1 (and #2 other tabs)
menuUndoCloseWindowSingleTabLabel=#1

# Unified Back-/Forward Popup
tabHistory.current=Stay on this page
tabHistory.goBack=Go back to this page
tabHistory.goForward=Go forward to this page

# URL Bar
pasteAndGo.label=Paste and Go
# LOCALIZATION NOTE (reloadButton.tooltip):
# %S is the keyboard shortcut for reloading the current page
reloadButton.tooltip=Reload current page (%S)
# LOCALIZATION NOTE (stopButton.tooltip):
# %S is the keyboard shortcut for stopping loading the page
stopButton.tooltip=Stop loading this page (%S)
# LOCALIZATION NOTE (urlbar-zoom-button.tooltip):
# %S is the keyboard shortcut for resetting the zoom level to 100%
urlbar-zoom-button.tooltip=Reset zoom level (%S)
# LOCALIZATION NOTE (reader-mode-button.tooltip):
# %S is the keyboard shortcut for entering/exiting reader view
reader-mode-button.tooltip=Toggle reader view (%S)

# LOCALIZATION NOTE(zoom-button.label): %S is the current page zoom level,
# %% will be displayed as a single % character (% is commonly used to define
# format specifiers, so it needs to be escaped).
zoom-button.label = %S%%

# Block autorefresh
refreshBlocked.goButton=Allow
refreshBlocked.goButton.accesskey=A
refreshBlocked.refreshLabel=%S prevented this page from automatically reloading.
refreshBlocked.redirectLabel=%S prevented this page from automatically redirecting to another page.

# General bookmarks button
# LOCALIZATION NOTE (bookmarksMenuButton.tooltip):
# %S is the keyboard shortcut for "Show All Bookmarks"
bookmarksMenuButton.tooltip=Show your bookmarks (%S)

# Downloads button tooltip
# LOCALIZATION NOTE (downloads.tooltip):
# %S is the keyboard shortcut for "Downloads"
downloads.tooltip=Display the progress of ongoing downloads (%S)

# Print button tooltip on OS X
# LOCALIZATION NOTE (printButton.tooltip):
# Use the unicode ellipsis char, \u2026,
# or use "..." if \u2026 doesn't suit traditions in your locale.
# %S is the keyboard shortcut for "Print"
printButton.tooltip=Print this page… (%S)

# New Window button tooltip
# LOCALIZATION NOTE (newWindowButton.tooltip):
# %S is the keyboard shortcut for "New Window"
newWindowButton.tooltip=Open a new window (%S)

# New Tab button tooltip
# LOCALIZATION NOTE (newTabButton.tooltip):
# %S is the keyboard shortcut for "New Tab"
newTabButton.tooltip=Open a new tab (%S)
newTabContainer.tooltip=Open a new tab (%S)\nPress and hold to open a new container tab
newTabAlwaysContainer.tooltip=Select container to open a new tab

# Offline web applications
<<<<<<< HEAD
offlineApps.available2=Will you allow %S to store data?
offlineApps.allowStoring.label=Allow Storing Data
offlineApps.allowStoring.accesskey=A
offlineApps.dontAllow.label=Don’t Allow
offlineApps.dontAllow.accesskey=n
=======
offlineApps.available3=Allow %S to store data on your computer?
offlineApps.allow.label=Allow
offlineApps.allow.accesskey=A
offlineApps.block.label=Block
offlineApps.block.accesskey=B
>>>>>>> 6806b58c

# Canvas permission prompt
# LOCALIZATION NOTE (canvas.siteprompt2): %S is hostname
canvas.siteprompt2=Allow %S to use your HTML5 canvas image data?
canvas.siteprompt2.warning=This may be used to uniquely identify your computer.
canvas.block=Block
canvas.block.accesskey=B
canvas.allow2=Allow
canvas.allow2.accesskey=A
canvas.remember2=Remember this decision

# WebAuthn prompts
# LOCALIZATION NOTE (webauthn.registerPrompt2): %S is hostname
webauthn.registerPrompt2=%S wants to register an account with one of your security keys. You can connect and authorize one now, or cancel.
# LOCALIZATION NOTE (webauthn.registerDirectPrompt2):
# %1$S is hostname. %2$S is brandShortName.
# The website is asking for extended information about your
# hardware authenticator that shouldn't be generally necessary. Permitting
# this is safe if you only use one account at this website. If you have
# multiple accounts at this website, and you use the same hardware
# authenticator, then the website could link those accounts together.
# And this is true even if you use a different profile / browser (or even Tor
# Browser). To avoid this, you should use different hardware authenticators
# for different accounts on this website.
webauthn.registerDirectPrompt2=%1$S is requesting extended information about your security key, which may affect your privacy.\n\n
# LOCALIZATION NOTE (webauthn.signPrompt2): %S is hostname
webauthn.signPrompt2=%S wants to authenticate you using a registered security key. You can connect and authorize one now, or cancel.
webauthn.cancel=Cancel
webauthn.cancel.accesskey=c
webauthn.proceed=Proceed
webauthn.proceed.accesskey=p
webauthn.anonymize=Anonymize anyway

# Spoof Accept-Language prompt
privacy.spoof_english=Changing your language setting to English will make you more difficult to identify and enhance your privacy. Do you want to request English language versions of web pages?

# LOCALIZATION NOTE (identity.headerMainWithHost, identity.headerSecurityWithHost):
# %S is the hostname of the site that is being displayed.
identity.headerMainWithHost=Site Information for %S
identity.headerSecurityWithHost=Connection Security for %S
identity.identified.verifier=Verified by: %S
identity.identified.verified_by_you=You have added a security exception for this site.
identity.identified.state_and_country=%S, %S
identity.ev.contentOwner2=Certificate issued to: %S

# LOCALIZATION NOTE (identity.notSecure.label):
# Keep this string as short as possible, this is displayed in the URL bar
# use a synonym for "safe" or "private" if "secure" is too long.
identity.notSecure.label=Not Secure
identity.notSecure.tooltip=Connection is not secure

identity.extension.label=Extension (%S)
identity.extension.tooltip=Loaded by extension: %S
identity.showDetails.tooltip=Show connection details

# LOCALIZATION NOTE (contentBlocking.trackersView.blocked.label):
#   This label is shown next to a tracker in the trackers subview.
#   It forms the end of the (imaginary) sentence "www.example.com [was] Blocked"
contentBlocking.trackersView.blocked.label=Blocked

contentBlocking.trackersView.empty.label=None detected on this site

# LOCALIZATION NOTE (contentBlocking.cookies.blockingTrackers.label, contentBlocking.cookies.blocking3rdParty.label,
#   contentBlocking.cookies.blockingUnvisited.label,contentBlocking.cookies.blockingAll.label):
contentBlocking.cookies.blockingTrackers3.label=Cross-Site Tracking Cookies
contentBlocking.cookies.blocking3rdParty2.label=Third-Party Cookies
contentBlocking.cookies.blockingUnvisited2.label=Unvisited Site Cookies
contentBlocking.cookies.blockingAll2.label=All Cookies

contentBlocking.cookiesView.firstParty.label=From This Site
# LOCALIZATION NOTE (contentBlocking.cookiesView.firstParty.empty.label):
#  This references the header from contentBlocking.cookiesView.firstParty.label:
#  "[Cookies] From This Site: None detected on this site".
contentBlocking.cookiesView.firstParty.empty.label=None detected on this site

contentBlocking.cookiesView.trackers2.label=Cross-Site Tracking Cookies
# LOCALIZATION NOTE (contentBlocking.cookiesView.trackers.empty.label):
#  This references the header from contentBlocking.cookiesView.trackers.label:
#  "Tracking Cookies: None detected on this site".
contentBlocking.cookiesView.trackers.empty.label=None detected on this site

contentBlocking.cookiesView.thirdParty.label=Third-Party Cookies
# LOCALIZATION NOTE (contentBlocking.cookiesView.thirdParty.empty.label):
#  This references the header from contentBlocking.cookiesView.thirdParty.label:
#  "Third-Party Cookies: None detected on this site".
contentBlocking.cookiesView.thirdParty.empty.label=None detected on this site

# LOCALIZATION NOTE (contentBlocking.cookiesView.allowed.label):
#   This label is shown next to a cookie origin in the cookies subview.
#   It forms the end of the (imaginary) sentence "www.example.com [was] Allowed"
contentBlocking.cookiesView.allowed.label=Allowed
# LOCALIZATION NOTE (contentBlocking.cookiesView.blocked.label):
#   This label is shown next to a cookie origin in the cookies subview.
#   It forms the end of the (imaginary) sentence "www.example.com [was] Blocked"
contentBlocking.cookiesView.blocked.label=Blocked
# LOCALIZATION NOTE (contentBlocking.cookiesView.removeButton.tooltip): %S is the domain of the site.
contentBlocking.cookiesView.removeButton.tooltip=Clear cookie exception for %S

# LOCALIZATION NOTE (contentBlocking.fingerprintersView.blocked.label):
#   This label is shown next to a fingerprinter in the fingerprinters subview.
#   It forms the end of the (imaginary) sentence "www.example.com [was] Blocked"
contentBlocking.fingerprintersView.blocked.label=Blocked

# LOCALIZATION NOTE (contentBlocking.cryptominersView.blocked.label):
#   This label is shown next to a cryptominer in the cryptominers subview.
#   It forms the end of the (imaginary) sentence "www.example.com [was] Blocked"
contentBlocking.cryptominersView.blocked.label=Blocked

trackingProtection.icon.activeTooltip2=Blocking social media trackers, cross-site tracking cookies, and fingerprinters.
trackingProtection.icon.disabledTooltip2=Enhanced Tracking Protection is OFF for this site.
# LOCALIZATION NOTE (trackingProtection.icon.noTrackersDetectedTooltip): %S is brandShortName.
trackingProtection.icon.noTrackersDetectedTooltip=No known trackers were detected on this page.

# LOCALIZATION NOTE (protections.header):
# Header of the Protections Panel. %S is replaced with the site's hostname.
protections.header=Protections for %S

# LOCALIZATION NOTE (protections.disableAriaLabel):
# Text that gets spoken by a screen reader if the button will disable protections.
# %s is the site's hostname.
protections.disableAriaLabel=Disable protections for %S

# LOCALIZATION NOTE (protections.enableAriaLabel):
# Text that gets spoken by a screen reader if the button will enable protections.
# %s is the site's hostname.
protections.enableAriaLabel=Enable protections for %S

# Blocking and Not Blocking sub-views in the Protections Panel
protections.blocking.fingerprinters.title=Fingerprinters Blocked
protections.blocking.cryptominers.title=Cryptominers Blocked
protections.blocking.cookies.trackers.title=Cross-Site Tracking Cookies Blocked
protections.blocking.cookies.3rdParty.title=Third-Party Cookies Blocked
protections.blocking.cookies.all.title=All Cookies Blocked
protections.blocking.cookies.unvisited.title=Unvisited Site Cookies Blocked
protections.blocking.trackingContent.title=Tracking Content Blocked
protections.blocking.socialMediaTrackers.title=Social Media Trackers Blocked
protections.notBlocking.fingerprinters.title=Not Blocking Fingerprinters
protections.notBlocking.cryptominers.title=Not Blocking Cryptominers
protections.notBlocking.cookies.3rdParty.title=Not Blocking Third-Party Cookies
protections.notBlocking.cookies.all.title=Not Blocking Cookies
protections.notBlocking.crossSiteTrackingCookies.title=Not Blocking Cross-Site Tracking Cookies
protections.notBlocking.trackingContent.title=Not Blocking Tracking Content
protections.notBlocking.socialMediaTrackers.title=Not Blocking Social Media Trackers

# Footer section in the Protections Panel
# LOCALIZATION NOTE (protections.footer.blockedTrackerCounter.description,
# protections.footer.blockedTrackerCounter.tooltip):
#   This text indicates the total number of trackers blocked on all sites. In
#   its tooltip, we show the date when we started counting this number.
# LOCALIZATION NOTE (protections.footer.blockedTrackerCounter.description):
#   Semicolon-separated list of plural forms.
#   See: http://developer.mozilla.org/en/docs/Localization_and_Plurals
#   Replacement for #1 is a locale-string converted positive integer.
protections.footer.blockedTrackerCounter.description=#1 Blocked;#1 Blocked
# LOCALIZATION NOTE (protections.footer.blockedTrackerCounter.tooltip):
#   %S is the date on which we started counting (e.g., July 17, 2019).
protections.footer.blockedTrackerCounter.tooltip=Since %S

# Milestones section in the Protections Panel
# LOCALIZATION NOTE (protections.milestone.description):
#   Semicolon-separated list of plural forms.
#   See: http://developer.mozilla.org/en/docs/Localization_and_Plurals
#   #1 is replaced with brandShortName.
#   #2 is replaced with the (locale-formatted) number of trackers blocked
#   #3 is replaced by a locale-formatted date with short month and numeric year.
#   In English this looks like "Firefox blocked over 10,000 trackers since Oct 2019"
protections.milestone.description=Blocked #2 tracker since #3;Blocked over #2 trackers since #3

# Edit Bookmark UI
editBookmarkPanel.newBookmarkTitle=New Bookmark
editBookmarkPanel.editBookmarkTitle=Edit This Bookmark
editBookmarkPanel.cancel.label=Cancel
editBookmarkPanel.cancel.accesskey=C

# LOCALIZATION NOTE (editBookmark.removeBookmarks.label): Semicolon-separated list of plural forms.
# See: http://developer.mozilla.org/en/docs/Localization_and_Plurals
# Replacement for #1 is the number of bookmarks to be removed.
# If this causes problems with localization you can also do "Remove Bookmarks (#1)"
# instead of "Remove #1 Bookmarks".
editBookmark.removeBookmarks.label=Remove Bookmark;Remove #1 Bookmarks
editBookmark.removeBookmarks.accesskey=R

# Application menu

# LOCALIZATION NOTE(zoomReduce-button.tooltip): %S is the keyboard shortcut.
zoomReduce-button.tooltip = Zoom out (%S)
# LOCALIZATION NOTE(zoomReset-button.tooltip): %S is the keyboard shortcut.
zoomReset-button.tooltip = Reset zoom level (%S)
# LOCALIZATION NOTE(zoomEnlarge-button.tooltip): %S is the keyboard shortcut.
zoomEnlarge-button.tooltip = Zoom in (%S)

# LOCALIZATION NOTE (cut-button.tooltip): %S is the keyboard shortcut.
cut-button.tooltip = Cut (%S)
# LOCALIZATION NOTE (copy-button.tooltip): %S is the keyboard shortcut.
copy-button.tooltip = Copy (%S)
# LOCALIZATION NOTE (paste-button.tooltip): %S is the keyboard shortcut.
paste-button.tooltip = Paste (%S)

# Geolocation UI

geolocation.allow=Allow
geolocation.allow.accesskey=A
geolocation.block=Block
geolocation.block.accesskey=B
geolocation.shareWithSite4=Allow %S to access your location?
geolocation.shareWithFile4=Allow this local file to access your location?
# LOCALIZATION NOTE(geolocation.shareWithSiteUnsafeDelegation2):
# %1$S is the first party origin, %2$S is the third party origin.
geolocation.shareWithSiteUnsafeDelegation2=Allow %1$S to give %2$S permission to access your location?
geolocation.remember=Remember this decision

# Virtual Reality Device UI
xr.allow2=Allow
xr.allow2.accesskey=A
xr.block=Block
xr.block.accesskey=B
xr.shareWithSite4=Allow %S to access virtual reality devices? This may expose sensitive information.
xr.shareWithFile4=Allow this local file to access virtual reality devices? This may expose sensitive information.
xr.remember=Remember this decision

# Persistent storage UI
persistentStorage.allow=Allow
persistentStorage.allow.accesskey=A
persistentStorage.block.label=Block
persistentStorage.block.accesskey=B
persistentStorage.allowWithSite2=Allow %S to store data in persistent storage?
persistentStorage.remember=Remember this decision

# Web notifications UI
# LOCALIZATION NOTE (alwaysBlock, block)
# The two button strings will never be shown at the same time, so
# it's okay for them to have the same access key
webNotifications.allow2=Allow
webNotifications.allow2.accesskey=A
webNotifications.notNow=Not Now
webNotifications.notNow.accesskey=n
webNotifications.never=Never Allow
webNotifications.never.accesskey=v
webNotifications.alwaysBlock=Always Block
webNotifications.alwaysBlock.accesskey=B
webNotifications.block=Block
webNotifications.block.accesskey=B
webNotifications.receiveFromSite3=Allow %S to send notifications?

# Phishing/Malware Notification Bar.
# LOCALIZATION NOTE (notADeceptiveSite, notAnAttack)
# The two button strings will never be shown at the same time, so
# it's okay for them to have the same access key
safebrowsing.getMeOutOfHereButton.label=Get me out of here!
safebrowsing.getMeOutOfHereButton.accessKey=G
safebrowsing.deceptiveSite=Deceptive Site!
safebrowsing.notADeceptiveSiteButton.label=This isn’t a deceptive site…
safebrowsing.notADeceptiveSiteButton.accessKey=D
safebrowsing.reportedAttackSite=Reported Attack Site!
safebrowsing.notAnAttackButton.label=This isn’t an attack site…
safebrowsing.notAnAttackButton.accessKey=A
safebrowsing.reportedUnwantedSite=Reported Unwanted Software Site!
safebrowsing.reportedHarmfulSite=Reported Harmful Site!

# Ctrl-Tab
# LOCALIZATION NOTE (ctrlTab.listAllTabs.label): #1 represents the number
# of tabs in the current browser window. It will always be 2 at least.
# See: http://developer.mozilla.org/en/docs/Localization_and_Plurals
ctrlTab.listAllTabs.label=;List All #1 Tabs

# LOCALIZATION NOTE (addKeywordTitleAutoFill): %S will be replaced by the page's title
# Used as the bookmark name when saving a keyword for a search field.
addKeywordTitleAutoFill=Search %S

# troubleshootModeRestart
# LOCALIZATION NOTE (troubleshootModeRestartPromptTitle): %S is the name of the product (e.g., Firefox)
troubleshootModeRestartPromptTitle=Restart %S in Troubleshoot Mode?
troubleshootModeRestartPromptMessage=Your extensions, themes, and custom settings will be temporarily disabled.
troubleshootModeRestartButton=Restart

# LOCALIZATION NOTE (browser.menu.showCharacterEncoding): Set to the string
# "true" (spelled and capitalized exactly that way) to show the "Text
# Encoding" menu in the main Firefox button on Windows. Any other value will
# hide it. Regardless of the value of this setting, the "Text Encoding"
# menu will always be accessible via the "Web Developer" menu.
# This is not a string to translate; it just controls whether the menu shows
# up in the Firefox button. If users frequently use the "Text Encoding"
# menu, set this to "true". Otherwise, you can leave it as "false".
browser.menu.showCharacterEncoding=false

# Mozilla data reporting notification (Telemetry, Firefox Health Report, etc)
dataReportingNotification.message       = %1$S automatically sends some data to %2$S so that we can improve your experience.
dataReportingNotification.button.label  = Choose What I Share
dataReportingNotification.button.accessKey  = C

# Process hang reporter
# LOCALIZATION NOTE (processHang.selected_tab.label): %1$S is the name of the product (e.g., Firefox)
processHang.selected_tab.label = This page is slowing down %1$S. To speed up your browser, stop this page.
# LOCALIZATION NOTE (processHang.nonspecific_tab.label): %1$S is the name of the product (e.g., Firefox)
processHang.nonspecific_tab.label = A web page is slowing down %1$S. To speed up your browser, stop that page.
# LOCALIZATION NOTE (processHang.specific_tab.label): %1$S is the title of the tab.
# %2$S is the name of the product (e.g., Firefox)
processHang.specific_tab.label = “%1$S” is slowing down %2$S. To speed up your browser, stop that page.
# LOCALIZATION NOTE (processHang.add-on.label2): %1$S is the name of the
# extension. %2$S is the name of the product (e.g., Firefox)
processHang.add-on.label2 = “%1$S” is slowing down %2$S. To speed up your browser, stop that extension.
processHang.add-on.learn-more.text = Learn more
processHang.button_stop.label2 = Stop
processHang.button_stop.accessKey = S
processHang.button_stop_sandbox.label2 = Temporarily disable extension
processHang.button_stop_sandbox.accessKey = A
processHang.button_debug.label = Debug Script
processHang.button_debug.accessKey = D

# LOCALIZATION NOTE (fullscreenButton.tooltip): %S is the keyboard shortcut for full screen
fullscreenButton.tooltip=Display the window in full screen (%S)

# These are visible when opening the popup inside the bookmarks sidebar
sidebar.moveToLeft=Move Sidebar to Left
sidebar.moveToRight=Move Sidebar to Right

# LOCALIZATION NOTE (getUserMedia.shareCamera3.message,
#                    getUserMedia.shareMicrophone3.message,
#                    getUserMedia.shareScreen4.message,
#                    getUserMedia.shareCameraAndMicrophone3.message,
#                    getUserMedia.shareCameraAndAudioCapture3.message,
#                    getUserMedia.shareScreenAndMicrophone4.message,
#                    getUserMedia.shareScreenAndAudioCapture4.message,
#                    getUserMedia.shareAudioCapture3.message):
# %S is the website origin (e.g. www.mozilla.org)
getUserMedia.shareCamera3.message = Allow %S to use your camera?
getUserMedia.shareMicrophone3.message = Allow %S to use your microphone?
getUserMedia.shareScreen4.message = Allow %S to see your screen?
getUserMedia.shareCameraAndMicrophone3.message = Allow %S to use your camera and microphone?
getUserMedia.shareCameraAndAudioCapture3.message = Allow %S to use your camera and listen to this tab’s audio?
getUserMedia.shareScreenAndMicrophone4.message = Allow %S to use your microphone and see your screen?
getUserMedia.shareScreenAndAudioCapture4.message = Allow %S to listen to this tab’s audio and see your screen?
getUserMedia.shareAudioCapture3.message = Allow %S to listen to this tab’s audio?

# LOCALIZATION NOTE (getUserMedia.shareCameraUnsafeDelegation2.message,
#                    getUserMedia.shareMicrophoneUnsafeDelegation2.message,
#                    getUserMedia.shareScreenUnsafeDelegation2.message,
#                    getUserMedia.shareCameraAndMicrophoneUnsafeDelegation2.message,
#                    getUserMedia.shareCameraAndAudioCaptureUnsafeDelegation2.message,
#                    getUserMedia.shareScreenAndMicrophoneUnsafeDelegation2.message,
#                    getUserMedia.shareScreenAndAudioCaptureUnsafeDelegation2.message,
# %1$S is the first party origin.
# %2$S is the third party origin.
getUserMedia.shareCameraUnsafeDelegation2.message = Allow %1$S to give %2$S access to your camera?
getUserMedia.shareMicrophoneUnsafeDelegations2.message = Allow %1$S to give %2$S access to your microphone?
getUserMedia.shareScreenUnsafeDelegation2.message = Allow %1$S to give %2$S permission to see your screen?
getUserMedia.shareCameraAndMicrophoneUnsafeDelegation2.message = Allow %1$S to give %2$S access to your camera and microphone?
getUserMedia.shareCameraAndAudioCaptureUnsafeDelegation2.message = Allow %1$S to give %2$S access to your camera and listen to this tab’s audio?
getUserMedia.shareScreenAndMicrophoneUnsafeDelegation2.message = Allow %1$S to give %2$S access to your microphone and see your screen?
getUserMedia.shareScreenAndAudioCaptureUnsafeDelegation2.message = Allow %1$S to give %2$S permission to listen to this tab’s audio and see your screen?

# LOCALIZATION NOTE (getUserMedia.shareScreenWarning.message): NB: inserted via innerHTML, so please don't use <, > or & in this string.
getUserMedia.shareScreenWarning2.message = Only share screens with sites you trust. Sharing can allow deceptive sites to browse as you and steal your private data.
# LOCALIZATION NOTE (getUserMedia.shareFirefoxWarning.message): NB: inserted via innerHTML, so please don't use <, > or & in this string.
<<<<<<< HEAD
# %1$S is brandShortName (eg. Firefox)
# %2$S will be the 'learn more' link
getUserMedia.shareFirefoxWarning.message = Only share with sites you trust. Sharing can allow deceptive sites to browse as you and steal your private data. %2$S
=======
# %S is brandShortName (eg. Firefox)
getUserMedia.shareFirefoxWarning2.message = Only share %S with sites you trust. Sharing can allow deceptive sites to browse as you and steal your private data.
>>>>>>> 6806b58c
# LOCALIZATION NOTE(getUserMedia.shareScreen.learnMoreLabel): NB: inserted via innerHTML, so please don't use <, > or & in this string.
getUserMedia.shareScreen.learnMoreLabel = Learn more
getUserMedia.selectWindowOrScreen2.label = Window or screen:
getUserMedia.selectWindowOrScreen2.accesskey = W
getUserMedia.pickWindowOrScreen.label = Select window or screen
getUserMedia.shareEntireScreen.label = Entire screen
getUserMedia.sharePipeWirePortal.label = Use operating system settings
# LOCALIZATION NOTE (getUserMedia.shareMonitor.label):
# %S is screen number (digits 1, 2, etc)
# Example: Screen 1, Screen 2,..
getUserMedia.shareMonitor.label = Screen %S
# LOCALIZATION NOTE (getUserMedia.shareApplicationWindowCount.label):
# Semicolon-separated list of plural forms.
# See: http://developer.mozilla.org/en/docs/Localization_and_Plurals
# Replacement for #1 is the name of the application.
# Replacement for #2 is the number of windows currently displayed by the application.
getUserMedia.shareApplicationWindowCount.label=#1 (#2 window);#1 (#2 windows)
# LOCALIZATION NOTE (getUserMedia.allow.label,
#                    getUserMedia.block.label):
# These two buttons are the possible answers to the various prompts in the
# "getUserMedia.share{device}.message" strings.
getUserMedia.allow.label = Allow
getUserMedia.allow.accesskey = A
getUserMedia.block.label = Block
getUserMedia.block.accesskey = B
getUserMedia.remember=Remember this decision
# LOCALIZATION NOTE (getUserMedia.reasonForNoPermanentAllow.screen3,
#                    getUserMedia.reasonForNoPermanentAllow.audio,
#                    getUserMedia.reasonForNoPermanentAllow.insecure):
# %S is brandShortName
getUserMedia.reasonForNoPermanentAllow.screen3=Cannot allow permanent access to your screen.
getUserMedia.reasonForNoPermanentAllow.audio=Cannot allow permanent access to your tab’s audio without asking which tab to share.
getUserMedia.reasonForNoPermanentAllow.insecure=Your connection to this site is not secure. Will only allow access for this session.

getUserMedia.sharingMenu.label = Tabs sharing devices
getUserMedia.sharingMenu.accesskey = d
# LOCALIZATION NOTE (getUserMedia.sharingMenuCamera
#                    getUserMedia.sharingMenuMicrophone,
#                    getUserMedia.sharingMenuAudioCapture,
#                    getUserMedia.sharingMenuApplication,
#                    getUserMedia.sharingMenuScreen,
#                    getUserMedia.sharingMenuWindow,
#                    getUserMedia.sharingMenuBrowser,
#                    getUserMedia.sharingMenuCameraMicrophone,
#                    getUserMedia.sharingMenuCameraMicrophoneApplication,
#                    getUserMedia.sharingMenuCameraMicrophoneScreen,
#                    getUserMedia.sharingMenuCameraMicrophoneWindow,
#                    getUserMedia.sharingMenuCameraMicrophoneBrowser,
#                    getUserMedia.sharingMenuCameraAudioCapture,
#                    getUserMedia.sharingMenuCameraAudioCaptureApplication,
#                    getUserMedia.sharingMenuCameraAudioCaptureScreen,
#                    getUserMedia.sharingMenuCameraAudioCaptureWindow,
#                    getUserMedia.sharingMenuCameraAudioCaptureBrowser,
#                    getUserMedia.sharingMenuCameraApplication,
#                    getUserMedia.sharingMenuCameraScreen,
#                    getUserMedia.sharingMenuCameraWindow,
#                    getUserMedia.sharingMenuCameraBrowser,
#                    getUserMedia.sharingMenuMicrophoneApplication,
#                    getUserMedia.sharingMenuMicrophoneScreen,
#                    getUserMedia.sharingMenuMicrophoneWindow,
#                    getUserMedia.sharingMenuMicrophoneBrowser,
#                    getUserMedia.sharingMenuAudioCaptureApplication,
#                    getUserMedia.sharingMenuAudioCaptureScreen,
#                    getUserMedia.sharingMenuAudioCaptureWindow,
#                    getUserMedia.sharingMenuAudioCaptureBrowser):
# %S is the website origin (e.g. www.mozilla.org)
getUserMedia.sharingMenuCamera = %S (camera)
getUserMedia.sharingMenuMicrophone = %S (microphone)
getUserMedia.sharingMenuAudioCapture = %S (tab audio)
getUserMedia.sharingMenuApplication = %S (application)
getUserMedia.sharingMenuScreen = %S (screen)
getUserMedia.sharingMenuWindow = %S (window)
getUserMedia.sharingMenuBrowser = %S (tab)
getUserMedia.sharingMenuCameraMicrophone = %S (camera and microphone)
getUserMedia.sharingMenuCameraMicrophoneApplication = %S (camera, microphone and application)
getUserMedia.sharingMenuCameraMicrophoneScreen = %S (camera, microphone and screen)
getUserMedia.sharingMenuCameraMicrophoneWindow = %S (camera, microphone and window)
getUserMedia.sharingMenuCameraMicrophoneBrowser = %S (camera, microphone and tab)
getUserMedia.sharingMenuCameraAudioCapture = %S (camera and tab audio)
getUserMedia.sharingMenuCameraAudioCaptureApplication = %S (camera, tab audio and application)
getUserMedia.sharingMenuCameraAudioCaptureScreen = %S (camera, tab audio and screen)
getUserMedia.sharingMenuCameraAudioCaptureWindow = %S (camera, tab audio and window)
getUserMedia.sharingMenuCameraAudioCaptureBrowser = %S (camera, tab audio and tab)
getUserMedia.sharingMenuCameraApplication = %S (camera and application)
getUserMedia.sharingMenuCameraScreen = %S (camera and screen)
getUserMedia.sharingMenuCameraWindow = %S (camera and window)
getUserMedia.sharingMenuCameraBrowser = %S (camera and tab)
getUserMedia.sharingMenuMicrophoneApplication = %S (microphone and application)
getUserMedia.sharingMenuMicrophoneScreen = %S (microphone and screen)
getUserMedia.sharingMenuMicrophoneWindow = %S (microphone and window)
getUserMedia.sharingMenuMicrophoneBrowser = %S (microphone and tab)
getUserMedia.sharingMenuAudioCaptureApplication = %S (tab audio and application)
getUserMedia.sharingMenuAudioCaptureScreen = %S (tab audio and screen)
getUserMedia.sharingMenuAudioCaptureWindow = %S (tab audio and window)
getUserMedia.sharingMenuAudioCaptureBrowser = %S (tab audio and tab)
# LOCALIZATION NOTE(getUserMedia.sharingMenuUnknownHost): this is used for the website
# origin for the sharing menu if no readable origin could be deduced from the URL.
getUserMedia.sharingMenuUnknownHost = Unknown origin

<<<<<<< HEAD
# LOCALIZATION NOTE(emeNotifications.drmContentPlaying.message2): %S is brandShortName.
emeNotifications.drmContentPlaying.message2 = Some audio or video on this site uses DRM software, which may limit what you do with it.
emeNotifications.drmContentPlaying.button.label = Configure…
emeNotifications.drmContentPlaying.button.accesskey = C

=======
>>>>>>> 6806b58c
# LOCALIZATION NOTE(emeNotifications.drmContentDisabled.message): NB: inserted via innerHTML, so please don't use <, > or & in this string. %S will be the 'learn more' link
emeNotifications.drmContentDisabled.message2 = You must enable DRM to play some audio or video on this page.
emeNotifications.drmContentDisabled.button.label = Enable DRM
emeNotifications.drmContentDisabled.button.accesskey = E

# LOCALIZATION NOTE(emeNotifications.drmContentCDMInstalling.message): NB: inserted via innerHTML, so please don't use <, > or & in this string. %S is brandShortName
emeNotifications.drmContentCDMInstalling.message = Installing components needed to play the audio or video on this page. Please try again later.

emeNotifications.unknownDRMSoftware = Unknown

<<<<<<< HEAD
# LOCALIZATION NOTE - %S is brandShortName
slowStartup.message =
slowStartup.helpButton.label = Learn How to Speed It Up
slowStartup.helpButton.accesskey = L
slowStartup.disableNotificationButton.label = Don’t Tell Me Again
slowStartup.disableNotificationButton.accesskey = A

=======
>>>>>>> 6806b58c
# LOCALIZATION NOTE  - %S is brandShortName
flashHang.message = Changed some Adobe Flash settings to improve performance.
flashHang.helpButton.label = Learn More…
flashHang.helpButton.accesskey = L

# LOCALIZATION NOTE (customizeMode.tabTitle): %S is brandShortName
customizeMode.tabTitle = Customize

e10s.accessibilityNotice.acceptButton.label = OK
e10s.accessibilityNotice.acceptButton.accesskey = O

# LOCALIZATION NOTE (e10s.accessibilityNotice.jawsMessage): %S is brandShortName
e10s.accessibilityNotice.jawsMessage = Display of tab content is disabled due to incompatibility with the accessibility software.

# LOCALIZATION NOTE (userContextPersonal.label,
#                    userContextWork.label,
#                    userContextShopping.label,
#                    userContextBanking.label,
#                    userContextNone.label):
# These strings specify the four predefined contexts included in support of the
# Contextual Identity / Containers project. Each context is meant to represent
# the context that the user is in when interacting with the site. Different
# contexts will store cookies and other information from those sites in
# different, isolated locations. You can enable the feature by typing
# about:config in the URL bar and changing privacy.userContext.enabled to true.
# Once enabled, you can open a new tab in a specific context by clicking
# File > New Container Tab > (1 of 4 contexts). Once opened, you will see these
# strings on the right-hand side of the URL bar.
userContextPersonal.label = Personal
userContextWork.label = Work
userContextBanking.label = Banking
userContextShopping.label = Shopping
userContextNone.label = No Container

userContextPersonal.accesskey = P
userContextWork.accesskey = W
userContextBanking.accesskey = B
userContextShopping.accesskey = S
userContextNone.accesskey = N

userContext.aboutPage.label = Manage Containers
userContext.aboutPage.accesskey = O

userContextOpenLink.label = Open Link in New %S Tab

muteTab.label = Mute Tab
muteTab.accesskey = M
unmuteTab.label = Unmute Tab
unmuteTab.accesskey = m
playTab.label = Play Tab
playTab.accesskey = l

muteSelectedTabs2.label = Mute Tabs
# LOCALIZATION NOTE (muteSelectedTabs2.accesskey): The accesskey should
# match the accesskey for muteTab.accesskey
muteSelectedTabs2.accesskey = M
unmuteSelectedTabs2.label = Unmute Tabs
# LOCALIZATION NOTE (unmuteSelectedTabs2.accesskey): The accesskey should
# match the accesskey for unmuteTab.accesskey
unmuteSelectedTabs2.accesskey = m
playTabs.label = Play Tabs
playTabs.accesskey = y

# LOCALIZATION NOTE (sendTabsToDevice.label):
# Semi-colon list of plural forms.
# See: https://developer.mozilla.org/en/docs/Localization_and_Plurals
# #1 is the number of tabs sent to the device.
sendTabsToDevice.label = Send Tab to Device;Send #1 Tabs to Device
sendTabsToDevice.accesskey = n

# LOCALIZATION NOTE (pendingCrashReports2.label): Semi-colon list of plural forms
# See: http://developer.mozilla.org/en/docs/Localization_and_Plurals
# #1 is the number of pending crash reports
pendingCrashReports2.label = You have an unsent crash report;You have #1 unsent crash reports
pendingCrashReports.viewAll = View
pendingCrashReports.send = Send
pendingCrashReports.alwaysSend = Always send

decoder.noCodecs.button = Learn how
decoder.noCodecs.accesskey = L
decoder.noCodecsLinux.message = To play video, you may need to install the required video codecs.
decoder.noHWAcceleration.message = To improve video quality, you may need to install Microsoft’s Media Feature Pack.
decoder.noPulseAudio.message = To play audio, you may need to install the required PulseAudio software.
decoder.unsupportedLibavcodec.message = libavcodec may be vulnerable or is not supported, and should be updated to play video.

decoder.decodeError.message = An error occurred while decoding a media resource.
decoder.decodeError.button = Report site issue
decoder.decodeError.accesskey = R
decoder.decodeWarning.message = A recoverable error occurred while decoding a media resource.

# LOCALIZATION NOTE (captivePortal.infoMessage3):
# Shown in a notification bar when we detect a captive portal is blocking network access
# and requires the user to log in before browsing.
captivePortal.infoMessage3 = You must log in to this network before you can access the Internet.
# LOCALIZATION NOTE (captivePortal.showLoginPage2):
# The label for a button shown in the info bar in all tabs except the login page tab.
# The button shows the portal login page tab when clicked.
captivePortal.showLoginPage2 = Open network login page

# LOCALIZATION NOTE (permissions.header):
# %S is the hostname of the site that is being displayed.
permissions.header = Permissions for %S
permissions.remove.tooltip = Clear this permission and ask again

permissions.fullscreen.promptCanceled = Canceled pending permission requests: permission requests should not be issued before entering DOM fullscreen.
permissions.fullscreen.fullScreenCanceled = Exited DOM fullscreen: permission requests should not be issued while in DOM fullscreen.

# LOCALIZATION NOTE (aboutDialog.architecture.*):
# The sixtyFourBit and thirtyTwoBit strings describe the architecture of the
# current Firefox build: 32-bit or 64-bit. These strings are used in parentheses
# between the Firefox version and the "What's new" link in the About dialog,
# e.g.: "48.0.2 (32-bit) <What's new>" or "51.0a1 (2016-09-05) (64-bit)".
aboutDialog.architecture.sixtyFourBit = 64-bit
aboutDialog.architecture.thirtyTwoBit = 32-bit

<<<<<<< HEAD
# LOCALIZATION NOTE (certImminentDistrust.message):
# Shown in the browser console when visiting a website that is trusted today,
# but won't be in the future unless the site operator makes a change.
certImminentDistrust.message = The security certificate in use on this website will no longer be trusted in a future release.

midi.Allow.label = Allow
midi.Allow.accesskey = A
midi.DontAllow.label = Don’t Allow
midi.DontAllow.accesskey = N
=======
midi.allow.label = Allow
midi.allow.accesskey = A
midi.block.label = Block
midi.block.accesskey = B
>>>>>>> 6806b58c
midi.remember=Remember this decision
midi.shareWithFile = Allow this local file to access your MIDI devices?
# LOCALIZATION NOTE (midi.shareWithSite): %S is the name of the site URL (https://...) requesting MIDI access
midi.shareWithSite = Allow %S to access your MIDI devices?
midi.shareSysexWithFile = Allow this local file to access your MIDI devices and send/receive SysEx messages?
# LOCALIZATION NOTE (midi.shareSysexWithSite): %S is the name of the site URL (https://...) requesting MIDI access
midi.shareSysexWithSite = Allow %S to access your MIDI devices and send/receive SysEx messages?

# LOCALIZATION NOTE (panel.back):
# This is used by screen readers to label the "back" button in various browser
# popup panels, including the sliding subviews of the main menu.
panel.back = Back

storageAccess.Allow.label = Allow Access
storageAccess.Allow.accesskey = A
storageAccess.DontAllow.label = Block Access
storageAccess.DontAllow.accesskey = B
# LOCALIZATION NOTE (storageAccess3.message, storageAccess.hintText):
# %1$S and %3$S are both the name of the site URL (www.site1.example) trying to track the user's activity.
# %2$S is the name of the site URL (www.site2.example) that the user is visiting.  This is the same domain name displayed in the address bar.
storageAccess3.message = Will you allow %1$S to use cookies and site data on %2$S? Allowing this may let %3$S track what you do on this site.
storageAccess.hintText = You should block access if you don’t trust or recognize %1$S.



confirmationHint.sendToDevice.label = Sent!
confirmationHint.copyURL.label = Copied to clipboard!
confirmationHint.pageBookmarked.label = Saved to Library!
confirmationHint.addSearchEngine.label = Search engine added!
confirmationHint.pinTab.label = Pinned!
confirmationHint.pinTab.description = Right-click the tab to unpin it.
confirmationHint.passwordSaved.label = Password saved!
confirmationHint.loginRemoved.label = Login removed!
confirmationHint.breakageReport.label = Report sent. Thank you!

# LOCALIZATION NOTE (gnomeSearchProviderSearch):
# Used for search by Gnome Shell activity screen, %S is a searched string.
gnomeSearchProviderSearch=Search the web for %S<|MERGE_RESOLUTION|>--- conflicted
+++ resolved
@@ -299,11 +299,8 @@
 keywordURIFixup.message=Did you mean to go to %S?
 keywordURIFixup.goTo=Yes, take me to %S
 keywordURIFixup.goTo.accesskey=Y
-<<<<<<< HEAD
 keywordURIFixup.dismiss=No
 keywordURIFixup.dismiss.accesskey=N
-=======
->>>>>>> 6806b58c
 
 pluginInfo.unknownPlugin=Unknown
 
@@ -405,19 +402,11 @@
 newTabAlwaysContainer.tooltip=Select container to open a new tab
 
 # Offline web applications
-<<<<<<< HEAD
-offlineApps.available2=Will you allow %S to store data?
-offlineApps.allowStoring.label=Allow Storing Data
-offlineApps.allowStoring.accesskey=A
-offlineApps.dontAllow.label=Don’t Allow
-offlineApps.dontAllow.accesskey=n
-=======
 offlineApps.available3=Allow %S to store data on your computer?
 offlineApps.allow.label=Allow
 offlineApps.allow.accesskey=A
 offlineApps.block.label=Block
 offlineApps.block.accesskey=B
->>>>>>> 6806b58c
 
 # Canvas permission prompt
 # LOCALIZATION NOTE (canvas.siteprompt2): %S is hostname
@@ -772,14 +761,6 @@
 # LOCALIZATION NOTE (getUserMedia.shareScreenWarning.message): NB: inserted via innerHTML, so please don't use <, > or & in this string.
 getUserMedia.shareScreenWarning2.message = Only share screens with sites you trust. Sharing can allow deceptive sites to browse as you and steal your private data.
 # LOCALIZATION NOTE (getUserMedia.shareFirefoxWarning.message): NB: inserted via innerHTML, so please don't use <, > or & in this string.
-<<<<<<< HEAD
-# %1$S is brandShortName (eg. Firefox)
-# %2$S will be the 'learn more' link
-getUserMedia.shareFirefoxWarning.message = Only share with sites you trust. Sharing can allow deceptive sites to browse as you and steal your private data. %2$S
-=======
-# %S is brandShortName (eg. Firefox)
-getUserMedia.shareFirefoxWarning2.message = Only share %S with sites you trust. Sharing can allow deceptive sites to browse as you and steal your private data.
->>>>>>> 6806b58c
 # LOCALIZATION NOTE(getUserMedia.shareScreen.learnMoreLabel): NB: inserted via innerHTML, so please don't use <, > or & in this string.
 getUserMedia.shareScreen.learnMoreLabel = Learn more
 getUserMedia.selectWindowOrScreen2.label = Window or screen:
@@ -879,14 +860,6 @@
 # origin for the sharing menu if no readable origin could be deduced from the URL.
 getUserMedia.sharingMenuUnknownHost = Unknown origin
 
-<<<<<<< HEAD
-# LOCALIZATION NOTE(emeNotifications.drmContentPlaying.message2): %S is brandShortName.
-emeNotifications.drmContentPlaying.message2 = Some audio or video on this site uses DRM software, which may limit what you do with it.
-emeNotifications.drmContentPlaying.button.label = Configure…
-emeNotifications.drmContentPlaying.button.accesskey = C
-
-=======
->>>>>>> 6806b58c
 # LOCALIZATION NOTE(emeNotifications.drmContentDisabled.message): NB: inserted via innerHTML, so please don't use <, > or & in this string. %S will be the 'learn more' link
 emeNotifications.drmContentDisabled.message2 = You must enable DRM to play some audio or video on this page.
 emeNotifications.drmContentDisabled.button.label = Enable DRM
@@ -897,147 +870,6 @@
 
 emeNotifications.unknownDRMSoftware = Unknown
 
-<<<<<<< HEAD
-# LOCALIZATION NOTE - %S is brandShortName
-slowStartup.message =
-slowStartup.helpButton.label = Learn How to Speed It Up
-slowStartup.helpButton.accesskey = L
-slowStartup.disableNotificationButton.label = Don’t Tell Me Again
-slowStartup.disableNotificationButton.accesskey = A
-
-=======
->>>>>>> 6806b58c
-# LOCALIZATION NOTE  - %S is brandShortName
-flashHang.message = Changed some Adobe Flash settings to improve performance.
-flashHang.helpButton.label = Learn More…
-flashHang.helpButton.accesskey = L
-
-# LOCALIZATION NOTE (customizeMode.tabTitle): %S is brandShortName
-customizeMode.tabTitle = Customize
-
-e10s.accessibilityNotice.acceptButton.label = OK
-e10s.accessibilityNotice.acceptButton.accesskey = O
-
-# LOCALIZATION NOTE (e10s.accessibilityNotice.jawsMessage): %S is brandShortName
-e10s.accessibilityNotice.jawsMessage = Display of tab content is disabled due to incompatibility with the accessibility software.
-
-# LOCALIZATION NOTE (userContextPersonal.label,
-#                    userContextWork.label,
-#                    userContextShopping.label,
-#                    userContextBanking.label,
-#                    userContextNone.label):
-# These strings specify the four predefined contexts included in support of the
-# Contextual Identity / Containers project. Each context is meant to represent
-# the context that the user is in when interacting with the site. Different
-# contexts will store cookies and other information from those sites in
-# different, isolated locations. You can enable the feature by typing
-# about:config in the URL bar and changing privacy.userContext.enabled to true.
-# Once enabled, you can open a new tab in a specific context by clicking
-# File > New Container Tab > (1 of 4 contexts). Once opened, you will see these
-# strings on the right-hand side of the URL bar.
-userContextPersonal.label = Personal
-userContextWork.label = Work
-userContextBanking.label = Banking
-userContextShopping.label = Shopping
-userContextNone.label = No Container
-
-userContextPersonal.accesskey = P
-userContextWork.accesskey = W
-userContextBanking.accesskey = B
-userContextShopping.accesskey = S
-userContextNone.accesskey = N
-
-userContext.aboutPage.label = Manage Containers
-userContext.aboutPage.accesskey = O
-
-userContextOpenLink.label = Open Link in New %S Tab
-
-muteTab.label = Mute Tab
-muteTab.accesskey = M
-unmuteTab.label = Unmute Tab
-unmuteTab.accesskey = m
-playTab.label = Play Tab
-playTab.accesskey = l
-
-muteSelectedTabs2.label = Mute Tabs
-# LOCALIZATION NOTE (muteSelectedTabs2.accesskey): The accesskey should
-# match the accesskey for muteTab.accesskey
-muteSelectedTabs2.accesskey = M
-unmuteSelectedTabs2.label = Unmute Tabs
-# LOCALIZATION NOTE (unmuteSelectedTabs2.accesskey): The accesskey should
-# match the accesskey for unmuteTab.accesskey
-unmuteSelectedTabs2.accesskey = m
-playTabs.label = Play Tabs
-playTabs.accesskey = y
-
-# LOCALIZATION NOTE (sendTabsToDevice.label):
-# Semi-colon list of plural forms.
-# See: https://developer.mozilla.org/en/docs/Localization_and_Plurals
-# #1 is the number of tabs sent to the device.
-sendTabsToDevice.label = Send Tab to Device;Send #1 Tabs to Device
-sendTabsToDevice.accesskey = n
-
-# LOCALIZATION NOTE (pendingCrashReports2.label): Semi-colon list of plural forms
-# See: http://developer.mozilla.org/en/docs/Localization_and_Plurals
-# #1 is the number of pending crash reports
-pendingCrashReports2.label = You have an unsent crash report;You have #1 unsent crash reports
-pendingCrashReports.viewAll = View
-pendingCrashReports.send = Send
-pendingCrashReports.alwaysSend = Always send
-
-decoder.noCodecs.button = Learn how
-decoder.noCodecs.accesskey = L
-decoder.noCodecsLinux.message = To play video, you may need to install the required video codecs.
-decoder.noHWAcceleration.message = To improve video quality, you may need to install Microsoft’s Media Feature Pack.
-decoder.noPulseAudio.message = To play audio, you may need to install the required PulseAudio software.
-decoder.unsupportedLibavcodec.message = libavcodec may be vulnerable or is not supported, and should be updated to play video.
-
-decoder.decodeError.message = An error occurred while decoding a media resource.
-decoder.decodeError.button = Report site issue
-decoder.decodeError.accesskey = R
-decoder.decodeWarning.message = A recoverable error occurred while decoding a media resource.
-
-# LOCALIZATION NOTE (captivePortal.infoMessage3):
-# Shown in a notification bar when we detect a captive portal is blocking network access
-# and requires the user to log in before browsing.
-captivePortal.infoMessage3 = You must log in to this network before you can access the Internet.
-# LOCALIZATION NOTE (captivePortal.showLoginPage2):
-# The label for a button shown in the info bar in all tabs except the login page tab.
-# The button shows the portal login page tab when clicked.
-captivePortal.showLoginPage2 = Open network login page
-
-# LOCALIZATION NOTE (permissions.header):
-# %S is the hostname of the site that is being displayed.
-permissions.header = Permissions for %S
-permissions.remove.tooltip = Clear this permission and ask again
-
-permissions.fullscreen.promptCanceled = Canceled pending permission requests: permission requests should not be issued before entering DOM fullscreen.
-permissions.fullscreen.fullScreenCanceled = Exited DOM fullscreen: permission requests should not be issued while in DOM fullscreen.
-
-# LOCALIZATION NOTE (aboutDialog.architecture.*):
-# The sixtyFourBit and thirtyTwoBit strings describe the architecture of the
-# current Firefox build: 32-bit or 64-bit. These strings are used in parentheses
-# between the Firefox version and the "What's new" link in the About dialog,
-# e.g.: "48.0.2 (32-bit) <What's new>" or "51.0a1 (2016-09-05) (64-bit)".
-aboutDialog.architecture.sixtyFourBit = 64-bit
-aboutDialog.architecture.thirtyTwoBit = 32-bit
-
-<<<<<<< HEAD
-# LOCALIZATION NOTE (certImminentDistrust.message):
-# Shown in the browser console when visiting a website that is trusted today,
-# but won't be in the future unless the site operator makes a change.
-certImminentDistrust.message = The security certificate in use on this website will no longer be trusted in a future release.
-
-midi.Allow.label = Allow
-midi.Allow.accesskey = A
-midi.DontAllow.label = Don’t Allow
-midi.DontAllow.accesskey = N
-=======
-midi.allow.label = Allow
-midi.allow.accesskey = A
-midi.block.label = Block
-midi.block.accesskey = B
->>>>>>> 6806b58c
 midi.remember=Remember this decision
 midi.shareWithFile = Allow this local file to access your MIDI devices?
 # LOCALIZATION NOTE (midi.shareWithSite): %S is the name of the site URL (https://...) requesting MIDI access
