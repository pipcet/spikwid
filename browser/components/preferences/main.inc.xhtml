# This Source Code Form is subject to the terms of the Mozilla Public
# License, v. 2.0. If a copy of the MPL was not distributed with this
# file, You can obtain one at http://mozilla.org/MPL/2.0/.

<!-- General panel -->

<script src="chrome://browser/content/preferences/main.js"/>

<script src="chrome://mozapps/content/preferences/fontbuilder.js"/>

<html:template id="template-paneGeneral">
<hbox id="generalCategory"
      class="subcategory"
      hidden="true"
      data-category="paneGeneral">
  <html:h1 data-l10n-id="pane-general-title"/>
</hbox>

<!-- Startup -->
<groupbox id="startupGroup"
          data-category="paneGeneral"
          hidden="true">
  <label><html:h2 data-l10n-id="startup-header"/></label>

  <vbox id="startupPageBox">
    <checkbox id="browserRestoreSession"
              data-l10n-id="startup-restore-previous-session"/>
    <hbox class="indent">
      <checkbox id="browserRestoreSessionQuitWarning"
                preference="browser.sessionstore.warnOnQuit"
                disabled="true"
                data-l10n-id="startup-restore-warn-on-quit"/>
    </hbox>
  </vbox>

<<<<<<< HEAD
=======
#ifdef HAVE_SHELL_SERVICE
  <vbox id="defaultBrowserBox">
    <checkbox id="alwaysCheckDefault" preference="browser.shell.checkDefaultBrowser"
              disabled="true"
              data-l10n-id="always-check-default"/>
    <deck id="setDefaultPane">
      <hbox align="center" class="indent">
        <image class="face-sad"/>
        <label id="isNotDefaultLabel" flex="1" data-l10n-id="is-not-default"/>
        <button id="setDefaultButton"
                is="highlightable-button"
                class="accessory-button"
                data-l10n-id="set-as-my-default-browser"
                preference="pref.general.disable_button.default_browser"/>
      </hbox>
      <hbox align="center" class="indent">
        <image class="face-smile"/>
        <label id="isDefaultLabel" flex="1" data-l10n-id="is-default"/>
      </hbox>
    </deck>
  </vbox>
#endif

>>>>>>> 222e4f64
</groupbox>

<!-- Tab preferences -->
<groupbox data-category="paneGeneral"
          hidden="true">
    <label><html:h2 data-l10n-id="tabs-group-header"/></label>

    <checkbox id="ctrlTabRecentlyUsedOrder" data-l10n-id="ctrl-tab-recently-used-order"
              preference="browser.ctrlTab.recentlyUsedOrder"/>

    <checkbox id="linkTargeting" data-l10n-id="open-new-link-as-tabs"
              preference="browser.link.open_newwindow"/>

    <checkbox id="warnCloseMultiple" data-l10n-id="warn-on-close-multiple-tabs"
              preference="browser.tabs.warnOnClose"/>

    <checkbox id="warnOpenMany" data-l10n-id="warn-on-open-many-tabs"
              preference="browser.tabs.warnOnOpen"/>

    <checkbox id="switchToNewTabs" data-l10n-id="switch-links-to-new-tabs"
              preference="browser.tabs.loadInBackground"/>

#ifdef XP_WIN
    <checkbox id="showTabsInTaskbar" data-l10n-id="show-tabs-in-taskbar"
              preference="browser.taskbar.previews.enable"/>
#endif

    <vbox id="browserContainersbox" hidden="true">
      <hbox id="browserContainersExtensionContent"
            align="center" class="extension-controlled">
        <description control="disableContainersExtension" flex="1" />
        <button id="disableContainersExtension"
                is="highlightable-button"
                class="extension-controlled-button accessory-button"
                data-l10n-id="disable-extension" />
      </hbox>
      <hbox align="center">
        <checkbox id="browserContainersCheckbox"
                  class="tail-with-learn-more"
                  data-l10n-id="browser-containers-enabled"
                  preference="privacy.userContext.enabled"/>
        <label id="browserContainersLearnMore" is="text-link" class="learnMore" data-l10n-id="browser-containers-learn-more"/>
        <spacer flex="1"/>
        <!-- Please don't remove the wrapping hbox/vbox/box for these elements. It's used to properly compute the search tooltip position. -->
        <hbox>
          <button id="browserContainersSettings"
                  is="highlightable-button"
                  class="accessory-button"
                  data-l10n-id="browser-containers-settings"
                  search-l10n-ids="containers-add-button.label,
                    containers-preferences-button.label,
                    containers-remove-button.label"
                  />
        </hbox>
      </hbox>
    </vbox>
</groupbox>

<hbox id="languageAndAppearanceCategory"
      class="subcategory"
      hidden="true"
      data-category="paneGeneral">
  <html:h1 data-l10n-id="language-and-appearance-header"/>
</hbox>

<!-- Fonts and Colors -->
<groupbox id="fontsGroup" data-category="paneGeneral" hidden="true">
  <label><html:h2 data-l10n-id="fonts-and-colors-header"/></label>

  <hbox id="fontSettings">
    <hbox align="center" flex="1">
      <label control="defaultFont" data-l10n-id="default-font"/>
      <!-- Please don't remove the wrapping hbox/vbox/box for these elements. It's used to properly compute the search tooltip position. -->
      <hbox flex="1">
        <menulist id="defaultFont" flex="1" delayprefsave="true"/>
      </hbox>
      <label id="defaultFontSizeLabel" control="defaultFontSize" data-l10n-id="default-font-size"></label>
      <!-- Please don't remove the wrapping hbox/vbox/box for these elements. It's used to properly compute the search tooltip position. -->
      <hbox>
        <menulist id="defaultFontSize" delayprefsave="true">
          <menupopup>
            <menuitem value="9" label="9"/>
            <menuitem value="10" label="10"/>
            <menuitem value="11" label="11"/>
            <menuitem value="12" label="12"/>
            <menuitem value="13" label="13"/>
            <menuitem value="14" label="14"/>
            <menuitem value="15" label="15"/>
            <menuitem value="16" label="16"/>
            <menuitem value="17" label="17"/>
            <menuitem value="18" label="18"/>
            <menuitem value="20" label="20"/>
            <menuitem value="22" label="22"/>
            <menuitem value="24" label="24"/>
            <menuitem value="26" label="26"/>
            <menuitem value="28" label="28"/>
            <menuitem value="30" label="30"/>
            <menuitem value="32" label="32"/>
            <menuitem value="34" label="34"/>
            <menuitem value="36" label="36"/>
            <menuitem value="40" label="40"/>
            <menuitem value="44" label="44"/>
            <menuitem value="48" label="48"/>
            <menuitem value="56" label="56"/>
            <menuitem value="64" label="64"/>
            <menuitem value="72" label="72"/>
          </menupopup>
        </menulist>
      </hbox>
    </hbox>

    <!-- Please don't remove the wrapping hbox/vbox/box for these elements. It's used to properly compute the search tooltip position. -->
    <hbox>
      <button id="advancedFonts"
              is="highlightable-button"
              class="accessory-button"
              data-l10n-id="advanced-fonts"
              search-l10n-ids="
                fonts-window.title,
                fonts-langgroup-header,
                fonts-proportional-size,
                fonts-proportional-header,
                fonts-serif,
                fonts-sans-serif,
                fonts-monospace,
                fonts-langgroup-arabic.label,
                fonts-langgroup-armenian.label,
                fonts-langgroup-bengali.label,
                fonts-langgroup-simpl-chinese.label,
                fonts-langgroup-trad-chinese-hk.label,
                fonts-langgroup-trad-chinese.label,
                fonts-langgroup-cyrillic.label,
                fonts-langgroup-devanagari.label,
                fonts-langgroup-ethiopic.label,
                fonts-langgroup-georgian.label,
                fonts-langgroup-el.label,
                fonts-langgroup-gujarati.label,
                fonts-langgroup-gurmukhi.label,
                fonts-langgroup-japanese.label,
                fonts-langgroup-hebrew.label,
                fonts-langgroup-kannada.label,
                fonts-langgroup-khmer.label,
                fonts-langgroup-korean.label,
                fonts-langgroup-latin.label,
                fonts-langgroup-malayalam.label,
                fonts-langgroup-math.label,
                fonts-langgroup-odia.label,
                fonts-langgroup-sinhala.label,
                fonts-langgroup-tamil.label,
                fonts-langgroup-telugu.label,
                fonts-langgroup-thai.label,
                fonts-langgroup-tibetan.label,
                fonts-langgroup-canadian.label,
                fonts-langgroup-other.label,
                fonts-minsize,
                fonts-minsize-none.label,
                fonts-default-serif.label,
                fonts-default-sans-serif.label,
                fonts-allow-own.label,
              " />
    </hbox>
  </hbox>
  <hbox id="colorsSettings">
    <spacer flex="1" />
    <!-- Please don't remove the wrapping hbox/vbox/box for these elements. It's used to properly compute the search tooltip position. -->
    <hbox>
      <button id="colors"
              is="highlightable-button"
              class="accessory-button"
              data-l10n-id="colors-settings"
              search-l10n-ids="
                colors-page-override,
                colors-page-override-option-always.label,
                colors-page-override-option-auto.label,
                colors-page-override-option-never.label,
                colors-text-and-background,
                colors-text-header,
                colors-background,
                colors-use-system,
                colors-underline-links,
                colors-links-header,
                colors-unvisited-links,
                colors-visited-links
              "/>
    </hbox>
  </hbox>
</groupbox>

<!-- Zoom -->
<groupbox id="zoomGroup" data-category="paneGeneral" hidden="true">
  <label><html:h2 data-l10n-id="preferences-zoom-header"/></label>

  <hbox id="zoomBox" align="center" hidden="true">
    <label control="defaultZoom" data-l10n-id="preferences-default-zoom"/>
    <!-- Please don't remove the wrapping hbox/vbox/box for these elements. It's used to properly compute the search tooltip position. -->
    <hbox>
      <menulist id="defaultZoom">
        <menupopup/>
      </menulist>
    </hbox>
  </hbox>

  <checkbox id="zoomText"
    data-l10n-id="preferences-zoom-text-only"/>

</groupbox>

<!-- Languages -->
<groupbox id="languagesGroup" data-category="paneGeneral" hidden="true">
  <label><html:h2 data-l10n-id="language-header"/></label>

  <vbox id="browserLanguagesBox" align="start" hidden="true">
    <description flex="1" controls="chooseBrowserLanguage" data-l10n-id="choose-browser-language-description"/>
    <hbox>
      <menulist id="defaultBrowserLanguage">
        <menupopup/>
      </menulist>
      <button id="manageBrowserLanguagesButton"
              is="highlightable-button"
              class="accessory-button"
              data-l10n-id="manage-browser-languages-button"/>
    </hbox>
  </vbox>
  <hbox id="confirmBrowserLanguage" class="message-bar" align="center" hidden="true">
    <image class="message-bar-icon"/>
    <vbox class="message-bar-content-container" align="stretch" flex="1"/>
  </hbox>

  <hbox id="languagesBox" align="center">
    <description flex="1" control="chooseLanguage" data-l10n-id="choose-language-description"/>
    <!-- Please don't remove the wrapping hbox/vbox/box for these elements. It's used to properly compute the search tooltip position. -->
    <hbox>
      <button id="chooseLanguage"
              is="highlightable-button"
              class="accessory-button"
              data-l10n-id="choose-button"
              search-l10n-ids="
                webpage-languages-window.title,
                languages-description,
                languages-customize-moveup.label,
                languages-customize-movedown.label,
                languages-customize-remove.label,
                languages-customize-select-language.placeholder,
                languages-customize-add.label,
              " />
    </hbox>
  </hbox>

  <checkbox id="useSystemLocale" hidden="true"
            data-l10n-id="use-system-locale"
            data-l10n-args='{"localeName": "und"}'
            preference="intl.regional_prefs.use_os_locales"/>

  <hbox id="translationBox" hidden="true">
    <hbox align="center" flex="1">
      <checkbox id="translate" preference="browser.translation.detectLanguage"
                data-l10n-id="translate-web-pages"/>
      <hbox id="bingAttribution" hidden="true" align="center">
        <label data-l10n-id="translate-attribution">
          <html:img id="translationAttributionImage" aria-label="Microsoft Translator"
            src="chrome://browser/content/microsoft-translator-attribution.png"
            data-l10n-name="logo"/>
        </label>
      </hbox>
    </hbox>
    <button id="translateButton"
            is="highlightable-button"
            class="accessory-button"
            data-l10n-id="translate-exceptions"/>
  </hbox>
  <checkbox id="checkSpelling"
          data-l10n-id="check-user-spelling"
          preference="layout.spellcheckDefault"/>
</groupbox>

<!-- Files and Applications -->
<hbox id="filesAndApplicationsCategory"
      class="subcategory"
      hidden="true"
      data-category="paneGeneral">
  <html:h1 data-l10n-id="files-and-applications-title"/>
</hbox>

<!--Downloads-->
<groupbox id="downloadsGroup" data-category="paneGeneral" hidden="true">
  <label><html:h2 data-l10n-id="download-header"/></label>

  <radiogroup id="saveWhere"
              preference="browser.download.useDownloadDir">
    <hbox>
      <radio id="saveTo"
             value="true"
             data-l10n-id="download-save-to"/>
      <html:input id="downloadFolder"
                  type="text"
                  readonly="readonly"
                  aria-labelledby="saveTo"/>
      <button id="chooseFolder"
              is="highlightable-button"
              class="accessory-button"
              data-l10n-id="download-choose-folder"/>
    </hbox>
    <!-- Additional radio button added to support CloudStorage - Bug 1357171 -->
    <radio id="saveToCloud"
           value="true"
           hidden="true"/>
    <radio id="alwaysAsk"
           value="false"
           data-l10n-id="download-always-ask-where"/>
  </radiogroup>
</groupbox>

<groupbox id="applicationsGroup" data-category="paneGeneral" hidden="true">
  <label><html:h2 data-l10n-id="applications-header"/></label>
  <description data-l10n-id="applications-description"/>
  <search-textbox id="filter" flex="1"
                  data-l10n-id="applications-filter"
                  data-l10n-attrs="placeholder"
                  aria-controls="handlersView"/>

  <listheader equalsize="always">
    <treecol id="typeColumn" data-l10n-id="applications-type-column" value="type"
             persist="sortDirection"
             flex="1" sortDirection="ascending"/>
    <treecol id="actionColumn" data-l10n-id="applications-action-column" value="action"
             persist="sortDirection"
             flex="1"/>
  </listheader>
  <richlistbox id="handlersView"
               preference="pref.downloads.disable_button.edit_actions"/>
</groupbox>


<!-- DRM Content -->
<groupbox id="drmGroup" data-category="paneGeneral" data-subcategory="drm" hidden="true">
  <label><html:h2 data-l10n-id="drm-content-header"/></label>
  <hbox align="center">
    <checkbox id="playDRMContent" preference="media.eme.enabled"
              class="tail-with-learn-more" data-l10n-id="play-drm-content" />
    <label id="playDRMContentLink" class="learnMore" data-l10n-id="play-drm-content-learn-more" is="text-link"/>
  </hbox>
</groupbox>

<hbox id="performanceCategory"
      class="subcategory"
      hidden="true"
      data-category="paneGeneral">
  <html:h1 data-l10n-id="performance-title"/>
</hbox>

<hbox id="browsingCategory"
      class="subcategory"
      hidden="true"
      data-category="paneGeneral">
  <html:h1 data-l10n-id="browsing-title"/>
</hbox>

<!-- Browsing -->
<groupbox id="browsingGroup" data-category="paneGeneral" hidden="true">
  <label class="search-header" hidden="true"><html:h2 data-l10n-id="browsing-title"/></label>

  <checkbox id="useAutoScroll"
            data-l10n-id="browsing-use-autoscroll"
            preference="general.autoScroll"/>
  <checkbox id="useSmoothScrolling"
            data-l10n-id="browsing-use-smooth-scrolling"
            preference="general.smoothScroll"/>

#ifdef XP_WIN
  <checkbox id="useOnScreenKeyboard"
            hidden="true"
            data-l10n-id="browsing-use-onscreen-keyboard"
            preference="ui.osk.enabled"/>
#endif
  <checkbox id="useCursorNavigation"
            data-l10n-id="browsing-use-cursor-navigation"
            preference="accessibility.browsewithcaret"/>
  <checkbox id="searchStartTyping"
            data-l10n-id="browsing-search-on-start-typing"
            preference="accessibility.typeaheadfind"/>
  <hbox id="pictureInPictureBox" align="center" hidden="true">
    <checkbox id="pictureInPictureToggleEnabled"
            class="tail-with-learn-more"
            data-l10n-id="browsing-picture-in-picture-toggle-enabled"
            preference="media.videocontrols.picture-in-picture.video-toggle.enabled"/>
    <label id="pictureInPictureLearnMore" class="learnMore" data-l10n-id="browsing-picture-in-picture-learn-more" is="text-link"/>
  </hbox>
  <hbox align="center" data-subcategory="cfraddons">
    <checkbox id="cfrRecommendations"
            class="tail-with-learn-more"
            data-l10n-id="browsing-cfr-recommendations"
            preference="browser.newtabpage.activity-stream.asrouter.userprefs.cfr.addons"/>
    <label id="cfrLearnMore" class="learnMore" data-l10n-id="browsing-cfr-recommendations-learn-more" is="text-link"/>
  </hbox>
  <hbox align="center" data-subcategory="cfrfeatures">
    <checkbox id="cfrRecommendations-features"
            class="tail-with-learn-more"
            data-l10n-id="browsing-cfr-features"
            preference="browser.newtabpage.activity-stream.asrouter.userprefs.cfr.features"/>
    <label id="cfrFeaturesLearnMore" class="learnMore" data-l10n-id="browsing-cfr-recommendations-learn-more" is="text-link"/>
  </hbox>
</groupbox>

<hbox id="networkProxyCategory"
      class="subcategory"
      hidden="true"
      data-category="paneGeneral">
  <html:h1 data-l10n-id="network-settings-title"/>
</hbox>

<!-- Network Settings-->
<groupbox id="connectionGroup" data-category="paneGeneral" hidden="true">
  <label class="search-header" hidden="true"><html:h2 data-l10n-id="network-settings-title"/></label>

  <hbox align="center">
    <hbox align="center" flex="1">
      <description id="connectionSettingsDescription" control="connectionSettings"/>
      <spacer width="5"/>
      <label id="connectionSettingsLearnMore" class="learnMore" is="text-link"
        data-l10n-id="network-proxy-connection-learn-more">
      </label>
      <separator orient="vertical"/>
    </hbox>

    <!-- Please don't remove the wrapping hbox/vbox/box for these elements. It's used to properly compute the search tooltip position. -->
    <hbox>
      <button id="connectionSettings"
              is="highlightable-button"
              class="accessory-button"
              data-l10n-id="network-proxy-connection-settings"
              searchkeywords="doh trr"
              search-l10n-ids="
                connection-window.title,
                connection-proxy-option-no.label,
                connection-proxy-option-auto.label,
                connection-proxy-option-system.label,
                connection-proxy-option-manual.label,
                connection-proxy-http,
                connection-proxy-https,
                connection-proxy-ftp,
                connection-proxy-http-port,
                connection-proxy-socks,
                connection-proxy-socks4,
                connection-proxy-socks5,
                connection-proxy-noproxy,
                connection-proxy-noproxy-desc,
                connection-proxy-http-sharing.label,
                connection-proxy-autotype.label,
                connection-proxy-reload.label,
                connection-proxy-autologin.label,
                connection-proxy-socks-remote-dns.label,
                connection-dns-over-https.label,
                connection-dns-over-https-url-custom.label,
            " />
    </hbox>
  </hbox>
</groupbox>
</html:template><|MERGE_RESOLUTION|>--- conflicted
+++ resolved
@@ -33,32 +33,6 @@
     </hbox>
   </vbox>
 
-<<<<<<< HEAD
-=======
-#ifdef HAVE_SHELL_SERVICE
-  <vbox id="defaultBrowserBox">
-    <checkbox id="alwaysCheckDefault" preference="browser.shell.checkDefaultBrowser"
-              disabled="true"
-              data-l10n-id="always-check-default"/>
-    <deck id="setDefaultPane">
-      <hbox align="center" class="indent">
-        <image class="face-sad"/>
-        <label id="isNotDefaultLabel" flex="1" data-l10n-id="is-not-default"/>
-        <button id="setDefaultButton"
-                is="highlightable-button"
-                class="accessory-button"
-                data-l10n-id="set-as-my-default-browser"
-                preference="pref.general.disable_button.default_browser"/>
-      </hbox>
-      <hbox align="center" class="indent">
-        <image class="face-smile"/>
-        <label id="isDefaultLabel" flex="1" data-l10n-id="is-default"/>
-      </hbox>
-    </deck>
-  </vbox>
-#endif
-
->>>>>>> 222e4f64
 </groupbox>
 
 <!-- Tab preferences -->
