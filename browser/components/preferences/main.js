/* This Source Code Form is subject to the terms of the Mozilla Public
 * License, v. 2.0. If a copy of the MPL was not distributed with this file,
 * You can obtain one at http://mozilla.org/MPL/2.0/. */

/* import-globals-from extensionControlled.js */
/* import-globals-from preferences.js */
/* import-globals-from ../../../toolkit/mozapps/preferences/fontbuilder.js */
/* import-globals-from ../../base/content/aboutDialog-appUpdater.js */
/* global MozXULElement */

var { Services } = ChromeUtils.import("resource://gre/modules/Services.jsm");
var { Downloads } = ChromeUtils.import("resource://gre/modules/Downloads.jsm");
var { FileUtils } = ChromeUtils.import("resource://gre/modules/FileUtils.jsm");
var { TransientPrefs } = ChromeUtils.import(
  "resource:///modules/TransientPrefs.jsm"
);
var { AppConstants } = ChromeUtils.import(
  "resource://gre/modules/AppConstants.jsm"
);
var { L10nRegistry } = ChromeUtils.import(
  "resource://gre/modules/L10nRegistry.jsm"
);
var { HomePage } = ChromeUtils.import("resource:///modules/HomePage.jsm");
ChromeUtils.defineModuleGetter(
  this,
  "CloudStorage",
  "resource://gre/modules/CloudStorage.jsm"
);
var { Integration } = ChromeUtils.import(
  "resource://gre/modules/Integration.jsm"
);
/* global DownloadIntegration */
Integration.downloads.defineModuleGetter(
  this,
  "DownloadIntegration",
  "resource://gre/modules/DownloadIntegration.jsm"
);
ChromeUtils.defineModuleGetter(
  this,
  "SelectionChangedMenulist",
  "resource:///modules/SelectionChangedMenulist.jsm"
);
ChromeUtils.defineModuleGetter(
  this,
  "UpdateUtils",
  "resource://gre/modules/UpdateUtils.jsm"
);

XPCOMUtils.defineLazyServiceGetters(this, {
  gApplicationUpdateService: [
    "@mozilla.org/updates/update-service;1",
    "nsIApplicationUpdateService",
  ],
  gHandlerService: [
    "@mozilla.org/uriloader/handler-service;1",
    "nsIHandlerService",
  ],
  gMIMEService: ["@mozilla.org/mime;1", "nsIMIMEService"],
});

// Constants & Enumeration Values
const TYPE_PDF = "application/pdf";

const PREF_PDFJS_DISABLED = "pdfjs.disabled";

// Pref for when containers is being controlled
const PREF_CONTAINERS_EXTENSION = "privacy.userContext.extension";

// Strings to identify ExtensionSettingsStore overrides
const CONTAINERS_KEY = "privacy.containers";

const AUTO_UPDATE_CHANGED_TOPIC =
  UpdateUtils.PER_INSTALLATION_PREFS["app.update.auto"].observerTopic;
const BACKGROUND_UPDATE_CHANGED_TOPIC =
  UpdateUtils.PER_INSTALLATION_PREFS["app.update.background.enabled"]
    .observerTopic;

const ICON_URL_APP =
  AppConstants.platform == "linux"
    ? "moz-icon://dummy.exe?size=16"
    : "chrome://browser/skin/preferences/application.png";

// For CSS. Can be one of "ask", "save" or "handleInternally". If absent, the icon URL
// was set by us to a custom handler icon and CSS should not try to override it.
const APP_ICON_ATTR_NAME = "appHandlerIcon";

ChromeUtils.defineModuleGetter(this, "OS", "resource://gre/modules/osfile.jsm");

if (AppConstants.MOZ_DEV_EDITION) {
  ChromeUtils.defineModuleGetter(
    this,
    "fxAccounts",
    "resource://gre/modules/FxAccounts.jsm"
  );
  ChromeUtils.defineModuleGetter(
    this,
    "FxAccounts",
    "resource://gre/modules/FxAccounts.jsm"
  );
}

Preferences.addAll([
  // Startup
  { id: "browser.startup.page", type: "int" },
  { id: "browser.privatebrowsing.autostart", type: "bool" },
  { id: "browser.sessionstore.warnOnQuit", type: "bool" },

  // Downloads
  { id: "browser.download.useDownloadDir", type: "bool" },
  { id: "browser.download.folderList", type: "int" },
  { id: "browser.download.dir", type: "file" },

  /* Tab preferences
  Preferences:

  browser.link.open_newwindow
      1 opens such links in the most recent window or tab,
      2 opens such links in a new window,
      3 opens such links in a new tab
  browser.tabs.loadInBackground
  - true if display should switch to a new tab which has been opened from a
    link, false if display shouldn't switch
  browser.tabs.warnOnClose
  - true if when closing a window with multiple tabs the user is warned and
    allowed to cancel the action, false to just close the window
  browser.tabs.warnOnOpen
  - true if the user should be warned if he attempts to open a lot of tabs at
    once (e.g. a large folder of bookmarks), false otherwise
  browser.taskbar.previews.enable
  - true if tabs are to be shown in the Windows 7 taskbar
  */

  { id: "browser.link.open_newwindow", type: "int" },
  { id: "browser.tabs.loadInBackground", type: "bool", inverted: true },
  { id: "browser.tabs.warnOnClose", type: "bool" },
  { id: "browser.tabs.warnOnOpen", type: "bool" },
  { id: "browser.ctrlTab.sortByRecentlyUsed", type: "bool" },

  // CFR
  {
    id: "browser.newtabpage.activity-stream.asrouter.userprefs.cfr.addons",
    type: "bool",
  },
  {
    id: "browser.newtabpage.activity-stream.asrouter.userprefs.cfr.features",
    type: "bool",
  },

  // Fonts
  { id: "font.language.group", type: "wstring" },

  // Languages
  { id: "browser.translation.detectLanguage", type: "bool" },
  { id: "intl.regional_prefs.use_os_locales", type: "bool" },

  // General tab

  /* Accessibility
   * accessibility.browsewithcaret
     - true enables keyboard navigation and selection within web pages using a
       visible caret, false uses normal keyboard navigation with no caret
   * accessibility.typeaheadfind
     - when set to true, typing outside text areas and input boxes will
       automatically start searching for what's typed within the current
       document; when set to false, no search action happens */
  { id: "accessibility.browsewithcaret", type: "bool" },
  { id: "accessibility.typeaheadfind", type: "bool" },
  { id: "accessibility.blockautorefresh", type: "bool" },

  /* Browsing
   * general.autoScroll
     - when set to true, clicking the scroll wheel on the mouse activates a
       mouse mode where moving the mouse down scrolls the document downward with
       speed correlated with the distance of the cursor from the original
       position at which the click occurred (and likewise with movement upward);
       if false, this behavior is disabled
   * general.smoothScroll
     - set to true to enable finer page scrolling than line-by-line on page-up,
       page-down, and other such page movements */
  { id: "general.autoScroll", type: "bool" },
  { id: "general.smoothScroll", type: "bool" },
  { id: "layout.spellcheckDefault", type: "int" },

  {
    id: "browser.preferences.defaultPerformanceSettings.enabled",
    type: "bool",
  },
  { id: "dom.ipc.processCount", type: "int" },
  { id: "dom.ipc.processCount.web", type: "int" },
  { id: "layers.acceleration.disabled", type: "bool", inverted: true },

  // Files and Applications
  { id: "pref.downloads.disable_button.edit_actions", type: "bool" },

  // DRM content
  { id: "media.eme.enabled", type: "bool" },

  // Update
  { id: "browser.preferences.advanced.selectedTabIndex", type: "int" },
  { id: "browser.search.update", type: "bool" },

  { id: "privacy.userContext.enabled", type: "bool" },
  {
    id: "privacy.userContext.newTabContainerOnLeftClick.enabled",
    type: "bool",
  },

  // Picture-in-Picture
  {
    id: "media.videocontrols.picture-in-picture.video-toggle.enabled",
    type: "bool",
  },

  // Media
  { id: "media.hardwaremediakeys.enabled", type: "bool" },
]);

if (AppConstants.HAVE_SHELL_SERVICE) {
  Preferences.addAll([
    { id: "browser.shell.checkDefaultBrowser", type: "bool" },
    { id: "pref.general.disable_button.default_browser", type: "bool" },
  ]);
}

if (AppConstants.platform === "win") {
  Preferences.addAll([
    { id: "browser.taskbar.previews.enable", type: "bool" },
    { id: "ui.osk.enabled", type: "bool" },
  ]);
}

if (AppConstants.MOZ_UPDATER) {
  Preferences.addAll([
    { id: "app.update.disable_button.showUpdateHistory", type: "bool" },
  ]);

  if (AppConstants.MOZ_MAINTENANCE_SERVICE) {
    Preferences.addAll([{ id: "app.update.service.enabled", type: "bool" }]);
  }
}

// A promise that resolves when the list of application handlers is loaded.
// We store this in a global so tests can await it.
var promiseLoadHandlersList;

// Load the preferences string bundle for other locales with fallbacks.
function getBundleForLocales(newLocales) {
  let locales = Array.from(
    new Set([
      ...newLocales,
      ...Services.locale.requestedLocales,
      Services.locale.lastFallbackLocale,
    ])
  );
  function generateBundles(resourceIds) {
    return L10nRegistry.generateBundles(locales, resourceIds);
  }
  return new Localization(
    ["browser/preferences/preferences.ftl", "branding/brand.ftl"],
    false,
    { generateBundles }
  );
}

var gNodeToObjectMap = new WeakMap();

var gMainPane = {
  // The set of types the app knows how to handle.  A hash of HandlerInfoWrapper
  // objects, indexed by type.
  _handledTypes: {},

  // The list of types we can show, sorted by the sort column/direction.
  // An array of HandlerInfoWrapper objects.  We build this list when we first
  // load the data and then rebuild it when users change a pref that affects
  // what types we can show or change the sort column/direction.
  // Note: this isn't necessarily the list of types we *will* show; if the user
  // provides a filter string, we'll only show the subset of types in this list
  // that match that string.
  _visibleTypes: [],

  // browser.startup.page values
  STARTUP_PREF_BLANK: 0,
  STARTUP_PREF_HOMEPAGE: 1,
  STARTUP_PREF_RESTORE_SESSION: 3,

  // Convenience & Performance Shortcuts

  get _list() {
    delete this._list;
    return (this._list = document.getElementById("handlersView"));
  },

  get _filter() {
    delete this._filter;
    return (this._filter = document.getElementById("filter"));
  },

  _backoffIndex: 0,

  /**
   * Initialization of gMainPane.
   */
  init() {
    function setEventListener(aId, aEventType, aCallback) {
      document
        .getElementById(aId)
        .addEventListener(aEventType, aCallback.bind(gMainPane));
    }

    this.initBrowserContainers();
    this.buildContentProcessCountMenuList();

    this.displayUseSystemLocale();
    let connectionSettingsLink = document.getElementById(
      "connectionSettingsLearnMore"
    );
    let connectionSettingsUrl =
      Services.urlFormatter.formatURLPref("app.support.baseURL") +
      "prefs-connection-settings";
    connectionSettingsLink.setAttribute("href", connectionSettingsUrl);
    this.updateProxySettingsUI();
    initializeProxyUI(gMainPane);

    if (Services.prefs.getBoolPref("intl.multilingual.enabled")) {
      gMainPane.initBrowserLocale();
    }

    // We call `initDefaultZoomValues` to set and unhide the
    // default zoom preferences menu, and to establish a
    // listener for future menu changes.
    gMainPane.initDefaultZoomValues();

    let cfrLearnMoreUrl =
      Services.urlFormatter.formatURLPref("app.support.baseURL") +
      "extensionrecommendations";
    for (const id of ["cfrLearnMore", "cfrFeaturesLearnMore"]) {
      let link = document.getElementById(id);
      link.setAttribute("href", cfrLearnMoreUrl);
    }

    if (
      Services.prefs.getBoolPref(
        "media.videocontrols.picture-in-picture.enabled"
      )
    ) {
      document.getElementById("pictureInPictureBox").hidden = false;

      let pipLearnMoreUrl =
        Services.urlFormatter.formatURLPref("app.support.baseURL") +
        "picture-in-picture";
      let link = document.getElementById("pictureInPictureLearnMore");
      link.setAttribute("href", pipLearnMoreUrl);
    }

    if (AppConstants.platform == "win") {
      // Functionality for "Show tabs in taskbar" on Windows 7 and up.
      try {
        let ver = parseFloat(Services.sysinfo.getProperty("version"));
        let showTabsInTaskbar = document.getElementById("showTabsInTaskbar");
        showTabsInTaskbar.hidden = ver < 6.1;
      } catch (ex) {}
    }

    // The "closing multiple tabs" and "opening multiple tabs might slow down
    // &brandShortName;" warnings provide options for not showing these
    // warnings again. When the user disabled them, we provide checkboxes to
    // re-enable the warnings.
    if (!TransientPrefs.prefShouldBeVisible("browser.tabs.warnOnClose")) {
      document.getElementById("warnCloseMultiple").hidden = true;
    }
    if (!TransientPrefs.prefShouldBeVisible("browser.tabs.warnOnOpen")) {
      document.getElementById("warnOpenMany").hidden = true;
    }

    setEventListener("ctrlTabRecentlyUsedOrder", "command", function() {
      Services.prefs.clearUserPref("browser.ctrlTab.migrated");
    });
    setEventListener("manageBrowserLanguagesButton", "command", function() {
      gMainPane.showBrowserLanguages({ search: false });
    });

    // Startup pref
    setEventListener(
      "browserRestoreSession",
      "command",
      gMainPane.onBrowserRestoreSessionChange
    );
    gMainPane.updateBrowserStartupUI = gMainPane.updateBrowserStartupUI.bind(
      gMainPane
    );
    Preferences.get("browser.privatebrowsing.autostart").on(
      "change",
      gMainPane.updateBrowserStartupUI
    );
    Preferences.get("browser.startup.page").on(
      "change",
      gMainPane.updateBrowserStartupUI
    );
    Preferences.get("browser.startup.homepage").on(
      "change",
      gMainPane.updateBrowserStartupUI
    );
    gMainPane.updateBrowserStartupUI();

    setEventListener(
      "disableContainersExtension",
      "command",
      makeDisableControllingExtension(PREF_SETTING_TYPE, CONTAINERS_KEY)
    );
    setEventListener("chooseLanguage", "command", gMainPane.showLanguages);
    setEventListener(
      "translationAttributionImage",
      "click",
      gMainPane.openTranslationProviderAttribution
    );
    setEventListener(
      "translateButton",
      "command",
      gMainPane.showTranslationExceptions
    );
    Preferences.get("font.language.group").on(
      "change",
      gMainPane._rebuildFonts.bind(gMainPane)
    );
    setEventListener("advancedFonts", "command", gMainPane.configureFonts);
    setEventListener("colors", "command", gMainPane.configureColors);
    Preferences.get("layers.acceleration.disabled").on(
      "change",
      gMainPane.updateHardwareAcceleration.bind(gMainPane)
    );
    setEventListener(
      "connectionSettings",
      "command",
      gMainPane.showConnections
    );
    setEventListener(
      "browserContainersCheckbox",
      "command",
      gMainPane.checkBrowserContainers
    );
    setEventListener(
      "browserContainersSettings",
      "command",
      gMainPane.showContainerSettings
    );

    // For media control toggle button, we support it on Windows 8.1+ (NT6.3),
    // MacOs 10.4+ (darwin8.0, but we already don't support that) and
    // gtk-based Linux.
    if (
      AppConstants.isPlatformAndVersionAtLeast("win", "6.3") ||
      AppConstants.platform == "macosx" ||
      AppConstants.MOZ_WIDGET_GTK
    ) {
      document.getElementById("mediaControlBox").hidden = false;
      let mediaControlLearnMoreUrl =
        Services.urlFormatter.formatURLPref("app.support.baseURL") +
        "media-keyboard-control";
      let link = document.getElementById("mediaControlLearnMore");
      link.setAttribute("href", mediaControlLearnMoreUrl);
      setEventListener(
        "mediaControlToggleEnabled",
        "command",
        gMainPane.updateMediaControlTelemetry
      );
    }

    // Initializes the fonts dropdowns displayed in this pane.
    this._rebuildFonts();

    this.updateOnScreenKeyboardVisibility();

    // Show translation preferences if we may:
    const prefName = "browser.translation.ui.show";
    if (Services.prefs.getBoolPref(prefName)) {
      let row = document.getElementById("translationBox");
      row.removeAttribute("hidden");
      // Showing attribution only for Bing Translator.
      var { Translation } = ChromeUtils.import(
        "resource:///modules/translation/TranslationParent.jsm"
      );
      if (Translation.translationEngine == "Bing") {
        document.getElementById("bingAttribution").removeAttribute("hidden");
      }
    }

    let drmInfoURL =
      Services.urlFormatter.formatURLPref("app.support.baseURL") +
      "drm-content";
    document
      .getElementById("playDRMContentLink")
      .setAttribute("href", drmInfoURL);
    let emeUIEnabled = Services.prefs.getBoolPref("browser.eme.ui.enabled");
    // Force-disable/hide on WinXP:
    if (navigator.platform.toLowerCase().startsWith("win")) {
      emeUIEnabled =
        emeUIEnabled && parseFloat(Services.sysinfo.get("version")) >= 6;
    }
    if (!emeUIEnabled) {
      // Don't want to rely on .hidden for the toplevel groupbox because
      // of the pane hiding/showing code potentially interfering:
      document
        .getElementById("drmGroup")
        .setAttribute("style", "display: none !important");
    }
    // Initialize the Firefox Updates section.
    let version = AppConstants.MOZ_APP_VERSION_DISPLAY;

    // Include the build ID if this is an "a#" (nightly) build
    if (/a\d+$/.test(version)) {
      let buildID = Services.appinfo.appBuildID;
      let year = buildID.slice(0, 4);
      let month = buildID.slice(4, 6);
      let day = buildID.slice(6, 8);
      version += ` (${year}-${month}-${day})`;
    }

    // Append "(32-bit)" or "(64-bit)" build architecture to the version number:
    let bundle = Services.strings.createBundle(
      "chrome://browser/locale/browser.properties"
    );
    let archResource = Services.appinfo.is64Bit
      ? "aboutDialog.architecture.sixtyFourBit"
      : "aboutDialog.architecture.thirtyTwoBit";
    let arch = bundle.GetStringFromName(archResource);
    version += ` (${arch})`;

    // Show a release notes link if we have a URL.
    let relNotesLink = document.getElementById("releasenotes");
    let relNotesPrefType = Services.prefs.getPrefType("app.releaseNotesURL");
    if (relNotesPrefType != Services.prefs.PREF_INVALID) {
      let relNotesURL = Services.urlFormatter.formatURLPref(
        "app.releaseNotesURL"
      );
      if (relNotesURL != "about:blank") {
        relNotesLink.href = relNotesURL;
        relNotesLink.hidden = false;
      }
    }

    let distroId = Services.prefs.getCharPref("distribution.id", "");
    if (distroId) {
      let distroString = distroId;

      let distroVersion = Services.prefs.getCharPref(
        "distribution.version",
        ""
      );
      if (distroVersion) {
        distroString += " - " + distroVersion;
      }

      let distroIdField = document.getElementById("distributionId");
      distroIdField.value = distroString;
      distroIdField.hidden = false;

      let distroAbout = Services.prefs.getStringPref("distribution.about", "");
      if (distroAbout) {
        let distroField = document.getElementById("distribution");
        distroField.value = distroAbout;
        distroField.hidden = false;
      }
    }

<<<<<<< HEAD
=======
    if (AppConstants.MOZ_UPDATER) {
      gAppUpdater = new appUpdater();
      setEventListener("showUpdateHistory", "command", gMainPane.showUpdates);

      let updateDisabled =
        Services.policies && !Services.policies.isAllowed("appUpdate");
      if (
        updateDisabled ||
        UpdateUtils.appUpdateAutoSettingIsLocked() ||
        gApplicationUpdateService.manualUpdateOnly
      ) {
        document.getElementById("updateAllowDescription").hidden = true;
        document.getElementById("updateSettingsContainer").hidden = true;
        if (updateDisabled && AppConstants.MOZ_MAINTENANCE_SERVICE) {
          document.getElementById("useService").hidden = true;
        }
      } else {
        // Start with no option selected since we are still reading the value
        document.getElementById("autoDesktop").removeAttribute("selected");
        document.getElementById("manualDesktop").removeAttribute("selected");
        // Start reading the correct value from the disk
        this.readUpdateAutoPref();
        setEventListener("updateRadioGroup", "command", event => {
          if (event.target.id == "backgroundUpdate") {
            this.writeBackgroundUpdatePref();
          } else {
            this.writeUpdateAutoPref();
          }
        });
        if (this.isBackgroundUpdateUIAvailable()) {
          document.getElementById("backgroundUpdate").hidden = false;
          // Start reading the background update pref's value from the disk.
          this.readBackgroundUpdatePref();
        }
      }

      if (AppConstants.platform == "win") {
        // On Windows, the Application Update setting is an installation-
        // specific preference, not a profile-specific one. Show a warning to
        // inform users of this.
        let updateContainer = document.getElementById(
          "updateSettingsContainer"
        );
        updateContainer.classList.add("updateSettingCrossUserWarningContainer");
        document.getElementById("updateSettingCrossUserWarning").hidden = false;
      }

      if (AppConstants.MOZ_MAINTENANCE_SERVICE) {
        // Check to see if the maintenance service is installed.
        // If it isn't installed, don't show the preference at all.
        let installed;
        try {
          let wrk = Cc["@mozilla.org/windows-registry-key;1"].createInstance(
            Ci.nsIWindowsRegKey
          );
          wrk.open(
            wrk.ROOT_KEY_LOCAL_MACHINE,
            "SOFTWARE\\Mozilla\\MaintenanceService",
            wrk.ACCESS_READ | wrk.WOW64_64
          );
          installed = wrk.readIntValue("Installed");
          wrk.close();
        } catch (e) {}
        if (installed != 1) {
          document.getElementById("useService").hidden = true;
        }
      }
    }

>>>>>>> cc9d803f
    // Initilize Application section.

    // Observe preferences that influence what we display so we can rebuild
    // the view when they change.
    Services.obs.addObserver(this, AUTO_UPDATE_CHANGED_TOPIC);
    Services.obs.addObserver(this, BACKGROUND_UPDATE_CHANGED_TOPIC);

    setEventListener("filter", "command", gMainPane.filter);
    setEventListener("typeColumn", "click", gMainPane.sort);
    setEventListener("actionColumn", "click", gMainPane.sort);
    setEventListener("chooseFolder", "command", gMainPane.chooseFolder);
    setEventListener("saveWhere", "command", gMainPane.handleSaveToCommand);
    Preferences.get("browser.download.folderList").on(
      "change",
      gMainPane.displayDownloadDirPref.bind(gMainPane)
    );
    Preferences.get("browser.download.dir").on(
      "change",
      gMainPane.displayDownloadDirPref.bind(gMainPane)
    );
    gMainPane.displayDownloadDirPref();

    // Listen for window unload so we can remove our preference observers.
    window.addEventListener("unload", this);

    // Figure out how we should be sorting the list.  We persist sort settings
    // across sessions, so we can't assume the default sort column/direction.
    // XXX should we be using the XUL sort service instead?
    if (document.getElementById("actionColumn").hasAttribute("sortDirection")) {
      this._sortColumn = document.getElementById("actionColumn");
      // The typeColumn element always has a sortDirection attribute,
      // either because it was persisted or because the default value
      // from the xul file was used.  If we are sorting on the other
      // column, we should remove it.
      document.getElementById("typeColumn").removeAttribute("sortDirection");
    } else {
      this._sortColumn = document.getElementById("typeColumn");
    }

    let browserBundle = document.getElementById("browserBundle");
    appendSearchKeywords("browserContainersSettings", [
      browserBundle.getString("userContextPersonal.label"),
      browserBundle.getString("userContextWork.label"),
      browserBundle.getString("userContextBanking.label"),
      browserBundle.getString("userContextShopping.label"),
    ]);

    // Notify observers that the UI is now ready
    Services.obs.notifyObservers(window, "main-pane-loaded");

    Preferences.addSyncFromPrefListener(
      document.getElementById("defaultFont"),
      element => FontBuilder.readFontSelection(element)
    );
    Preferences.addSyncFromPrefListener(
      document.getElementById("translate"),
      () =>
        this.updateButtons(
          "translateButton",
          "browser.translation.detectLanguage"
        )
    );
    Preferences.addSyncFromPrefListener(
      document.getElementById("checkSpelling"),
      () => this.readCheckSpelling()
    );
    Preferences.addSyncToPrefListener(
      document.getElementById("checkSpelling"),
      () => this.writeCheckSpelling()
    );
    Preferences.addSyncFromPrefListener(
      document.getElementById("saveWhere"),
      () => this.readUseDownloadDir()
    );
    Preferences.addSyncFromPrefListener(
      document.getElementById("linkTargeting"),
      () => this.readLinkTarget()
    );
    Preferences.addSyncToPrefListener(
      document.getElementById("linkTargeting"),
      () => this.writeLinkTarget()
    );
    Preferences.addSyncFromPrefListener(
      document.getElementById("browserContainersCheckbox"),
      () => this.readBrowserContainersCheckbox()
    );

    this.setInitialized();
  },

  preInit() {
    promiseLoadHandlersList = new Promise((resolve, reject) => {
      // Load the data and build the list of handlers for applications pane.
      // By doing this after pageshow, we ensure it doesn't delay painting
      // of the preferences page.
      window.addEventListener(
        "pageshow",
        async () => {
          await this.initialized;
          try {
            this._initListEventHandlers();
            this._loadData();
            await this._rebuildVisibleTypes();
            await this._rebuildView();
            await this._sortListView();
            resolve();
          } catch (ex) {
            reject(ex);
          }
        },
        { once: true }
      );
    });
  },

  // CONTAINERS

  /*
   * preferences:
   *
   * privacy.userContext.enabled
   * - true if containers is enabled
   */

  /**
   * Enables/disables the Settings button used to configure containers
   */
  readBrowserContainersCheckbox() {
    const pref = Preferences.get("privacy.userContext.enabled");
    const settings = document.getElementById("browserContainersSettings");

    settings.disabled = !pref.value;
    const containersEnabled = Services.prefs.getBoolPref(
      "privacy.userContext.enabled"
    );
    const containersCheckbox = document.getElementById(
      "browserContainersCheckbox"
    );
    containersCheckbox.checked = containersEnabled;
    handleControllingExtension(PREF_SETTING_TYPE, CONTAINERS_KEY).then(
      isControlled => {
        containersCheckbox.disabled = isControlled;
      }
    );
  },

  /**
   * Show the Containers UI depending on the privacy.userContext.ui.enabled pref.
   */
  initBrowserContainers() {
    if (!Services.prefs.getBoolPref("privacy.userContext.ui.enabled")) {
      // The browserContainersGroup element has its own internal padding that
      // is visible even if the browserContainersbox is visible, so hide the whole
      // groupbox if the feature is disabled to prevent a gap in the preferences.
      document
        .getElementById("browserContainersbox")
        .setAttribute("data-hidden-from-search", "true");
      return;
    }
    Services.prefs.addObserver(PREF_CONTAINERS_EXTENSION, this);

    const link = document.getElementById("browserContainersLearnMore");
    link.href =
      Services.urlFormatter.formatURLPref("app.support.baseURL") + "containers";

    document.getElementById("browserContainersbox").hidden = false;
    this.readBrowserContainersCheckbox();
  },

  async onGetStarted(aEvent) {
    if (!AppConstants.MOZ_DEV_EDITION) {
      return;
    }
    const win = Services.wm.getMostRecentWindow("navigator:browser");
    if (!win) {
      return;
    }
    const user = await fxAccounts.getSignedInUser();
    if (user) {
      // We have a user, open Sync preferences in the same tab
      win.openTrustedLinkIn("about:preferences#sync", "current");
      return;
    }
    let url = await FxAccounts.config.promiseConnectAccountURI(
      "dev-edition-setup"
    );
    let accountsTab = win.gBrowser.addWebTab(url);
    win.gBrowser.selectedTab = accountsTab;
  },

  // HOME PAGE
  /*
   * Preferences:
   *
   * browser.startup.page
   * - what page(s) to show when the user starts the application, as an integer:
   *
   *     0: a blank page (DEPRECATED - this can be set via browser.startup.homepage)
   *     1: the home page (as set by the browser.startup.homepage pref)
   *     2: the last page the user visited (DEPRECATED)
   *     3: windows and tabs from the last session (a.k.a. session restore)
   *
   *   The deprecated option is not exposed in UI; however, if the user has it
   *   selected and doesn't change the UI for this preference, the deprecated
   *   option is preserved.
   */

  /**
   * Utility function to enable/disable the button specified by aButtonID based
   * on the value of the Boolean preference specified by aPreferenceID.
   */
  updateButtons(aButtonID, aPreferenceID) {
    var button = document.getElementById(aButtonID);
    var preference = Preferences.get(aPreferenceID);
    button.disabled = !preference.value;
    return undefined;
  },

  /**
   * Hide/show the "Show my windows and tabs from last time" option based
   * on the value of the browser.privatebrowsing.autostart pref.
   */
  updateBrowserStartupUI() {
    const pbAutoStartPref = Preferences.get(
      "browser.privatebrowsing.autostart"
    );
    const startupPref = Preferences.get("browser.startup.page");

    let newValue;
    let checkbox = document.getElementById("browserRestoreSession");
    let warnOnQuitCheckbox = document.getElementById(
      "browserRestoreSessionQuitWarning"
    );
    if (pbAutoStartPref.value || startupPref.locked) {
      checkbox.setAttribute("disabled", "true");
      warnOnQuitCheckbox.setAttribute("disabled", "true");
    } else {
      checkbox.removeAttribute("disabled");
    }
    newValue = pbAutoStartPref.value
      ? false
      : startupPref.value === this.STARTUP_PREF_RESTORE_SESSION;
    if (checkbox.checked !== newValue) {
      checkbox.checked = newValue;
      let warnOnQuitPref = Preferences.get("browser.sessionstore.warnOnQuit");
      if (newValue && !warnOnQuitPref.locked && !pbAutoStartPref.value) {
        warnOnQuitCheckbox.removeAttribute("disabled");
      } else {
        warnOnQuitCheckbox.setAttribute("disabled", "true");
      }
    }
  },
  /**
   * Fetch the existing default zoom value, initialise and unhide
   * the preferences menu. This method also establishes a listener
   * to ensure handleDefaultZoomChange is called on future menu
   * changes.
   */
  async initDefaultZoomValues() {
    let win = window.browsingContext.topChromeWindow;
    let selected = await win.ZoomUI.getGlobalValue();
    let menulist = document.getElementById("defaultZoom");

    new SelectionChangedMenulist(menulist, event => {
      let parsedZoom = parseFloat((event.target.value / 100).toFixed(2));
      gMainPane.handleDefaultZoomChange(parsedZoom);
    });

    setEventListener("zoomText", "command", function() {
      win.ZoomManager.toggleZoom();
    });

    let zoomValues = win.ZoomManager.zoomValues.map(a => {
      return Math.round(a * 100);
    });

    let fragment = document.createDocumentFragment();
    for (let zoomLevel of zoomValues) {
      let menuitem = document.createXULElement("menuitem");
      document.l10n.setAttributes(menuitem, "preferences-default-zoom-value", {
        percentage: zoomLevel,
      });
      menuitem.setAttribute("value", zoomLevel);
      fragment.appendChild(menuitem);
    }

    let menupopup = menulist.querySelector("menupopup");
    menupopup.appendChild(fragment);
    menulist.value = Math.round(selected * 100);

    let checkbox = document.getElementById("zoomText");
    checkbox.checked = !win.ZoomManager.useFullZoom;

    document.getElementById("zoomBox").hidden = false;
  },

  initBrowserLocale() {
    // Enable telemetry.
    Services.telemetry.setEventRecordingEnabled(
      "intl.ui.browserLanguage",
      true
    );

    // This will register the "command" listener.
    let menulist = document.getElementById("defaultBrowserLanguage");
    new SelectionChangedMenulist(menulist, event => {
      gMainPane.onBrowserLanguageChange(event);
    });

    gMainPane.setBrowserLocales(Services.locale.appLocaleAsBCP47);
  },

  /**
   * Update the available list of locales and select the locale that the user
   * is "selecting". This could be the currently requested locale or a locale
   * that the user would like to switch to after confirmation.
   */
  async setBrowserLocales(selected) {
    let available = await getAvailableLocales();
    let localeNames = Services.intl.getLocaleDisplayNames(undefined, available);
    let locales = available.map((code, i) => ({ code, name: localeNames[i] }));
    locales.sort((a, b) => a.name > b.name);

    let fragment = document.createDocumentFragment();
    for (let { code, name } of locales) {
      let menuitem = document.createXULElement("menuitem");
      menuitem.setAttribute("value", code);
      menuitem.setAttribute("label", name);
      fragment.appendChild(menuitem);
    }

    // Add an option to search for more languages if downloading is supported.
    if (Services.prefs.getBoolPref("intl.multilingual.downloadEnabled")) {
      let menuitem = document.createXULElement("menuitem");
      menuitem.id = "defaultBrowserLanguageSearch";
      menuitem.setAttribute(
        "label",
        await document.l10n.formatValue("browser-languages-search")
      );
      menuitem.setAttribute("value", "search");
      fragment.appendChild(menuitem);
    }

    let menulist = document.getElementById("defaultBrowserLanguage");
    let menupopup = menulist.querySelector("menupopup");
    menupopup.textContent = "";
    menupopup.appendChild(fragment);
    menulist.value = selected;

    document.getElementById("browserLanguagesBox").hidden = false;
  },

  /* Show the confirmation message bar to allow a restart into the new locales. */
  async showConfirmLanguageChangeMessageBar(locales) {
    let messageBar = document.getElementById("confirmBrowserLanguage");

    // Get the bundle for the new locale.
    let newBundle = getBundleForLocales(locales);

    // Find the messages and labels.
    let messages = await Promise.all(
      [newBundle, document.l10n].map(async bundle =>
        bundle.formatValue("confirm-browser-language-change-description")
      )
    );
    let buttonLabels = await Promise.all(
      [newBundle, document.l10n].map(async bundle =>
        bundle.formatValue("confirm-browser-language-change-button")
      )
    );

    // If both the message and label are the same, just include one row.
    if (messages[0] == messages[1] && buttonLabels[0] == buttonLabels[1]) {
      messages.pop();
      buttonLabels.pop();
    }

    let contentContainer = messageBar.querySelector(
      ".message-bar-content-container"
    );
    contentContainer.textContent = "";

    for (let i = 0; i < messages.length; i++) {
      let messageContainer = document.createXULElement("hbox");
      messageContainer.classList.add("message-bar-content");
      messageContainer.setAttribute("flex", "1");
      messageContainer.setAttribute("align", "center");

      let description = document.createXULElement("description");
      description.classList.add("message-bar-description");
      description.setAttribute("flex", "1");
      description.textContent = messages[i];
      messageContainer.appendChild(description);

      let button = document.createXULElement("button");
      button.addEventListener(
        "command",
        gMainPane.confirmBrowserLanguageChange
      );
      button.classList.add("message-bar-button");
      button.setAttribute("locales", locales.join(","));
      button.setAttribute("label", buttonLabels[i]);
      messageContainer.appendChild(button);

      contentContainer.appendChild(messageContainer);
    }

    messageBar.hidden = false;
    gMainPane.selectedLocales = locales;
  },

  hideConfirmLanguageChangeMessageBar() {
    let messageBar = document.getElementById("confirmBrowserLanguage");
    messageBar.hidden = true;
    let contentContainer = messageBar.querySelector(
      ".message-bar-content-container"
    );
    contentContainer.textContent = "";
    gMainPane.requestingLocales = null;
  },

  /* Confirm the locale change and restart the browser in the new locale. */
  confirmBrowserLanguageChange(event) {
    let localesString = (event.target.getAttribute("locales") || "").trim();
    if (!localesString || !localesString.length) {
      return;
    }
    let locales = localesString.split(",");
    Services.locale.requestedLocales = locales;

    // Record the change in telemetry before we restart.
    gMainPane.recordBrowserLanguagesTelemetry("apply");

    // Restart with the new locale.
    let cancelQuit = Cc["@mozilla.org/supports-PRBool;1"].createInstance(
      Ci.nsISupportsPRBool
    );
    Services.obs.notifyObservers(
      cancelQuit,
      "quit-application-requested",
      "restart"
    );
    if (!cancelQuit.data) {
      Services.startup.quit(
        Services.startup.eAttemptQuit | Services.startup.eRestart
      );
    }
  },

  /* Show or hide the confirm change message bar based on the new locale. */
  onBrowserLanguageChange(event) {
    let locale = event.target.value;

    if (locale == "search") {
      gMainPane.showBrowserLanguages({ search: true });
      return;
    } else if (locale == Services.locale.appLocaleAsBCP47) {
      this.hideConfirmLanguageChangeMessageBar();
      return;
    }

    // Note the change in telemetry.
    gMainPane.recordBrowserLanguagesTelemetry("reorder");

    let locales = Array.from(
      new Set([locale, ...Services.locale.requestedLocales]).values()
    );
    this.showConfirmLanguageChangeMessageBar(locales);
  },

  /**
   * Takes as newZoom a floating point value representing the
   * new default zoom. This value should not be a string, and
   * should not carry a percentage sign/other localisation
   * characteristics.
   */
  handleDefaultZoomChange(newZoom) {
    let cps2 = Cc["@mozilla.org/content-pref/service;1"].getService(
      Ci.nsIContentPrefService2
    );
    let nonPrivateLoadContext = Cu.createLoadContext();
    /* Because our setGlobal function takes in a browsing context, and
     * because we want to keep this property consistent across both private
     * and non-private contexts, we crate a non-private context and use that
     * to set the property, regardless of our actual context.
     */

    let win = window.browsingContext.topChromeWindow;
    cps2.setGlobal(win.FullZoom.name, newZoom, nonPrivateLoadContext);
  },

  onBrowserRestoreSessionChange(event) {
    const value = event.target.checked;
    const startupPref = Preferences.get("browser.startup.page");
    let newValue;

    let warnOnQuitCheckbox = document.getElementById(
      "browserRestoreSessionQuitWarning"
    );
    if (value) {
      // We need to restore the blank homepage setting in our other pref
      if (startupPref.value === this.STARTUP_PREF_BLANK) {
        HomePage.safeSet("about:blank");
      }
      newValue = this.STARTUP_PREF_RESTORE_SESSION;
      let warnOnQuitPref = Preferences.get("browser.sessionstore.warnOnQuit");
      if (!warnOnQuitPref.locked) {
        warnOnQuitCheckbox.removeAttribute("disabled");
      }
    } else {
      newValue = this.STARTUP_PREF_HOMEPAGE;
      warnOnQuitCheckbox.setAttribute("disabled", "true");
    }
    startupPref.value = newValue;
  },

  // TABS

  /*
   * Preferences:
   *
   * browser.link.open_newwindow - int
   *   Determines where links targeting new windows should open.
   *   Values:
   *     1 - Open in the current window or tab.
   *     2 - Open in a new window.
   *     3 - Open in a new tab in the most recent window.
   * browser.tabs.loadInBackground - bool
   *   True - Whether browser should switch to a new tab opened from a link.
   * browser.tabs.warnOnClose - bool
   *   True - If when closing a window with multiple tabs the user is warned and
   *          allowed to cancel the action, false to just close the window.
   * browser.tabs.warnOnOpen - bool
   *   True - Whether the user should be warned when trying to open a lot of
   *          tabs at once (e.g. a large folder of bookmarks), allowing to
   *          cancel the action.
   * browser.taskbar.previews.enable - bool
   *   True - Tabs are to be shown in Windows 7 taskbar.
   *   False - Only the window is to be shown in Windows 7 taskbar.
   */

  /**
   * Determines where a link which opens a new window will open.
   *
   * @returns |true| if such links should be opened in new tabs
   */
  readLinkTarget() {
    var openNewWindow = Preferences.get("browser.link.open_newwindow");
    return openNewWindow.value != 2;
  },

  /**
   * Determines where a link which opens a new window will open.
   *
   * @returns 2 if such links should be opened in new windows,
   *          3 if such links should be opened in new tabs
   */
  writeLinkTarget() {
    var linkTargeting = document.getElementById("linkTargeting");
    return linkTargeting.checked ? 3 : 2;
  },
  /*
   * Preferences:
   *
   * browser.shell.checkDefault
   * - true if a default-browser check (and prompt to make it so if necessary)
   *   occurs at startup, false otherwise
   */

  /**
   * Show button for setting browser as default browser or information that
   * browser is already the default browser.
   */
  updateSetDefaultBrowser() {
  },

  /**
   * Set browser as the operating system default browser.
   */
  setDefaultBrowser() {
  },

  /**
   * Shows a dialog in which the preferred language for web content may be set.
   */
  showLanguages() {
    gSubDialog.open(
      "chrome://browser/content/preferences/dialogs/languages.xhtml"
    );
  },

  recordBrowserLanguagesTelemetry(method, value = null) {
    Services.telemetry.recordEvent(
      "intl.ui.browserLanguage",
      method,
      "main",
      value
    );
  },

  showBrowserLanguages({ search }) {
    // Record the telemetry event with an id to associate related actions.
    let telemetryId = parseInt(
      Services.telemetry.msSinceProcessStart(),
      10
    ).toString();
    let method = search ? "search" : "manage";
    gMainPane.recordBrowserLanguagesTelemetry(method, telemetryId);

    let opts = { selected: gMainPane.selectedLocales, search, telemetryId };
    gSubDialog.open(
      "chrome://browser/content/preferences/dialogs/browserLanguages.xhtml",
      { closingCallback: this.browserLanguagesClosed },
      opts
    );
  },

  /* Show or hide the confirm change message bar based on the updated ordering. */
  browserLanguagesClosed() {
    let { accepted, selected } = this.gBrowserLanguagesDialog;
    let active = Services.locale.appLocalesAsBCP47;

    this.gBrowserLanguagesDialog.recordTelemetry(
      accepted ? "accept" : "cancel"
    );

    // Prepare for changing the locales if they are different than the current locales.
    if (selected && selected.join(",") != active.join(",")) {
      gMainPane.showConfirmLanguageChangeMessageBar(selected);
      gMainPane.setBrowserLocales(selected[0]);
      return;
    }

    // They matched, so we can reset the UI.
    gMainPane.setBrowserLocales(Services.locale.appLocaleAsBCP47);
    gMainPane.hideConfirmLanguageChangeMessageBar();
  },

  displayUseSystemLocale() {
    let appLocale = Services.locale.appLocaleAsBCP47;
    let regionalPrefsLocales = Services.locale.regionalPrefsLocales;
    if (!regionalPrefsLocales.length) {
      return;
    }
    let systemLocale = regionalPrefsLocales[0];
    let localeDisplayname = Services.intl.getLocaleDisplayNames(undefined, [
      systemLocale,
    ]);
    if (!localeDisplayname.length) {
      return;
    }
    let localeName = localeDisplayname[0];
    if (appLocale.split("-u-")[0] != systemLocale.split("-u-")[0]) {
      let checkbox = document.getElementById("useSystemLocale");
      document.l10n.setAttributes(checkbox, "use-system-locale", {
        localeName,
      });
      checkbox.hidden = false;
    }
  },

  /**
   * Displays the translation exceptions dialog where specific site and language
   * translation preferences can be set.
   */
  showTranslationExceptions() {
    gSubDialog.open(
      "chrome://browser/content/preferences/dialogs/translation.xhtml"
    );
  },

  openTranslationProviderAttribution() {
    var { Translation } = ChromeUtils.import(
      "resource:///modules/translation/TranslationParent.jsm"
    );
    Translation.openProviderAttribution();
  },

  /**
   * Displays the fonts dialog, where web page font names and sizes can be
   * configured.
   */
  configureFonts() {
    gSubDialog.open(
      "chrome://browser/content/preferences/dialogs/fonts.xhtml",
      { features: "resizable=no" }
    );
  },

  /**
   * Displays the colors dialog, where default web page/link/etc. colors can be
   * configured.
   */
  configureColors() {
    gSubDialog.open(
      "chrome://browser/content/preferences/dialogs/colors.xhtml",
      { features: "resizable=no" }
    );
  },

  // NETWORK
  /**
   * Displays a dialog in which proxy settings may be changed.
   */
  showConnections() {
    gSubDialog.open(
      "chrome://browser/content/preferences/dialogs/connection.xhtml",
      { closingCallback: this.updateProxySettingsUI.bind(this) }
    );
  },

  // Update the UI to show the proper description depending on whether an
  // extension is in control or not.
  async updateProxySettingsUI() {
    let controllingExtension = await getControllingExtension(
      PREF_SETTING_TYPE,
      PROXY_KEY
    );
    let description = document.getElementById("connectionSettingsDescription");

    if (controllingExtension) {
      setControllingExtensionDescription(
        description,
        controllingExtension,
        "proxy.settings"
      );
    } else {
      setControllingExtensionDescription(
        description,
        null,
        "network-proxy-connection-description"
      );
    }
  },

  async checkBrowserContainers(event) {
    let checkbox = document.getElementById("browserContainersCheckbox");
    if (checkbox.checked) {
      Services.prefs.setBoolPref("privacy.userContext.enabled", true);
      return;
    }

    let count = ContextualIdentityService.countContainerTabs();
    if (count == 0) {
      Services.prefs.setBoolPref("privacy.userContext.enabled", false);
      return;
    }

    let [
      title,
      message,
      okButton,
      cancelButton,
    ] = await document.l10n.formatValues([
      { id: "containers-disable-alert-title" },
      { id: "containers-disable-alert-desc", args: { tabCount: count } },
      { id: "containers-disable-alert-ok-button", args: { tabCount: count } },
      { id: "containers-disable-alert-cancel-button" },
    ]);

    let buttonFlags =
      Ci.nsIPrompt.BUTTON_TITLE_IS_STRING * Ci.nsIPrompt.BUTTON_POS_0 +
      Ci.nsIPrompt.BUTTON_TITLE_IS_STRING * Ci.nsIPrompt.BUTTON_POS_1;

    let rv = Services.prompt.confirmEx(
      window,
      title,
      message,
      buttonFlags,
      okButton,
      cancelButton,
      null,
      null,
      {}
    );
    if (rv == 0) {
      Services.prefs.setBoolPref("privacy.userContext.enabled", false);
      return;
    }

    checkbox.checked = true;
  },

  /**
   * Displays container panel for customising and adding containers.
   */
  showContainerSettings() {
    gotoPref("containers");
  },

  updateMediaControlTelemetry() {
    const telemetry = Services.telemetry.getHistogramById(
      "MEDIA_CONTROL_SETTING_CHANGE"
    );
    const checkbox = document.getElementById("mediaControlToggleEnabled");
    telemetry.add(checkbox.checked ? "EnableFromUI" : "DisableFromUI");
  },

  /**
   * ui.osk.enabled
   * - when set to true, subject to other conditions, we may sometimes invoke
   *   an on-screen keyboard when a text input is focused.
   *   (Currently Windows-only, and depending on prefs, may be Windows-8-only)
   */
  updateOnScreenKeyboardVisibility() {
    if (AppConstants.platform == "win") {
      let minVersion = Services.prefs.getBoolPref("ui.osk.require_win10")
        ? 10
        : 6.2;
      if (
        Services.vc.compare(
          Services.sysinfo.getProperty("version"),
          minVersion
        ) >= 0
      ) {
        document.getElementById("useOnScreenKeyboard").hidden = false;
      }
    }
  },

  updateHardwareAcceleration() {
    // Placeholder for restart on change
  },

  // FONTS

  /**
   * Populates the default font list in UI.
   */
  _rebuildFonts() {
    var langGroupPref = Preferences.get("font.language.group");
    var isSerif =
      this._readDefaultFontTypeForLanguage(langGroupPref.value) == "serif";
    this._selectDefaultLanguageGroup(langGroupPref.value, isSerif);
  },

  /**
   * Returns the type of the current default font for the language denoted by
   * aLanguageGroup.
   */
  _readDefaultFontTypeForLanguage(aLanguageGroup) {
    const kDefaultFontType = "font.default.%LANG%";
    var defaultFontTypePref = kDefaultFontType.replace(
      /%LANG%/,
      aLanguageGroup
    );
    var preference = Preferences.get(defaultFontTypePref);
    if (!preference) {
      preference = Preferences.add({ id: defaultFontTypePref, type: "string" });
      preference.on("change", gMainPane._rebuildFonts.bind(gMainPane));
    }
    return preference.value;
  },

  _selectDefaultLanguageGroupPromise: Promise.resolve(),

  _selectDefaultLanguageGroup(aLanguageGroup, aIsSerif) {
    this._selectDefaultLanguageGroupPromise = (async () => {
      // Avoid overlapping language group selections by awaiting the resolution
      // of the previous one.  We do this because this function is re-entrant,
      // as inserting <preference> elements into the DOM sometimes triggers a call
      // back into this function.  And since this function is also asynchronous,
      // that call can enter this function before the previous run has completed,
      // which would corrupt the font menulists.  Awaiting the previous call's
      // resolution avoids that fate.
      await this._selectDefaultLanguageGroupPromise;

      const kFontNameFmtSerif = "font.name.serif.%LANG%";
      const kFontNameFmtSansSerif = "font.name.sans-serif.%LANG%";
      const kFontNameListFmtSerif = "font.name-list.serif.%LANG%";
      const kFontNameListFmtSansSerif = "font.name-list.sans-serif.%LANG%";
      const kFontSizeFmtVariable = "font.size.variable.%LANG%";

      var prefs = [
        {
          format: aIsSerif ? kFontNameFmtSerif : kFontNameFmtSansSerif,
          type: "fontname",
          element: "defaultFont",
          fonttype: aIsSerif ? "serif" : "sans-serif",
        },
        {
          format: aIsSerif ? kFontNameListFmtSerif : kFontNameListFmtSansSerif,
          type: "unichar",
          element: null,
          fonttype: aIsSerif ? "serif" : "sans-serif",
        },
        {
          format: kFontSizeFmtVariable,
          type: "int",
          element: "defaultFontSize",
          fonttype: null,
        },
      ];
      for (var i = 0; i < prefs.length; ++i) {
        var preference = Preferences.get(
          prefs[i].format.replace(/%LANG%/, aLanguageGroup)
        );
        if (!preference) {
          var name = prefs[i].format.replace(/%LANG%/, aLanguageGroup);
          preference = Preferences.add({ id: name, type: prefs[i].type });
        }

        if (!prefs[i].element) {
          continue;
        }

        var element = document.getElementById(prefs[i].element);
        if (element) {
          element.setAttribute("preference", preference.id);

          if (prefs[i].fonttype) {
            await FontBuilder.buildFontList(
              aLanguageGroup,
              prefs[i].fonttype,
              element
            );
          }

          preference.setElementValue(element);
        }
      }
    })().catch(Cu.reportError);
  },

  /**
   * Stores the original value of the spellchecking preference to enable proper
   * restoration if unchanged (since we're mapping a tristate onto a checkbox).
   */
  _storedSpellCheck: 0,

  /**
   * Returns true if any spellchecking is enabled and false otherwise, caching
   * the current value to enable proper pref restoration if the checkbox is
   * never changed.
   *
   * layout.spellcheckDefault
   * - an integer:
   *     0  disables spellchecking
   *     1  enables spellchecking, but only for multiline text fields
   *     2  enables spellchecking for all text fields
   */
  readCheckSpelling() {
    var pref = Preferences.get("layout.spellcheckDefault");
    this._storedSpellCheck = pref.value;

    return pref.value != 0;
  },

  /**
   * Returns the value of the spellchecking preference represented by UI,
   * preserving the preference's "hidden" value if the preference is
   * unchanged and represents a value not strictly allowed in UI.
   */
  writeCheckSpelling() {
    var checkbox = document.getElementById("checkSpelling");
    if (checkbox.checked) {
      if (this._storedSpellCheck == 2) {
        return 2;
      }
      return 1;
    }
    return 0;
  },

  updateDefaultPerformanceSettingsPref() {
  },

  updatePerformanceSettingsBox({ duringChangeEvent }) {
  },

  buildContentProcessCountMenuList() {
  },

  /**
   * Selects the correct item in the update radio group
   */
<<<<<<< HEAD
  async updateReadPrefs() {
=======
  async readUpdateAutoPref() {
    if (
      AppConstants.MOZ_UPDATER &&
      (!Services.policies || Services.policies.isAllowed("appUpdate"))
    ) {
      let radiogroup = document.getElementById("updateRadioGroup");

      radiogroup.disabled = true;
      let enabled = await UpdateUtils.getAppUpdateAutoEnabled();
      radiogroup.value = enabled;
      radiogroup.disabled = false;

      this.maybeDisableBackgroundUpdateControls();
    }
>>>>>>> cc9d803f
  },

  /**
   * Writes the value of the automatic update radio group to the disk
   */
<<<<<<< HEAD
  async updateWritePrefs() {
=======
  async writeUpdateAutoPref() {
    if (
      AppConstants.MOZ_UPDATER &&
      (!Services.policies || Services.policies.isAllowed("appUpdate"))
    ) {
      let radiogroup = document.getElementById("updateRadioGroup");
      let updateAutoValue = radiogroup.value == "true";
      radiogroup.disabled = true;
      try {
        await UpdateUtils.setAppUpdateAutoEnabled(updateAutoValue);
        radiogroup.disabled = false;
      } catch (error) {
        Cu.reportError(error);
        await this.readUpdateAutoPref();
        await this.reportUpdatePrefWriteError(error);
        return;
      }

      this.maybeDisableBackgroundUpdateControls();

      // If the value was changed to false the user should be given the option
      // to discard an update if there is one.
      if (!updateAutoValue) {
        await this.checkUpdateInProgress();
      }
    }
>>>>>>> cc9d803f
  },

  isBackgroundUpdateUIAvailable() {
    return (
      Services.prefs.getBoolPref("app.update.background.experimental", false) &&
      AppConstants.MOZ_UPDATER &&
      AppConstants.MOZ_UPDATE_AGENT &&
      (!Services.policies || Services.policies.isAllowed("appUpdate")) &&
      !UpdateUtils.appUpdateSettingIsLocked("app.update.background.enabled")
    );
  },

  maybeDisableBackgroundUpdateControls() {
    if (this.isBackgroundUpdateUIAvailable()) {
      let radiogroup = document.getElementById("updateRadioGroup");
      let updateAutoEnabled = radiogroup.value == "true";

      // This control is only active if auto update is enabled.
      document.getElementById("backgroundUpdate").disabled = !updateAutoEnabled;
    }
  },

  async readBackgroundUpdatePref() {
    const prefName = "app.update.background.enabled";
    if (this.isBackgroundUpdateUIAvailable()) {
      let backgroundCheckbox = document.getElementById("backgroundUpdate");

      // When the page first loads, the checkbox is unchecked until we finish
      // reading the config file from the disk. But, ideally, we don't want to
      // give the user the impression that this setting has somehow gotten
      // turned off and they need to turn it back on. We also don't want the
      // user interacting with the control, expecting a particular behavior, and
      // then have the read complete and change the control in an unexpected
      // way. So we disable the control while we are reading.
      // The only entry points for this function are page load and user
      // interaction with the control. By disabling the control to prevent
      // further user interaction, we prevent the possibility of entering this
      // function a second time while we are still reading.
      backgroundCheckbox.disabled = true;

      let enabled = await UpdateUtils.readUpdateConfigSetting(prefName);
      backgroundCheckbox.checked = enabled;
      this.maybeDisableBackgroundUpdateControls();
    }
  },

  async writeBackgroundUpdatePref() {
    const prefName = "app.update.background.enabled";
    if (this.isBackgroundUpdateUIAvailable()) {
      let backgroundCheckbox = document.getElementById("backgroundUpdate");
      backgroundCheckbox.disabled = true;
      let backgroundUpdateEnabled = backgroundCheckbox.checked;
      try {
        await UpdateUtils.writeUpdateConfigSetting(
          prefName,
          backgroundUpdateEnabled
        );
      } catch (error) {
        Cu.reportError(error);
        await this.readBackgroundUpdatePref();
        await this.reportUpdatePrefWriteError(error);
        return;
      }

      this.maybeDisableBackgroundUpdateControls();
    }
  },

  async reportUpdatePrefWriteError(error) {
    let [title, message] = await document.l10n.formatValues([
      { id: "update-setting-write-failure-title2" },
      {
        id: "update-setting-write-failure-message2",
        args: { path: error.path },
      },
    ]);

    // Set up the Ok Button
    let buttonFlags =
      Services.prompt.BUTTON_POS_0 * Services.prompt.BUTTON_TITLE_OK;
    Services.prompt.confirmEx(
      window,
      title,
      message,
      buttonFlags,
      null,
      null,
      null,
      null,
      {}
    );
  },

  async checkUpdateInProgress() {
    let um = Cc["@mozilla.org/updates/update-manager;1"].getService(
      Ci.nsIUpdateManager
    );
    if (!um.readyUpdate && !um.downloadingUpdate) {
      return;
    }

    let [
      title,
      message,
      okButton,
      cancelButton,
    ] = await document.l10n.formatValues([
      { id: "update-in-progress-title" },
      { id: "update-in-progress-message" },
      { id: "update-in-progress-ok-button" },
      { id: "update-in-progress-cancel-button" },
    ]);

    // Continue is the cancel button which is BUTTON_POS_1 and is set as the
    // default so pressing escape or using a platform standard method of closing
    // the UI will not discard the update.
    let buttonFlags =
      Ci.nsIPrompt.BUTTON_TITLE_IS_STRING * Ci.nsIPrompt.BUTTON_POS_0 +
      Ci.nsIPrompt.BUTTON_TITLE_IS_STRING * Ci.nsIPrompt.BUTTON_POS_1 +
      Ci.nsIPrompt.BUTTON_POS_1_DEFAULT;

    let rv = Services.prompt.confirmEx(
      window,
      title,
      message,
      buttonFlags,
      okButton,
      cancelButton,
      null,
      null,
      {}
    );
    if (rv != 1) {
      let aus = Cc["@mozilla.org/updates/update-service;1"].getService(
        Ci.nsIApplicationUpdateService
      );
      aus.stopDownload();
      um.cleanupReadyUpdate();
      um.cleanupDownloadingUpdate();
    }
  },

  /**
   * Displays the history of installed updates.
   */
  showUpdates() {
    gSubDialog.open("chrome://mozapps/content/update/history.xhtml");
  },

  destroy() {
    window.removeEventListener("unload", this);
    Services.prefs.removeObserver(PREF_CONTAINERS_EXTENSION, this);
    Services.obs.removeObserver(this, AUTO_UPDATE_CHANGED_TOPIC);
    Services.obs.removeObserver(this, BACKGROUND_UPDATE_CHANGED_TOPIC);
  },

  // nsISupports

  QueryInterface: ChromeUtils.generateQI(["nsIObserver"]),

  // nsIObserver

  async observe(aSubject, aTopic, aData) {
    if (aTopic == "nsPref:changed") {
      if (aData == PREF_CONTAINERS_EXTENSION) {
        this.readBrowserContainersCheckbox();
        return;
      }
      // Rebuild the list when there are changes to preferences that influence
      // whether or not to show certain entries in the list.
      if (!this._storingAction) {
        await this._rebuildView();
      }
    } else if (aTopic == AUTO_UPDATE_CHANGED_TOPIC) {
      if (!AppConstants.MOZ_UPDATER) {
        return;
      }
      if (aData != "true" && aData != "false") {
        throw new Error("Invalid preference value for app.update.auto");
      }
      document.getElementById("updateRadioGroup").value = aData;
      this.maybeDisableBackgroundUpdateControls();
    } else if (aTopic == BACKGROUND_UPDATE_CHANGED_TOPIC) {
      if (!AppConstants.MOZ_UPDATER || !AppConstants.MOZ_UPDATE_AGENT) {
        return;
      }
      if (aData != "true" && aData != "false") {
        throw new Error(
          "Invalid preference value for app.update.background.enabled"
        );
      }
      document.getElementById("backgroundUpdate").checked = aData == "true";
    }
  },

  // EventListener

  handleEvent(aEvent) {
    if (aEvent.type == "unload") {
      this.destroy();
    }
  },

  // Composed Model Construction

  _loadData() {
    this._loadInternalHandlers();
    this._loadApplicationHandlers();
  },

  /**
   * Load higher level internal handlers so they can be turned on/off in the
   * applications menu.
   */
  _loadInternalHandlers() {
    let internalHandlers = [new PDFHandlerInfoWrapper()];

    let enabledHandlers = Services.prefs
      .getCharPref("browser.download.viewableInternally.enabledTypes", "")
      .trim();
    if (enabledHandlers) {
      for (let ext of enabledHandlers.split(",")) {
        internalHandlers.push(
          new ViewableInternallyHandlerInfoWrapper(ext.trim())
        );
      }
    }
    for (let internalHandler of internalHandlers) {
      if (internalHandler.enabled) {
        this._handledTypes[internalHandler.type] = internalHandler;
      }
    }
  },

  /**
   * Load the set of handlers defined by the application datastore.
   */
  _loadApplicationHandlers() {
    for (let wrappedHandlerInfo of gHandlerService.enumerate()) {
      let type = wrappedHandlerInfo.type;

      let handlerInfoWrapper;
      if (type in this._handledTypes) {
        handlerInfoWrapper = this._handledTypes[type];
      } else {
        handlerInfoWrapper = new HandlerInfoWrapper(type, wrappedHandlerInfo);
        this._handledTypes[type] = handlerInfoWrapper;
      }
    }
  },

  // View Construction

  selectedHandlerListItem: null,

  _initListEventHandlers() {
    this._list.addEventListener("select", event => {
      if (event.target != this._list) {
        return;
      }

      let handlerListItem =
        this._list.selectedItem &&
        HandlerListItem.forNode(this._list.selectedItem);
      if (this.selectedHandlerListItem == handlerListItem) {
        return;
      }

      if (this.selectedHandlerListItem) {
        this.selectedHandlerListItem.showActionsMenu = false;
      }
      this.selectedHandlerListItem = handlerListItem;
      if (handlerListItem) {
        this.rebuildActionsMenu();
        handlerListItem.showActionsMenu = true;
      }
    });
  },

  async _rebuildVisibleTypes() {
    this._visibleTypes = [];

    // Map whose keys are string descriptions and values are references to the
    // first visible HandlerInfoWrapper that has this description. We use this
    // to determine whether or not to annotate descriptions with their types to
    // distinguish duplicate descriptions from each other.
    let visibleDescriptions = new Map();
    for (let type in this._handledTypes) {
      // Yield before processing each handler info object to avoid monopolizing
      // the main thread, as the objects are retrieved lazily, and retrieval
      // can be expensive on Windows.
      await new Promise(resolve => Services.tm.dispatchToMainThread(resolve));

      let handlerInfo = this._handledTypes[type];

      // We couldn't find any reason to exclude the type, so include it.
      this._visibleTypes.push(handlerInfo);

      let key = JSON.stringify(handlerInfo.description);
      let otherHandlerInfo = visibleDescriptions.get(key);
      if (!otherHandlerInfo) {
        // This is the first type with this description that we encountered
        // while rebuilding the _visibleTypes array this time. Make sure the
        // flag is reset so we won't add the type to the description.
        handlerInfo.disambiguateDescription = false;
        visibleDescriptions.set(key, handlerInfo);
      } else {
        // There is at least another type with this description. Make sure we
        // add the type to the description on both HandlerInfoWrapper objects.
        handlerInfo.disambiguateDescription = true;
        otherHandlerInfo.disambiguateDescription = true;
      }
    }
  },

  async _rebuildView() {
    let lastSelectedType =
      this.selectedHandlerListItem &&
      this.selectedHandlerListItem.handlerInfoWrapper.type;
    this.selectedHandlerListItem = null;

    // Clear the list of entries.
    this._list.textContent = "";

    var visibleTypes = this._visibleTypes;

    let items = visibleTypes.map(
      visibleType => new HandlerListItem(visibleType)
    );
    let itemsFragment = document.createDocumentFragment();
    let lastSelectedItem;
    for (let item of items) {
      item.createNode(itemsFragment);
      if (item.handlerInfoWrapper.type == lastSelectedType) {
        lastSelectedItem = item;
      }
    }

    for (let item of items) {
      item.setupNode();
      this.rebuildActionsMenu(item.node, item.handlerInfoWrapper);
      item.refreshAction();
    }

    // If the user is filtering the list, then only show matching types.
    // If we filter, we need to first localize the fragment, to
    // be able to filter by localized values.
    if (this._filter.value) {
      await document.l10n.translateFragment(itemsFragment);

      this._filterView(itemsFragment);

      document.l10n.pauseObserving();
      this._list.appendChild(itemsFragment);
      document.l10n.resumeObserving();
    } else {
      // Otherwise we can just append the fragment and it'll
      // get localized via the Mutation Observer.
      this._list.appendChild(itemsFragment);
    }

    if (lastSelectedItem) {
      this._list.selectedItem = lastSelectedItem.node;
    }
  },

  /**
   * Whether or not the given handler app is valid.
   *
   * @param aHandlerApp {nsIHandlerApp} the handler app in question
   *
   * @returns {boolean} whether or not it's valid
   */
  isValidHandlerApp(aHandlerApp) {
    if (!aHandlerApp) {
      return false;
    }

    if (aHandlerApp instanceof Ci.nsILocalHandlerApp) {
      return this._isValidHandlerExecutable(aHandlerApp.executable);
    }

    if (aHandlerApp instanceof Ci.nsIWebHandlerApp) {
      return aHandlerApp.uriTemplate;
    }

    if (aHandlerApp instanceof Ci.nsIGIOMimeApp) {
      return aHandlerApp.command;
    }

    return false;
  },

  _isValidHandlerExecutable(aExecutable) {
    let leafName;
    if (AppConstants.platform == "win") {
      leafName = `${AppConstants.MOZ_APP_NAME}.exe`;
    } else if (AppConstants.platform == "macosx") {
      leafName = AppConstants.MOZ_MACBUNDLE_NAME;
    } else {
      leafName = `${AppConstants.MOZ_APP_NAME}-bin`;
    }
    return (
      aExecutable &&
      aExecutable.exists() &&
      aExecutable.isExecutable() &&
      // XXXben - we need to compare this with the running instance executable
      //          just don't know how to do that via script...
      // XXXmano TBD: can probably add this to nsIShellService
      aExecutable.leafName != leafName
    );
  },

  /**
   * Rebuild the actions menu for the selected entry.  Gets called by
   * the richlistitem constructor when an entry in the list gets selected.
   */
  rebuildActionsMenu(
    typeItem = this._list.selectedItem,
    handlerInfo = this.selectedHandlerListItem.handlerInfoWrapper
  ) {
    var menu = typeItem.querySelector(".actionsMenu");
    var menuPopup = menu.menupopup;

    // Clear out existing items.
    while (menuPopup.hasChildNodes()) {
      menuPopup.removeChild(menuPopup.lastChild);
    }

    let internalMenuItem;
    // Add the "Open in Firefox" option for optional internal handlers.
    if (handlerInfo instanceof InternalHandlerInfoWrapper) {
      internalMenuItem = document.createXULElement("menuitem");
      internalMenuItem.setAttribute(
        "action",
        Ci.nsIHandlerInfo.handleInternally
      );
      document.l10n.setAttributes(internalMenuItem, "applications-open-inapp");
      internalMenuItem.setAttribute(APP_ICON_ATTR_NAME, "handleInternally");
      menuPopup.appendChild(internalMenuItem);
    }

    var askMenuItem = document.createXULElement("menuitem");
    askMenuItem.setAttribute("action", Ci.nsIHandlerInfo.alwaysAsk);
    document.l10n.setAttributes(askMenuItem, "applications-always-ask");
    askMenuItem.setAttribute(APP_ICON_ATTR_NAME, "ask");
    menuPopup.appendChild(askMenuItem);

    // Create a menu item for saving to disk.
    // Note: this option isn't available to protocol types, since we don't know
    // what it means to save a URL having a certain scheme to disk.
    if (handlerInfo.wrappedHandlerInfo instanceof Ci.nsIMIMEInfo) {
      var saveMenuItem = document.createXULElement("menuitem");
      saveMenuItem.setAttribute("action", Ci.nsIHandlerInfo.saveToDisk);
      document.l10n.setAttributes(saveMenuItem, "applications-action-save");
      saveMenuItem.setAttribute(APP_ICON_ATTR_NAME, "save");
      menuPopup.appendChild(saveMenuItem);
    }

    // Add a separator to distinguish these items from the helper app items
    // that follow them.
    let menuseparator = document.createXULElement("menuseparator");
    menuPopup.appendChild(menuseparator);

    // Create a menu item for the OS default application, if any.
    if (handlerInfo.hasDefaultHandler) {
      var defaultMenuItem = document.createXULElement("menuitem");
      defaultMenuItem.setAttribute(
        "action",
        Ci.nsIHandlerInfo.useSystemDefault
      );
      // If an internal option is available, don't show the application
      // name for the OS default to prevent two options from appearing
      // that may both say "Firefox".
      if (internalMenuItem) {
        document.l10n.setAttributes(
          defaultMenuItem,
          "applications-use-os-default"
        );
        defaultMenuItem.setAttribute("image", ICON_URL_APP);
      } else {
        document.l10n.setAttributes(
          defaultMenuItem,
          "applications-use-app-default",
          {
            "app-name": handlerInfo.defaultDescription,
          }
        );
        defaultMenuItem.setAttribute(
          "image",
          handlerInfo.iconURLForSystemDefault
        );
      }

      menuPopup.appendChild(defaultMenuItem);
    }

    // Create menu items for possible handlers.
    let preferredApp = handlerInfo.preferredApplicationHandler;
    var possibleAppMenuItems = [];
    for (let possibleApp of handlerInfo.possibleApplicationHandlers.enumerate()) {
      if (!this.isValidHandlerApp(possibleApp)) {
        continue;
      }

      let menuItem = document.createXULElement("menuitem");
      menuItem.setAttribute("action", Ci.nsIHandlerInfo.useHelperApp);
      let label;
      if (possibleApp instanceof Ci.nsILocalHandlerApp) {
        label = getFileDisplayName(possibleApp.executable);
      } else {
        label = possibleApp.name;
      }
      document.l10n.setAttributes(menuItem, "applications-use-app", {
        "app-name": label,
      });
      menuItem.setAttribute(
        "image",
        this._getIconURLForHandlerApp(possibleApp)
      );

      // Attach the handler app object to the menu item so we can use it
      // to make changes to the datastore when the user selects the item.
      menuItem.handlerApp = possibleApp;

      menuPopup.appendChild(menuItem);
      possibleAppMenuItems.push(menuItem);
    }
    // Add gio handlers
    if (Cc["@mozilla.org/gio-service;1"]) {
      let gIOSvc = Cc["@mozilla.org/gio-service;1"].getService(
        Ci.nsIGIOService
      );
      var gioApps = gIOSvc.getAppsForURIScheme(handlerInfo.type);
      let possibleHandlers = handlerInfo.possibleApplicationHandlers;
      for (let handler of gioApps.enumerate(Ci.nsIHandlerApp)) {
        // OS handler share the same name, it's most likely the same app, skipping...
        if (handler.name == handlerInfo.defaultDescription) {
          continue;
        }
        // Check if the handler is already in possibleHandlers
        let appAlreadyInHandlers = false;
        for (let i = possibleHandlers.length - 1; i >= 0; --i) {
          let app = possibleHandlers.queryElementAt(i, Ci.nsIHandlerApp);
          // nsGIOMimeApp::Equals is able to compare with nsILocalHandlerApp
          if (handler.equals(app)) {
            appAlreadyInHandlers = true;
            break;
          }
        }
        if (!appAlreadyInHandlers) {
          let menuItem = document.createXULElement("menuitem");
          menuItem.setAttribute("action", Ci.nsIHandlerInfo.useHelperApp);
          document.l10n.setAttributes(menuItem, "applications-use-app", {
            "app-name": handler.name,
          });
          menuItem.setAttribute(
            "image",
            this._getIconURLForHandlerApp(handler)
          );

          // Attach the handler app object to the menu item so we can use it
          // to make changes to the datastore when the user selects the item.
          menuItem.handlerApp = handler;

          menuPopup.appendChild(menuItem);
          possibleAppMenuItems.push(menuItem);
        }
      }
    }

    // Create a menu item for selecting a local application.
    let canOpenWithOtherApp = true;
    if (AppConstants.platform == "win") {
      // On Windows, selecting an application to open another application
      // would be meaningless so we special case executables.
      let executableType = Cc["@mozilla.org/mime;1"]
        .getService(Ci.nsIMIMEService)
        .getTypeFromExtension("exe");
      canOpenWithOtherApp = handlerInfo.type != executableType;
    }
    if (canOpenWithOtherApp) {
      let menuItem = document.createXULElement("menuitem");
      menuItem.className = "choose-app-item";
      menuItem.addEventListener("command", function(e) {
        gMainPane.chooseApp(e);
      });
      document.l10n.setAttributes(menuItem, "applications-use-other");
      menuPopup.appendChild(menuItem);
    }

    // Create a menu item for managing applications.
    if (possibleAppMenuItems.length) {
      let menuItem = document.createXULElement("menuseparator");
      menuPopup.appendChild(menuItem);
      menuItem = document.createXULElement("menuitem");
      menuItem.className = "manage-app-item";
      menuItem.addEventListener("command", function(e) {
        gMainPane.manageApp(e);
      });
      document.l10n.setAttributes(menuItem, "applications-manage-app");
      menuPopup.appendChild(menuItem);
    }

    // Select the item corresponding to the preferred action.  If the always
    // ask flag is set, it overrides the preferred action.  Otherwise we pick
    // the item identified by the preferred action (when the preferred action
    // is to use a helper app, we have to pick the specific helper app item).
    if (handlerInfo.alwaysAskBeforeHandling) {
      menu.selectedItem = askMenuItem;
    } else {
      // The nsHandlerInfoAction enumeration values in nsIHandlerInfo identify
      // the actions the application can take with content of various types.
      // But since we've stopped support for plugins, there's no value
      // identifying the "use plugin" action, so we use this constant instead.
      const kActionUsePlugin = 5;

      switch (handlerInfo.preferredAction) {
        case Ci.nsIHandlerInfo.handleInternally:
          if (internalMenuItem) {
            menu.selectedItem = internalMenuItem;
          } else {
            Cu.reportError("No menu item defined to set!");
          }
          break;
        case Ci.nsIHandlerInfo.useSystemDefault:
          // We might not have a default item if we're not aware of an
          // OS-default handler for this type:
          menu.selectedItem = defaultMenuItem || askMenuItem;
          break;
        case Ci.nsIHandlerInfo.useHelperApp:
          if (preferredApp) {
            let preferredItem = possibleAppMenuItems.find(v =>
              v.handlerApp.equals(preferredApp)
            );
            if (preferredItem) {
              menu.selectedItem = preferredItem;
            } else {
              // This shouldn't happen, but let's make sure we end up with a
              // selected item:
              let possible = possibleAppMenuItems
                .map(v => v.handlerApp && v.handlerApp.name)
                .join(", ");
              Cu.reportError(
                new Error(
                  `Preferred handler for ${handlerInfo.type} not in list of possible handlers!? (List: ${possible})`
                )
              );
              menu.selectedItem = askMenuItem;
            }
          }
          break;
        case kActionUsePlugin:
          // We no longer support plugins, select "ask" instead:
          menu.selectedItem = askMenuItem;
          break;
        case Ci.nsIHandlerInfo.saveToDisk:
          menu.selectedItem = saveMenuItem;
          break;
      }
    }
  },

  // Sorting & Filtering

  _sortColumn: null,

  /**
   * Sort the list when the user clicks on a column header.
   */
  sort(event) {
    var column = event.target;

    // If the user clicked on a new sort column, remove the direction indicator
    // from the old column.
    if (this._sortColumn && this._sortColumn != column) {
      this._sortColumn.removeAttribute("sortDirection");
    }

    this._sortColumn = column;

    // Set (or switch) the sort direction indicator.
    if (column.getAttribute("sortDirection") == "ascending") {
      column.setAttribute("sortDirection", "descending");
    } else {
      column.setAttribute("sortDirection", "ascending");
    }

    this._sortListView();
  },

  async _sortListView() {
    if (!this._sortColumn) {
      return;
    }
    let comp = new Services.intl.Collator(undefined, {
      usage: "sort",
    });

    await document.l10n.translateFragment(this._list);
    let items = Array.from(this._list.children);

    let textForNode;
    if (this._sortColumn.getAttribute("value") === "type") {
      textForNode = n => n.querySelector(".typeDescription").textContent;
    } else {
      textForNode = n => n.querySelector(".actionsMenu").getAttribute("label");
    }

    let sortDir = this._sortColumn.getAttribute("sortDirection");
    let multiplier = sortDir == "descending" ? -1 : 1;
    items.sort(
      (a, b) => multiplier * comp.compare(textForNode(a), textForNode(b))
    );

    // Re-append items in the correct order:
    items.forEach(item => this._list.appendChild(item));
  },

  _filterView(frag = this._list) {
    const filterValue = this._filter.value.toLowerCase();
    for (let elem of frag.children) {
      const typeDescription = elem.querySelector(".typeDescription")
        .textContent;
      const actionDescription = elem
        .querySelector(".actionDescription")
        .getAttribute("value");
      elem.hidden =
        !typeDescription.toLowerCase().includes(filterValue) &&
        !actionDescription.toLowerCase().includes(filterValue);
    }
  },

  /**
   * Filter the list when the user enters a filter term into the filter field.
   */
  filter() {
    this._rebuildView(); // FIXME: Should this be await since bug 1508156?
  },

  focusFilterBox() {
    this._filter.focus();
    this._filter.select();
  },

  // Changes

  // Whether or not we are currently storing the action selected by the user.
  // We use this to suppress notification-triggered updates to the list when
  // we make changes that may spawn such updates.
  // XXXgijs: this was definitely necessary when we changed feed preferences
  // from within _storeAction and its calltree. Now, it may still be
  // necessary, to avoid calling _rebuildView. bug 1499350 has more details.
  _storingAction: false,

  onSelectAction(aActionItem) {
    this._storingAction = true;

    try {
      this._storeAction(aActionItem);
    } finally {
      this._storingAction = false;
    }
  },

  _storeAction(aActionItem) {
    var handlerInfo = this.selectedHandlerListItem.handlerInfoWrapper;

    let action = parseInt(aActionItem.getAttribute("action"));

    // Set the preferred application handler.
    // We leave the existing preferred app in the list when we set
    // the preferred action to something other than useHelperApp so that
    // legacy datastores that don't have the preferred app in the list
    // of possible apps still include the preferred app in the list of apps
    // the user can choose to handle the type.
    if (action == Ci.nsIHandlerInfo.useHelperApp) {
      handlerInfo.preferredApplicationHandler = aActionItem.handlerApp;
    }

    // Set the "always ask" flag.
    if (action == Ci.nsIHandlerInfo.alwaysAsk) {
      handlerInfo.alwaysAskBeforeHandling = true;
    } else {
      handlerInfo.alwaysAskBeforeHandling = false;
    }

    // Set the preferred action.
    handlerInfo.preferredAction = action;

    handlerInfo.store();

    // Update the action label and image to reflect the new preferred action.
    this.selectedHandlerListItem.refreshAction();
  },

  manageApp(aEvent) {
    // Don't let the normal "on select action" handler get this event,
    // as we handle it specially ourselves.
    aEvent.stopPropagation();

    var handlerInfo = this.selectedHandlerListItem.handlerInfoWrapper;

    let onComplete = () => {
      // Rebuild the actions menu so that we revert to the previous selection,
      // or "Always ask" if the previous default application has been removed
      this.rebuildActionsMenu();

      // update the richlistitem too. Will be visible when selecting another row
      this.selectedHandlerListItem.refreshAction();
    };

    gSubDialog.open(
      "chrome://browser/content/preferences/dialogs/applicationManager.xhtml",
      { features: "resizable=no", closingCallback: onComplete },
      handlerInfo
    );
  },

  async chooseApp(aEvent) {
    // Don't let the normal "on select action" handler get this event,
    // as we handle it specially ourselves.
    aEvent.stopPropagation();

    var handlerApp;
    let chooseAppCallback = aHandlerApp => {
      // Rebuild the actions menu whether the user picked an app or canceled.
      // If they picked an app, we want to add the app to the menu and select it.
      // If they canceled, we want to go back to their previous selection.
      this.rebuildActionsMenu();

      // If the user picked a new app from the menu, select it.
      if (aHandlerApp) {
        let typeItem = this._list.selectedItem;
        let actionsMenu = typeItem.querySelector(".actionsMenu");
        let menuItems = actionsMenu.menupopup.childNodes;
        for (let i = 0; i < menuItems.length; i++) {
          let menuItem = menuItems[i];
          if (menuItem.handlerApp && menuItem.handlerApp.equals(aHandlerApp)) {
            actionsMenu.selectedIndex = i;
            this.onSelectAction(menuItem);
            break;
          }
        }
      }
    };

    if (AppConstants.platform == "win") {
      var params = {};
      var handlerInfo = this.selectedHandlerListItem.handlerInfoWrapper;

      params.mimeInfo = handlerInfo.wrappedHandlerInfo;
      params.title = await document.l10n.formatValue(
        "applications-select-helper"
      );
      if ("id" in handlerInfo.description) {
        params.description = await document.l10n.formatValue(
          handlerInfo.description.id,
          handlerInfo.description.args
        );
      } else {
        params.description = handlerInfo.typeDescription.raw;
      }
      params.filename = null;
      params.handlerApp = null;

      let onAppSelected = () => {
        if (this.isValidHandlerApp(params.handlerApp)) {
          handlerApp = params.handlerApp;

          // Add the app to the type's list of possible handlers.
          handlerInfo.addPossibleApplicationHandler(handlerApp);
        }

        chooseAppCallback(handlerApp);
      };

      gSubDialog.open(
        "chrome://global/content/appPicker.xhtml",
        { closingCallback: onAppSelected },
        params
      );
    } else {
      let winTitle = await document.l10n.formatValue(
        "applications-select-helper"
      );
      let fp = Cc["@mozilla.org/filepicker;1"].createInstance(Ci.nsIFilePicker);
      let fpCallback = aResult => {
        if (
          aResult == Ci.nsIFilePicker.returnOK &&
          fp.file &&
          this._isValidHandlerExecutable(fp.file)
        ) {
          handlerApp = Cc[
            "@mozilla.org/uriloader/local-handler-app;1"
          ].createInstance(Ci.nsILocalHandlerApp);
          handlerApp.name = getFileDisplayName(fp.file);
          handlerApp.executable = fp.file;

          // Add the app to the type's list of possible handlers.
          let handler = this.selectedHandlerListItem.handlerInfoWrapper;
          handler.addPossibleApplicationHandler(handlerApp);

          chooseAppCallback(handlerApp);
        }
      };

      // Prompt the user to pick an app.  If they pick one, and it's a valid
      // selection, then add it to the list of possible handlers.
      fp.init(window, winTitle, Ci.nsIFilePicker.modeOpen);
      fp.appendFilters(Ci.nsIFilePicker.filterApps);
      fp.open(fpCallback);
    }
  },

  _getIconURLForHandlerApp(aHandlerApp) {
    if (aHandlerApp instanceof Ci.nsILocalHandlerApp) {
      return this._getIconURLForFile(aHandlerApp.executable);
    }

    if (aHandlerApp instanceof Ci.nsIWebHandlerApp) {
      return this._getIconURLForWebApp(aHandlerApp.uriTemplate);
    }

    // We know nothing about other kinds of handler apps.
    return "";
  },

  _getIconURLForFile(aFile) {
    var fph = Services.io
      .getProtocolHandler("file")
      .QueryInterface(Ci.nsIFileProtocolHandler);
    var urlSpec = fph.getURLSpecFromFile(aFile);

    return "moz-icon://" + urlSpec + "?size=16";
  },

  _getIconURLForWebApp(aWebAppURITemplate) {
    var uri = Services.io.newURI(aWebAppURITemplate);

    // Unfortunately we can't use the favicon service to get the favicon,
    // because the service looks in the annotations table for a record with
    // the exact URL we give it, and users won't have such records for URLs
    // they don't visit, and users won't visit the web app's URL template,
    // they'll only visit URLs derived from that template (i.e. with %s
    // in the template replaced by the URL of the content being handled).

    if (
      /^https?$/.test(uri.scheme) &&
      Services.prefs.getBoolPref("browser.chrome.site_icons")
    ) {
      return uri.prePath + "/favicon.ico";
    }

    return "";
  },

  // DOWNLOADS

  /*
   * Preferences:
   *
   * browser.download.useDownloadDir - bool
   *   True - Save files directly to the folder configured via the
   *   browser.download.folderList preference.
   *   False - Always ask the user where to save a file and default to
   *   browser.download.lastDir when displaying a folder picker dialog.
   * browser.download.dir - local file handle
   *   A local folder the user may have selected for downloaded files to be
   *   saved. Migration of other browser settings may also set this path.
   *   This folder is enabled when folderList equals 2.
   * browser.download.lastDir - local file handle
   *   May contain the last folder path accessed when the user browsed
   *   via the file save-as dialog. (see contentAreaUtils.js)
   * browser.download.folderList - int
   *   Indicates the location users wish to save downloaded files too.
   *   It is also used to display special file labels when the default
   *   download location is either the Desktop or the Downloads folder.
   *   Values:
   *     0 - The desktop is the default download location.
   *     1 - The system's downloads folder is the default download location.
   *     2 - The default download location is elsewhere as specified in
   *         browser.download.dir.
   *     3 - The default download location is elsewhere as specified by
   *         cloud storage API getDownloadFolder
   * browser.download.downloadDir
   *   deprecated.
   * browser.download.defaultFolder
   *   deprecated.
   */

  /**
   * Enables/disables the folder field and Browse button based on whether a
   * default download directory is being used.
   */
  readUseDownloadDir() {
    var downloadFolder = document.getElementById("downloadFolder");
    var chooseFolder = document.getElementById("chooseFolder");
    var useDownloadDirPreference = Preferences.get(
      "browser.download.useDownloadDir"
    );
    var dirPreference = Preferences.get("browser.download.dir");

    downloadFolder.disabled =
      !useDownloadDirPreference.value || dirPreference.locked;
    chooseFolder.disabled =
      !useDownloadDirPreference.value || dirPreference.locked;

    this.readCloudStorage().catch(Cu.reportError);
    // don't override the preference's value in UI
    return undefined;
  },

  /**
   * Show/Hide the cloud storage radio button with provider name as label if
   * cloud storage provider is in use.
   * Select cloud storage radio button if browser.download.useDownloadDir is true
   * and browser.download.folderList has value 3. Enables/disables the folder field
   * and Browse button if cloud storage radio button is selected.
   *
   */
  async readCloudStorage() {
    // Get preferred provider in use display name
    let providerDisplayName = await CloudStorage.getProviderIfInUse();
    if (providerDisplayName) {
      // Show cloud storage radio button with provider name in label
      let saveToCloudRadio = document.getElementById("saveToCloud");
      document.l10n.setAttributes(
        saveToCloudRadio,
        "save-files-to-cloud-storage",
        {
          "service-name": providerDisplayName,
        }
      );
      saveToCloudRadio.hidden = false;

      let useDownloadDirPref = Preferences.get(
        "browser.download.useDownloadDir"
      );
      let folderListPref = Preferences.get("browser.download.folderList");

      // Check if useDownloadDir is true and folderListPref is set to Cloud Storage value 3
      // before selecting cloudStorageradio button. Disable folder field and Browse button if
      // 'Save to Cloud Storage Provider' radio option is selected
      if (useDownloadDirPref.value && folderListPref.value === 3) {
        document.getElementById("saveWhere").selectedItem = saveToCloudRadio;
        document.getElementById("downloadFolder").disabled = true;
        document.getElementById("chooseFolder").disabled = true;
      }
    }
  },

  /**
   * Handle clicks to 'Save To <custom path> or <system default downloads>' and
   * 'Save to <cloud storage provider>' if cloud storage radio button is displayed in UI.
   * Sets browser.download.folderList value and Enables/disables the folder field and Browse
   * button based on option selected.
   */
  handleSaveToCommand(event) {
    return this.handleSaveToCommandTask(event).catch(Cu.reportError);
  },
  async handleSaveToCommandTask(event) {
    if (event.target.id !== "saveToCloud" && event.target.id !== "saveTo") {
      return;
    }
    // Check if Save To Cloud Storage Provider radio option is displayed in UI
    // before continuing.
    let saveToCloudRadio = document.getElementById("saveToCloud");
    if (!saveToCloudRadio.hidden) {
      // When switching between SaveTo and SaveToCloud radio button
      // with useDownloadDirPref value true, if selectedIndex is other than
      // SaveTo radio button disable downloadFolder filefield and chooseFolder button
      let saveWhere = document.getElementById("saveWhere");
      let useDownloadDirPref = Preferences.get(
        "browser.download.useDownloadDir"
      );
      if (useDownloadDirPref.value) {
        let downloadFolder = document.getElementById("downloadFolder");
        let chooseFolder = document.getElementById("chooseFolder");
        downloadFolder.disabled =
          saveWhere.selectedIndex || useDownloadDirPref.locked;
        chooseFolder.disabled =
          saveWhere.selectedIndex || useDownloadDirPref.locked;
      }

      // Set folderListPref value depending on radio option
      // selected. folderListPref should be set to 3 if Save To Cloud Storage Provider
      // option is selected. If user switch back to 'Save To' custom path or system
      // default Downloads, check pref 'browser.download.dir' before setting respective
      // folderListPref value. If currentDirPref is unspecified folderList should
      // default to 1
      let folderListPref = Preferences.get("browser.download.folderList");
      let saveTo = document.getElementById("saveTo");
      if (saveWhere.selectedItem == saveToCloudRadio) {
        folderListPref.value = 3;
      } else if (saveWhere.selectedItem == saveTo) {
        let currentDirPref = Preferences.get("browser.download.dir");
        folderListPref.value = currentDirPref.value
          ? await this._folderToIndex(currentDirPref.value)
          : 1;
      }
    }
  },

  /**
   * Displays a file picker in which the user can choose the location where
   * downloads are automatically saved, updating preferences and UI in
   * response to the choice, if one is made.
   */
  chooseFolder() {
    return this.chooseFolderTask().catch(Cu.reportError);
  },
  async chooseFolderTask() {
    let [title] = await document.l10n.formatValues([
      { id: "choose-download-folder-title" },
    ]);
    let folderListPref = Preferences.get("browser.download.folderList");
    let currentDirPref = await this._indexToFolder(folderListPref.value);
    let defDownloads = await this._indexToFolder(1);
    let fp = Cc["@mozilla.org/filepicker;1"].createInstance(Ci.nsIFilePicker);

    fp.init(window, title, Ci.nsIFilePicker.modeGetFolder);
    fp.appendFilters(Ci.nsIFilePicker.filterAll);
    // First try to open what's currently configured
    if (currentDirPref && currentDirPref.exists()) {
      fp.displayDirectory = currentDirPref;
    } else if (defDownloads && defDownloads.exists()) {
      // Try the system's download dir
      fp.displayDirectory = defDownloads;
    } else {
      // Fall back to Desktop
      fp.displayDirectory = await this._indexToFolder(0);
    }

    let result = await new Promise(resolve => fp.open(resolve));
    if (result != Ci.nsIFilePicker.returnOK) {
      return;
    }

    let downloadDirPref = Preferences.get("browser.download.dir");
    downloadDirPref.value = fp.file;
    folderListPref.value = await this._folderToIndex(fp.file);
    // Note, the real prefs will not be updated yet, so dnld manager's
    // userDownloadsDirectory may not return the right folder after
    // this code executes. displayDownloadDirPref will be called on
    // the assignment above to update the UI.
  },

  /**
   * Initializes the download folder display settings based on the user's
   * preferences.
   */
  displayDownloadDirPref() {
    this.displayDownloadDirPrefTask().catch(Cu.reportError);

    // don't override the preference's value in UI
    return undefined;
  },

  async displayDownloadDirPrefTask() {
    var folderListPref = Preferences.get("browser.download.folderList");
    var downloadFolder = document.getElementById("downloadFolder");
    var currentDirPref = Preferences.get("browser.download.dir");

    // Used in defining the correct path to the folder icon.
    var fph = Services.io
      .getProtocolHandler("file")
      .QueryInterface(Ci.nsIFileProtocolHandler);
    var iconUrlSpec;

    let folderIndex = folderListPref.value;
    if (folderIndex == 3) {
      // When user has selected cloud storage, use value in currentDirPref to
      // compute index to display download folder label and icon to avoid
      // displaying blank downloadFolder label and icon on load of preferences UI
      // Set folderIndex to 1 if currentDirPref is unspecified
      folderIndex = currentDirPref.value
        ? await this._folderToIndex(currentDirPref.value)
        : 1;
    }

    // Display a 'pretty' label or the path in the UI.
    // note: downloadFolder.value is not read elsewhere in the code, its only purpose is to display to the user
    if (folderIndex == 2) {
      // Force the left-to-right direction when displaying a custom path.
      downloadFolder.value = currentDirPref.value
        ? `\u2066${currentDirPref.value.path}\u2069`
        : "";
      iconUrlSpec = fph.getURLSpecFromFile(currentDirPref.value);
    } else if (folderIndex == 1) {
      // 'Downloads'
      [downloadFolder.value] = await document.l10n.formatValues([
        { id: "downloads-folder-name" },
      ]);
      iconUrlSpec = fph.getURLSpecFromFile(await this._indexToFolder(1));
    } else {
      // 'Desktop'
      [downloadFolder.value] = await document.l10n.formatValues([
        { id: "desktop-folder-name" },
      ]);
      iconUrlSpec = fph.getURLSpecFromFile(
        await this._getDownloadsFolder("Desktop")
      );
    }
    downloadFolder.style.backgroundImage =
      "url(moz-icon://" + iconUrlSpec + "?size=16)";
  },

  /**
   * Returns the Downloads folder.  If aFolder is "Desktop", then the Downloads
   * folder returned is the desktop folder; otherwise, it is a folder whose name
   * indicates that it is a download folder and whose path is as determined by
   * the XPCOM directory service via the download manager's attribute
   * defaultDownloadsDirectory.
   *
   * @throws if aFolder is not "Desktop" or "Downloads"
   */
  async _getDownloadsFolder(aFolder) {
    switch (aFolder) {
      case "Desktop":
        return Services.dirsvc.get("Desk", Ci.nsIFile);
      case "Downloads":
        let downloadsDir = await Downloads.getSystemDownloadsDirectory();
        return new FileUtils.File(downloadsDir);
    }
    throw new Error(
      "ASSERTION FAILED: folder type should be 'Desktop' or 'Downloads'"
    );
  },

  /**
   * Determines the type of the given folder.
   *
   * @param   aFolder
   *          the folder whose type is to be determined
   * @returns integer
   *          0 if aFolder is the Desktop or is unspecified,
   *          1 if aFolder is the Downloads folder,
   *          2 otherwise
   */
  async _folderToIndex(aFolder) {
    if (!aFolder || aFolder.equals(await this._getDownloadsFolder("Desktop"))) {
      return 0;
    } else if (aFolder.equals(await this._getDownloadsFolder("Downloads"))) {
      return 1;
    }
    return 2;
  },

  /**
   * Converts an integer into the corresponding folder.
   *
   * @param   aIndex
   *          an integer
   * @returns the Desktop folder if aIndex == 0,
   *          the Downloads folder if aIndex == 1,
   *          the folder stored in browser.download.dir
   */
  _indexToFolder(aIndex) {
    switch (aIndex) {
      case 0:
        return this._getDownloadsFolder("Desktop");
      case 1:
        return this._getDownloadsFolder("Downloads");
    }
    var currentDirPref = Preferences.get("browser.download.dir");
    return currentDirPref.value;
  },
};

gMainPane.initialized = new Promise(res => {
  gMainPane.setInitialized = res;
});

// Utilities

function getFileDisplayName(file) {
  if (AppConstants.platform == "win") {
    if (file instanceof Ci.nsILocalFileWin) {
      try {
        return file.getVersionInfoField("FileDescription");
      } catch (e) {}
    }
  }
  if (AppConstants.platform == "macosx") {
    if (file instanceof Ci.nsILocalFileMac) {
      try {
        return file.bundleDisplayName;
      } catch (e) {}
    }
  }
  return file.leafName;
}

function getLocalHandlerApp(aFile) {
  var localHandlerApp = Cc[
    "@mozilla.org/uriloader/local-handler-app;1"
  ].createInstance(Ci.nsILocalHandlerApp);
  localHandlerApp.name = getFileDisplayName(aFile);
  localHandlerApp.executable = aFile;

  return localHandlerApp;
}

// eslint-disable-next-line no-undef
let gHandlerListItemFragment = MozXULElement.parseXULToFragment(`
  <richlistitem>
    <hbox flex="1" equalsize="always">
      <hbox class="typeContainer" flex="1" align="center">
        <image class="typeIcon" width="16" height="16"
               src="moz-icon://goat?size=16"/>
        <label class="typeDescription" flex="1" crop="end"/>
      </hbox>
      <hbox class="actionContainer" flex="1" align="center">
        <image class="actionIcon" width="16" height="16"/>
        <label class="actionDescription" flex="1" crop="end"/>
      </hbox>
      <hbox class="actionsMenuContainer" flex="1">
        <menulist class="actionsMenu" flex="1" crop="end" selectedIndex="1">
          <menupopup/>
        </menulist>
      </hbox>
    </hbox>
  </richlistitem>
`);

/**
 * This is associated to <richlistitem> elements in the handlers view.
 */
class HandlerListItem {
  static forNode(node) {
    return gNodeToObjectMap.get(node);
  }

  constructor(handlerInfoWrapper) {
    this.handlerInfoWrapper = handlerInfoWrapper;
  }

  setOrRemoveAttributes(iterable) {
    for (let [selector, name, value] of iterable) {
      let node = selector ? this.node.querySelector(selector) : this.node;
      if (value) {
        node.setAttribute(name, value);
      } else {
        node.removeAttribute(name);
      }
    }
  }

  createNode(list) {
    list.appendChild(document.importNode(gHandlerListItemFragment, true));
    this.node = list.lastChild;
    gNodeToObjectMap.set(this.node, this);
  }

  setupNode() {
    this.node
      .querySelector(".actionsMenu")
      .addEventListener("command", event =>
        gMainPane.onSelectAction(event.originalTarget)
      );

    let typeDescription = this.handlerInfoWrapper.typeDescription;
    this.setOrRemoveAttributes([
      [null, "type", this.handlerInfoWrapper.type],
      [".typeIcon", "src", this.handlerInfoWrapper.smallIcon],
    ]);
    localizeElement(
      this.node.querySelector(".typeDescription"),
      typeDescription
    );
    this.showActionsMenu = false;
  }

  refreshAction() {
    let { actionIconClass } = this.handlerInfoWrapper;
    this.setOrRemoveAttributes([
      [null, APP_ICON_ATTR_NAME, actionIconClass],
      [
        ".actionIcon",
        "src",
        actionIconClass ? null : this.handlerInfoWrapper.actionIcon,
      ],
    ]);
    const selectedItem = this.node.querySelector("[selected=true]");
    if (!selectedItem) {
      Cu.reportError("No selected item for " + this.handlerInfoWrapper.type);
      return;
    }
    const { id, args } = document.l10n.getAttributes(selectedItem);
    localizeElement(this.node.querySelector(".actionDescription"), {
      id: id + "-label",
      args,
    });
    localizeElement(this.node.querySelector(".actionsMenu"), { id, args });
  }

  set showActionsMenu(value) {
    this.setOrRemoveAttributes([
      [".actionContainer", "hidden", value],
      [".actionsMenuContainer", "hidden", !value],
    ]);
  }
}

/**
 * This API facilitates dual-model of some localization APIs which
 * may operate on raw strings of l10n id/args pairs.
 *
 * The l10n can be:
 *
 * {raw: string} - raw strings to be used as text value of the element
 * {id: string} - l10n-id
 * {id: string, args: object} - l10n-id + l10n-args
 */
function localizeElement(node, l10n) {
  if (l10n.hasOwnProperty("raw")) {
    node.removeAttribute("data-l10n-id");
    node.textContent = l10n.raw;
  } else {
    document.l10n.setAttributes(node, l10n.id, l10n.args);
  }
}

/**
 * This object wraps nsIHandlerInfo with some additional functionality
 * the Applications prefpane needs to display and allow modification of
 * the list of handled types.
 *
 * We create an instance of this wrapper for each entry we might display
 * in the prefpane, and we compose the instances from various sources,
 * including the handler service.
 *
 * We don't implement all the original nsIHandlerInfo functionality,
 * just the stuff that the prefpane needs.
 */
class HandlerInfoWrapper {
  constructor(type, handlerInfo) {
    this.type = type;
    this.wrappedHandlerInfo = handlerInfo;
    this.disambiguateDescription = false;
  }

  get description() {
    if (this.wrappedHandlerInfo.description) {
      return { raw: this.wrappedHandlerInfo.description };
    }

    if (this.primaryExtension) {
      var extension = this.primaryExtension.toUpperCase();
      return { id: "applications-file-ending", args: { extension } };
    }

    return { raw: this.type };
  }

  /**
   * Describe, in a human-readable fashion, the type represented by the given
   * handler info object.  Normally this is just the description, but if more
   * than one object presents the same description, "disambiguateDescription"
   * is set and we annotate the duplicate descriptions with the type itself
   * to help users distinguish between those types.
   */
  get typeDescription() {
    if (this.disambiguateDescription) {
      const description = this.description;
      if (description.id) {
        // Pass through the arguments:
        let { args = {} } = description;
        args.type = this.type;
        return {
          id: description.id + "-with-type",
          args,
        };
      }

      return {
        id: "applications-type-description-with-type",
        args: {
          "type-description": description.raw,
          type: this.type,
        },
      };
    }

    return this.description;
  }

  get actionIconClass() {
    if (this.alwaysAskBeforeHandling) {
      return "ask";
    }

    switch (this.preferredAction) {
      case Ci.nsIHandlerInfo.saveToDisk:
        return "save";

      case Ci.nsIHandlerInfo.handleInternally:
        if (this instanceof InternalHandlerInfoWrapper) {
          return "handleInternally";
        }
        break;
    }

    return "";
  }

  get actionIcon() {
    switch (this.preferredAction) {
      case Ci.nsIHandlerInfo.useSystemDefault:
        return this.iconURLForSystemDefault;

      case Ci.nsIHandlerInfo.useHelperApp:
        let preferredApp = this.preferredApplicationHandler;
        if (gMainPane.isValidHandlerApp(preferredApp)) {
          return gMainPane._getIconURLForHandlerApp(preferredApp);
        }

      // This should never happen, but if preferredAction is set to some weird
      // value, then fall back to the generic application icon.
      // Explicit fall-through
      default:
        return ICON_URL_APP;
    }
  }

  get iconURLForSystemDefault() {
    // Handler info objects for MIME types on some OSes implement a property bag
    // interface from which we can get an icon for the default app, so if we're
    // dealing with a MIME type on one of those OSes, then try to get the icon.
    if (
      this.wrappedHandlerInfo instanceof Ci.nsIMIMEInfo &&
      this.wrappedHandlerInfo instanceof Ci.nsIPropertyBag
    ) {
      try {
        let url = this.wrappedHandlerInfo.getProperty(
          "defaultApplicationIconURL"
        );
        if (url) {
          return url + "?size=16";
        }
      } catch (ex) {}
    }

    // If this isn't a MIME type object on an OS that supports retrieving
    // the icon, or if we couldn't retrieve the icon for some other reason,
    // then use a generic icon.
    return ICON_URL_APP;
  }

  get preferredApplicationHandler() {
    return this.wrappedHandlerInfo.preferredApplicationHandler;
  }

  set preferredApplicationHandler(aNewValue) {
    this.wrappedHandlerInfo.preferredApplicationHandler = aNewValue;

    // Make sure the preferred handler is in the set of possible handlers.
    if (aNewValue) {
      this.addPossibleApplicationHandler(aNewValue);
    }
  }

  get possibleApplicationHandlers() {
    return this.wrappedHandlerInfo.possibleApplicationHandlers;
  }

  addPossibleApplicationHandler(aNewHandler) {
    for (let app of this.possibleApplicationHandlers.enumerate()) {
      if (app.equals(aNewHandler)) {
        return;
      }
    }
    this.possibleApplicationHandlers.appendElement(aNewHandler);
  }

  removePossibleApplicationHandler(aHandler) {
    var defaultApp = this.preferredApplicationHandler;
    if (defaultApp && aHandler.equals(defaultApp)) {
      // If the app we remove was the default app, we must make sure
      // it won't be used anymore
      this.alwaysAskBeforeHandling = true;
      this.preferredApplicationHandler = null;
    }

    var handlers = this.possibleApplicationHandlers;
    for (var i = 0; i < handlers.length; ++i) {
      var handler = handlers.queryElementAt(i, Ci.nsIHandlerApp);
      if (handler.equals(aHandler)) {
        handlers.removeElementAt(i);
        break;
      }
    }
  }

  get hasDefaultHandler() {
    return this.wrappedHandlerInfo.hasDefaultHandler;
  }

  get defaultDescription() {
    return this.wrappedHandlerInfo.defaultDescription;
  }

  // What to do with content of this type.
  get preferredAction() {
    // If the action is to use a helper app, but we don't have a preferred
    // handler app, then switch to using the system default, if any; otherwise
    // fall back to saving to disk, which is the default action in nsMIMEInfo.
    // Note: "save to disk" is an invalid value for protocol info objects,
    // but the alwaysAskBeforeHandling getter will detect that situation
    // and always return true in that case to override this invalid value.
    if (
      this.wrappedHandlerInfo.preferredAction ==
        Ci.nsIHandlerInfo.useHelperApp &&
      !gMainPane.isValidHandlerApp(this.preferredApplicationHandler)
    ) {
      if (this.wrappedHandlerInfo.hasDefaultHandler) {
        return Ci.nsIHandlerInfo.useSystemDefault;
      }
      return Ci.nsIHandlerInfo.saveToDisk;
    }

    return this.wrappedHandlerInfo.preferredAction;
  }

  set preferredAction(aNewValue) {
    this.wrappedHandlerInfo.preferredAction = aNewValue;
  }

  get alwaysAskBeforeHandling() {
    // If this is a protocol type and the preferred action is "save to disk",
    // which is invalid for such types, then return true here to override that
    // action.  This could happen when the preferred action is to use a helper
    // app, but the preferredApplicationHandler is invalid, and there isn't
    // a default handler, so the preferredAction getter returns save to disk
    // instead.
    if (
      !(this.wrappedHandlerInfo instanceof Ci.nsIMIMEInfo) &&
      this.preferredAction == Ci.nsIHandlerInfo.saveToDisk
    ) {
      return true;
    }

    return this.wrappedHandlerInfo.alwaysAskBeforeHandling;
  }

  set alwaysAskBeforeHandling(aNewValue) {
    this.wrappedHandlerInfo.alwaysAskBeforeHandling = aNewValue;
  }

  // The primary file extension associated with this type, if any.
  get primaryExtension() {
    try {
      if (
        this.wrappedHandlerInfo instanceof Ci.nsIMIMEInfo &&
        this.wrappedHandlerInfo.primaryExtension
      ) {
        return this.wrappedHandlerInfo.primaryExtension;
      }
    } catch (ex) {}

    return null;
  }

  store() {
    gHandlerService.store(this.wrappedHandlerInfo);
  }

  get smallIcon() {
    return this._getIcon(16);
  }

  _getIcon(aSize) {
    if (this.primaryExtension) {
      return "moz-icon://goat." + this.primaryExtension + "?size=" + aSize;
    }

    if (this.wrappedHandlerInfo instanceof Ci.nsIMIMEInfo) {
      return "moz-icon://goat?size=" + aSize + "&contentType=" + this.type;
    }

    // FIXME: consider returning some generic icon when we can't get a URL for
    // one (for example in the case of protocol schemes).  Filed as bug 395141.
    return null;
  }
}

/**
 * InternalHandlerInfoWrapper provides a basic mechanism to create an internal
 * mime type handler that can be enabled/disabled in the applications preference
 * menu.
 */
class InternalHandlerInfoWrapper extends HandlerInfoWrapper {
  constructor(mimeType, extension) {
    let type = gMIMEService.getFromTypeAndExtension(mimeType, extension);
    super(mimeType || type.type, type);
  }

  // Override store so we so we can notify any code listening for registration
  // or unregistration of this handler.
  store() {
    super.store();
  }

  get enabled() {
    throw Components.Exception("", Cr.NS_ERROR_NOT_IMPLEMENTED);
  }
}

class PDFHandlerInfoWrapper extends InternalHandlerInfoWrapper {
  constructor() {
    super(TYPE_PDF, null);
  }

  get enabled() {
    return !Services.prefs.getBoolPref(PREF_PDFJS_DISABLED);
  }
}

class ViewableInternallyHandlerInfoWrapper extends InternalHandlerInfoWrapper {
  constructor(extension) {
    super(null, extension);
  }

  get enabled() {
    return DownloadIntegration.shouldViewDownloadInternally(this.type);
  }
}<|MERGE_RESOLUTION|>--- conflicted
+++ resolved
@@ -562,78 +562,6 @@
       }
     }
 
-<<<<<<< HEAD
-=======
-    if (AppConstants.MOZ_UPDATER) {
-      gAppUpdater = new appUpdater();
-      setEventListener("showUpdateHistory", "command", gMainPane.showUpdates);
-
-      let updateDisabled =
-        Services.policies && !Services.policies.isAllowed("appUpdate");
-      if (
-        updateDisabled ||
-        UpdateUtils.appUpdateAutoSettingIsLocked() ||
-        gApplicationUpdateService.manualUpdateOnly
-      ) {
-        document.getElementById("updateAllowDescription").hidden = true;
-        document.getElementById("updateSettingsContainer").hidden = true;
-        if (updateDisabled && AppConstants.MOZ_MAINTENANCE_SERVICE) {
-          document.getElementById("useService").hidden = true;
-        }
-      } else {
-        // Start with no option selected since we are still reading the value
-        document.getElementById("autoDesktop").removeAttribute("selected");
-        document.getElementById("manualDesktop").removeAttribute("selected");
-        // Start reading the correct value from the disk
-        this.readUpdateAutoPref();
-        setEventListener("updateRadioGroup", "command", event => {
-          if (event.target.id == "backgroundUpdate") {
-            this.writeBackgroundUpdatePref();
-          } else {
-            this.writeUpdateAutoPref();
-          }
-        });
-        if (this.isBackgroundUpdateUIAvailable()) {
-          document.getElementById("backgroundUpdate").hidden = false;
-          // Start reading the background update pref's value from the disk.
-          this.readBackgroundUpdatePref();
-        }
-      }
-
-      if (AppConstants.platform == "win") {
-        // On Windows, the Application Update setting is an installation-
-        // specific preference, not a profile-specific one. Show a warning to
-        // inform users of this.
-        let updateContainer = document.getElementById(
-          "updateSettingsContainer"
-        );
-        updateContainer.classList.add("updateSettingCrossUserWarningContainer");
-        document.getElementById("updateSettingCrossUserWarning").hidden = false;
-      }
-
-      if (AppConstants.MOZ_MAINTENANCE_SERVICE) {
-        // Check to see if the maintenance service is installed.
-        // If it isn't installed, don't show the preference at all.
-        let installed;
-        try {
-          let wrk = Cc["@mozilla.org/windows-registry-key;1"].createInstance(
-            Ci.nsIWindowsRegKey
-          );
-          wrk.open(
-            wrk.ROOT_KEY_LOCAL_MACHINE,
-            "SOFTWARE\\Mozilla\\MaintenanceService",
-            wrk.ACCESS_READ | wrk.WOW64_64
-          );
-          installed = wrk.readIntValue("Installed");
-          wrk.close();
-        } catch (e) {}
-        if (installed != 1) {
-          document.getElementById("useService").hidden = true;
-        }
-      }
-    }
-
->>>>>>> cc9d803f
     // Initilize Application section.
 
     // Observe preferences that influence what we display so we can rebuild
@@ -1610,59 +1538,13 @@
   /**
    * Selects the correct item in the update radio group
    */
-<<<<<<< HEAD
-  async updateReadPrefs() {
-=======
   async readUpdateAutoPref() {
-    if (
-      AppConstants.MOZ_UPDATER &&
-      (!Services.policies || Services.policies.isAllowed("appUpdate"))
-    ) {
-      let radiogroup = document.getElementById("updateRadioGroup");
-
-      radiogroup.disabled = true;
-      let enabled = await UpdateUtils.getAppUpdateAutoEnabled();
-      radiogroup.value = enabled;
-      radiogroup.disabled = false;
-
-      this.maybeDisableBackgroundUpdateControls();
-    }
->>>>>>> cc9d803f
   },
 
   /**
    * Writes the value of the automatic update radio group to the disk
    */
-<<<<<<< HEAD
-  async updateWritePrefs() {
-=======
   async writeUpdateAutoPref() {
-    if (
-      AppConstants.MOZ_UPDATER &&
-      (!Services.policies || Services.policies.isAllowed("appUpdate"))
-    ) {
-      let radiogroup = document.getElementById("updateRadioGroup");
-      let updateAutoValue = radiogroup.value == "true";
-      radiogroup.disabled = true;
-      try {
-        await UpdateUtils.setAppUpdateAutoEnabled(updateAutoValue);
-        radiogroup.disabled = false;
-      } catch (error) {
-        Cu.reportError(error);
-        await this.readUpdateAutoPref();
-        await this.reportUpdatePrefWriteError(error);
-        return;
-      }
-
-      this.maybeDisableBackgroundUpdateControls();
-
-      // If the value was changed to false the user should be given the option
-      // to discard an update if there is one.
-      if (!updateAutoValue) {
-        await this.checkUpdateInProgress();
-      }
-    }
->>>>>>> cc9d803f
   },
 
   isBackgroundUpdateUIAvailable() {
