--- conflicted
+++ resolved
@@ -558,12 +558,7 @@
 
     // Observe preferences that influence what we display so we can rebuild
     // the view when they change.
-<<<<<<< HEAD
-    Services.prefs.addObserver(PREF_SHOW_PLUGINS_IN_LIST, this);
-    Services.prefs.addObserver(PREF_HIDE_PLUGINS_WITHOUT_EXTENSIONS, this);
-=======
     Services.obs.addObserver(this, AUTO_UPDATE_CHANGED_TOPIC);
->>>>>>> 6feef3dc
 
     setEventListener("filter", "command", gMainPane.filter);
     setEventListener("typeColumn", "click", gMainPane.sort);
@@ -1627,10 +1622,7 @@
   destroy() {
     window.removeEventListener("unload", this);
     Services.prefs.removeObserver(PREF_CONTAINERS_EXTENSION, this);
-<<<<<<< HEAD
-=======
     Services.obs.removeObserver(this, AUTO_UPDATE_CHANGED_TOPIC);
->>>>>>> 6feef3dc
   },
 
   // nsISupports
